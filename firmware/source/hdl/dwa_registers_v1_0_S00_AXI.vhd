--- conflicted
+++ resolved
@@ -1134,11 +1134,6 @@
 	fromDaqReg.macLword         <= toDaqReg.macLword;
 
 	fromDaqReg.netStatus <= slv_reg55(7 downto 0); -- also used for controller status in toDaq direction
-<<<<<<< HEAD
 	                                               -- User logic ends
-=======
-	fromDaqReg.disableHV <= slv_reg56(0); -- disable HV when switching relays
-	-- User logic ends
->>>>>>> b720a904
 
 end arch_imp;