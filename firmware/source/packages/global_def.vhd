--- conflicted
+++ resolved
@@ -50,16 +50,6 @@
 		ctrl_busy        : boolean;
 		--DATE_CODE        : unsigned(23 downto 0);
 		--HASH_CODE        : unsigned(23 downto 0);
-<<<<<<< HEAD
-                --updated in ctrl
-                adcStart :boolean;
-                -- James' entries start
-                udpRen             : boolean;
-                sendRunHdr         : boolean;
-                sendAdcData        : boolean;
-                sendStatusHdr      : boolean;
-                
-=======
         end record; -- internalDwaRegType
         
 	type toDaqRegType is record
@@ -80,7 +70,6 @@
 
                 -- start james' additions
 
->>>>>>> f7d48c6d
                 --- which register is this data coming from? (A, F, C, D, E, 0-7)
                 --dataRegister       : std_logic_vector(7 downto 0);
                 --- dwaCtrl (still used?  how many bits?)
@@ -112,45 +101,6 @@
                 --adcSamplingPeriod  : unsigned(23 downto 0);
                 -- James' entries end
 
-<<<<<<< HEAD
-        end record;
-        
---	type toDaqRegType is record
---            headARdy         : boolean;
---		headFRdy         : boolean;
---		headCRdy         : boolean;
---		headERdy         : boolean;
-
---		headAData        : std_logic_vector(31 downto 0);
---		headFData        : std_logic_vector(31 downto 0);
---		headCData        : std_logic_vector(31 downto 0);
---		headEData        : std_logic_vector(31 downto 0);
---	end record;
-
-	type fromDaqRegType is record
-		freqReqAxi       : unsigned(23 downto 0);
-		reset_b          : boolean;
-		auto             : unsigned(23 downto 0);
-		--freqMin          : unsigned(23 downto 0);
-		--freqMax          : unsigned(23 downto 0);
-		--freqStep         : unsigned(23 downto 0);
-		acStim_mag       : unsigned(23 downto 0);
-		senseWireDataSel : unsigned(23 downto 0);
-		CoilDrive        : std_logic_vector(23 downto 0);
-        -- changed in ctrl
-		stimTime         : unsigned(23 downto 0);
-		ctrlStart        : boolean;
-		ctrlBusy        : boolean;
-                -- start james' additions
-                --- overall UDP packet count this run (not per register)
-                udpPacketCounter : unsigned(15 downto 0); 
-                stimPeriodMin    : unsigned(23 downto 0);
-                stimPeriodMax    : unsigned(23 downto 0);
-                stimPeriodStep   : unsigned(23 downto 0);
-                -- end james' additions
-                
-=======
->>>>>>> f7d48c6d
 --		headARen         : boolean;
 --		headFRen         : boolean;
 --		headCRen         : boolean;
