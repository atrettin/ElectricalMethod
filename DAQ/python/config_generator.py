--- conflicted
+++ resolved
@@ -294,11 +294,8 @@
     configs.update(configure_noise_subtraction(stim_freq_min=99, stim_freq_max=100))
     return configs
 
-<<<<<<< HEAD
-def write_config(generated_config, outfilename, subdir):
-=======
+
 def write_config(generated_config, outfilename, subdir="config"):
->>>>>>> 58d7d433
     outfilename = os.path.join(subdir, outfilename)
     with open(outfilename, 'w') as outconfigfile:
         for header in generated_config.keys():
