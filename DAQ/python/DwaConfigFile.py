--- conflicted
+++ resolved
@@ -119,15 +119,9 @@
         self.defaults["FPGA"]["relayBusBot"]   = "00000000"         # 32-bit  bot1bot0
 
         # 
-<<<<<<< HEAD
         self.defaults["DAQ"]["statusPeriodSec"] = 1    # seconds (float)
         self.defaults["DAQ"]["verbose"]         = 1    # verbosity level (integer)
         #self.defaults["DAQ"]["client_IP"]       = None # verbosity level (integer)
-=======
-        self.defaults["DAQ"]["statusPeriodSec"] = 1     # seconds (float)
-        self.defaults["DAQ"]["verbose"]         = 1     # verbosity level (integer)
-        self.defaults["DAQ"]["client_IP"]       = None  # verbosity level (integer)
->>>>>>> 829b3c25
         
     def validate(self):
         """ validate the values read from a config file
