--- conflicted
+++ resolved
@@ -3,11 +3,7 @@
 #import logging
 #logger = logging.getLogger(__name__)
 
-<<<<<<< HEAD
-SECTIONS = ["FPGA","DAQ"]
-=======
 SECTIONS = ["FPGA","DAQ", "Database"]
->>>>>>> 0db5fb2b
 
 class DwaConfigFile():
 
