<?xml version="1.0" encoding="UTF-8"?>
<ui version="4.0">
 <class>MainWindow</class>
 <widget class="QMainWindow" name="MainWindow">
  <property name="geometry">
   <rect>
    <x>0</x>
    <y>0</y>
    <width>1313</width>
    <height>769</height>
   </rect>
  </property>
  <property name="windowTitle">
   <string>DWA: DUNE Wire Analyzer</string>
  </property>
  <widget class="QWidget" name="centralwidget">
   <layout class="QVBoxLayout" name="verticalLayout_4">
    <item>
     <widget class="QWidget" name="horizontalWidget" native="true">
      <layout class="QHBoxLayout" name="horizontalLayout">
       <item>
        <widget class="QWidget" name="controls" native="true">
         <layout class="QVBoxLayout" name="verticalLayout_3" stretch="1,0,10">
          <item>
           <widget class="QLabel" name="label_21">
            <property name="text">
             <string>DWA Status</string>
            </property>
            <property name="alignment">
             <set>Qt::AlignHCenter|Qt::AlignTop</set>
            </property>
           </widget>
          </item>
          <item>
           <widget class="QLabel" name="label">
            <property name="text">
             <string>Run Status</string>
            </property>
            <property name="alignment">
             <set>Qt::AlignBottom|Qt::AlignHCenter</set>
            </property>
           </widget>
          </item>
          <item>
           <layout class="QFormLayout" name="formLayout_3">
            <property name="labelAlignment">
             <set>Qt::AlignRight|Qt::AlignTrailing|Qt::AlignVCenter</set>
            </property>
            <property name="formAlignment">
             <set>Qt::AlignLeading|Qt::AlignLeft|Qt::AlignTop</set>
            </property>
            <item row="0" column="0" colspan="2">
             <widget class="QLabel" name="globalFreqHeading">
              <property name="text">
               <string>Frequencies [Hz]</string>
              </property>
             </widget>
            </item>
            <item row="1" column="0">
             <widget class="QLabel" name="globalFreqMin_label">
              <property name="text">
               <string>Min</string>
              </property>
             </widget>
            </item>
            <item row="1" column="1">
             <widget class="QLabel" name="globalFreqMin_val">
              <property name="text">
               <string>....</string>
              </property>
             </widget>
            </item>
            <item row="2" column="0">
             <widget class="QLabel" name="globalFreqMax_label">
              <property name="text">
               <string>Max</string>
              </property>
             </widget>
            </item>
            <item row="2" column="1">
             <widget class="QLabel" name="globalFreqMax_val">
              <property name="text">
               <string>.....</string>
              </property>
             </widget>
            </item>
            <item row="3" column="0">
             <widget class="QLabel" name="globalFreqStep_label">
              <property name="text">
               <string>Step</string>
              </property>
             </widget>
            </item>
            <item row="3" column="1">
             <widget class="QLabel" name="globalFreqStep_val">
              <property name="text">
               <string>.....</string>
              </property>
             </widget>
            </item>
            <item row="4" column="0">
             <widget class="QLabel" name="globalFreqActive_label">
              <property name="text">
               <string>Active</string>
              </property>
             </widget>
            </item>
            <item row="4" column="1">
             <widget class="QLabel" name="globalFreqActive_val">
              <property name="text">
               <string>.....</string>
              </property>
             </widget>
            </item>
           </layout>
          </item>
         </layout>
        </widget>
       </item>
       <item>
        <widget class="QTabWidget" name="tabWidgetStages">
         <property name="tabPosition">
          <enum>QTabWidget::North</enum>
         </property>
         <property name="tabShape">
          <enum>QTabWidget::Triangular</enum>
         </property>
         <property name="currentIndex">
<<<<<<< HEAD
          <number>0</number>
=======
          <number>1</number>
>>>>>>> 84e8ab6a
         </property>
         <widget class="QWidget" name="tabStimulus">
          <attribute name="title">
           <string>Stimulus</string>
          </attribute>
          <layout class="QVBoxLayout" name="verticalLayout">
           <item>
            <widget class="QTabWidget" name="tabWidget">
             <property name="tabPosition">
              <enum>QTabWidget::North</enum>
             </property>
             <property name="currentIndex">
              <number>0</number>
             </property>
             <widget class="QWidget" name="tab_config">
              <attribute name="title">
               <string>Config</string>
              </attribute>
              <layout class="QHBoxLayout" name="horizontalLayout_6">
               <item>
                <layout class="QVBoxLayout" name="verticalLayout_13">
                 <item>
                  <widget class="QPushButton" name="btnStart">
                   <property name="text">
                    <string>Start</string>
                   </property>
                  </widget>
                 </item>
                 <item>
                  <widget class="QPushButton" name="btnSaveAmpl">
                   <property name="text">
                    <string>Save</string>
                   </property>
                  </widget>
                 </item>
                 <item>
                  <layout class="QFormLayout" name="formLayout_2">
                   <property name="labelAlignment">
                    <set>Qt::AlignRight|Qt::AlignTrailing|Qt::AlignVCenter</set>
                   </property>
                   <property name="formAlignment">
                    <set>Qt::AlignLeading|Qt::AlignLeft|Qt::AlignTop</set>
                   </property>
                   <item row="0" column="0">
                    <widget class="QLabel" name="freqMin_label">
                     <property name="text">
                      <string>Freq Min [Hz]</string>
                     </property>
                    </widget>
                   </item>
                   <item row="0" column="1">
                    <widget class="QLabel" name="freqMin_val">
                     <property name="text">
                      <string>.....</string>
                     </property>
                    </widget>
                   </item>
                   <item row="1" column="0">
                    <widget class="QLabel" name="freqMax_label">
                     <property name="text">
                      <string>Freq Max [Hz]</string>
                     </property>
                    </widget>
                   </item>
                   <item row="1" column="1">
                    <widget class="QLabel" name="freqMax_val">
                     <property name="text">
                      <string>.....</string>
                     </property>
                    </widget>
                   </item>
                   <item row="2" column="0">
                    <widget class="QLabel" name="freqStep_label">
                     <property name="text">
                      <string>Freq Step [Hz]</string>
                     </property>
                    </widget>
                   </item>
                   <item row="2" column="1">
                    <widget class="QLabel" name="freqStep_val">
                     <property name="text">
                      <string>.....</string>
                     </property>
                    </widget>
                   </item>
                   <item row="3" column="0">
                    <widget class="QLabel" name="stimTime_label">
                     <property name="text">
                      <string>Stim Time [?]</string>
                     </property>
                    </widget>
                   </item>
                   <item row="3" column="1">
                    <widget class="QLabel" name="stimTime_val">
                     <property name="text">
                      <string>.....</string>
                     </property>
                    </widget>
                   </item>
                   <item row="4" column="0">
                    <widget class="QLabel" name="cycPerFreq_label">
                     <property name="text">
                      <string>Cycles Per Freq [dec]</string>
                     </property>
                    </widget>
                   </item>
                   <item row="4" column="1">
                    <widget class="QLabel" name="cycPerFreq_val">
                     <property name="text">
                      <string>.....</string>
                     </property>
                    </widget>
                   </item>
                   <item row="5" column="0">
                    <widget class="QLabel" name="sampPerCyc_label">
                     <property name="text">
                      <string>Samples per cycle [dec]</string>
                     </property>
                    </widget>
                   </item>
                   <item row="5" column="1">
                    <widget class="QLabel" name="sampPerCyc_val">
                     <property name="text">
                      <string>.....</string>
                     </property>
                    </widget>
                   </item>
                   <item row="6" column="0">
                    <widget class="QLabel" name="clientIP_label">
                     <property name="text">
                      <string>Client IP</string>
                     </property>
                    </widget>
                   </item>
                   <item row="6" column="1">
                    <widget class="QLabel" name="clientIP_val">
                     <property name="text">
                      <string>.....</string>
                     </property>
                    </widget>
                   </item>
                  </layout>
                 </item>
                </layout>
               </item>
               <item>
                <layout class="QFormLayout" name="formLayout">
                 <property name="fieldGrowthPolicy">
                  <enum>QFormLayout::ExpandingFieldsGrow</enum>
                 </property>
                 <item row="1" column="0">
                  <widget class="QLabel" name="configFileName_label">
                   <property name="text">
                    <string>Config File:</string>
                   </property>
                  </widget>
                 </item>
                 <item row="1" column="1">
                  <widget class="QLineEdit" name="configFileName">
                   <property name="autoFillBackground">
                    <bool>false</bool>
                   </property>
                   <property name="text">
                    <string/>
                   </property>
                   <property name="placeholderText">
                    <string>Config file name</string>
                   </property>
                  </widget>
                 </item>
                 <item row="2" column="0">
                  <widget class="QLabel" name="omitComments_label">
                   <property name="text">
                    <string>Omit comments:</string>
                   </property>
                  </widget>
                 </item>
                 <item row="2" column="1">
                  <widget class="QCheckBox" name="omitComments_cb">
                   <property name="text">
                    <string/>
                   </property>
                   <property name="checked">
                    <bool>true</bool>
                   </property>
                   <property name="tristate">
                    <bool>false</bool>
                   </property>
                  </widget>
                 </item>
                 <item row="4" column="0">
                  <widget class="QLabel" name="configFileContents_label">
                   <property name="text">
                    <string>Config file contents:</string>
                   </property>
                  </widget>
                 </item>
                 <item row="4" column="1">
                  <widget class="QPlainTextEdit" name="configFileContents"/>
                 </item>
                 <item row="5" column="0">
                  <widget class="QLabel" name="logFilename_label">
                   <property name="text">
                    <string>Log file:</string>
                   </property>
                  </widget>
                 </item>
                 <item row="5" column="1">
                  <widget class="QLabel" name="logFilename_val">
                   <property name="text">
                    <string>.....</string>
                   </property>
                  </widget>
                 </item>
                </layout>
               </item>
              </layout>
             </widget>
             <widget class="QWidget" name="tab_timeseriesGrid">
              <attribute name="title">
               <string>V(t) grid</string>
              </attribute>
              <layout class="QGridLayout" name="gridLayout_2">
               <item row="0" column="0">
                <widget class="QLabel" name="label_3">
                 <property name="text">
                  <string>All V(t) data</string>
                 </property>
                </widget>
               </item>
               <item row="1" column="0">
                <layout class="QGridLayout" name="gridOfPlots">
                 <item row="0" column="0">
                  <widget class="PlotWidget" name="pw_grid_0"/>
                 </item>
                 <item row="0" column="1">
                  <widget class="PlotWidget" name="pw_grid_1"/>
                 </item>
                 <item row="0" column="2">
                  <widget class="PlotWidget" name="pw_grid_2"/>
                 </item>
                 <item row="1" column="0">
                  <widget class="PlotWidget" name="pw_grid_3"/>
                 </item>
                 <item row="1" column="1">
                  <widget class="PlotWidget" name="pw_grid_4"/>
                 </item>
                 <item row="1" column="2">
                  <widget class="PlotWidget" name="pw_grid_5"/>
                 </item>
                 <item row="2" column="0">
                  <widget class="PlotWidget" name="pw_grid_6"/>
                 </item>
                 <item row="2" column="1">
                  <widget class="PlotWidget" name="pw_grid_7"/>
                 </item>
                 <item row="2" column="2">
                  <widget class="QPlainTextEdit" name="outputText"/>
                 </item>
                </layout>
               </item>
              </layout>
             </widget>
             <widget class="QWidget" name="tab_timeseriesChan">
              <attribute name="title">
               <string>V(t) chan</string>
              </attribute>
              <layout class="QVBoxLayout" name="verticalLayout_7" stretch="1,10,40">
               <item>
                <widget class="QLabel" name="label_2">
                 <property name="text">
                  <string>V(t) for single channel</string>
                 </property>
                </widget>
               </item>
               <item>
                <layout class="QHBoxLayout" name="horizontalLayout_2" stretch="0,0,0,0,0,0,0,0">
                 <item>
                  <widget class="PlotWidget" name="pw_chan_0"/>
                 </item>
                 <item>
                  <widget class="PlotWidget" name="pw_chan_1"/>
                 </item>
                 <item>
                  <widget class="PlotWidget" name="pw_chan_2"/>
                 </item>
                 <item>
                  <widget class="PlotWidget" name="pw_chan_3"/>
                 </item>
                 <item>
                  <widget class="PlotWidget" name="pw_chan_4"/>
                 </item>
                 <item>
                  <widget class="PlotWidget" name="pw_chan_5"/>
                 </item>
                 <item>
                  <widget class="PlotWidget" name="pw_chan_6"/>
                 </item>
                 <item>
                  <widget class="PlotWidget" name="pw_chan_7"/>
                 </item>
                </layout>
               </item>
               <item>
                <layout class="QVBoxLayout" name="verticalLayout_6" stretch="5">
                 <item>
                  <widget class="PlotWidget" name="pw_chan_main"/>
                 </item>
                </layout>
               </item>
              </layout>
             </widget>
             <widget class="QWidget" name="tab_amplitudeGrid">
              <attribute name="title">
               <string>A(f) grid</string>
              </attribute>
              <layout class="QVBoxLayout" name="verticalLayout_9">
               <item>
                <widget class="QWidget" name="widget" native="true">
                 <layout class="QGridLayout" name="gridLayout_5">
                  <item row="0" column="0">
                   <layout class="QGridLayout" name="gridLayout">
                    <item row="0" column="0">
                     <widget class="PlotWidget" name="pw_amplgrid_0"/>
                    </item>
                    <item row="0" column="2">
                     <widget class="PlotWidget" name="pw_amplgrid_2"/>
                    </item>
                    <item row="0" column="1">
                     <widget class="PlotWidget" name="pw_amplgrid_1"/>
                    </item>
                    <item row="1" column="0">
                     <widget class="PlotWidget" name="pw_amplgrid_3"/>
                    </item>
                    <item row="1" column="2">
                     <widget class="PlotWidget" name="pw_amplgrid_5"/>
                    </item>
                    <item row="1" column="1">
                     <widget class="PlotWidget" name="pw_amplgrid_4"/>
                    </item>
                    <item row="2" column="0">
                     <widget class="PlotWidget" name="pw_amplgrid_6"/>
                    </item>
                    <item row="2" column="1">
                     <widget class="PlotWidget" name="pw_amplgrid_7"/>
                    </item>
                    <item row="2" column="2">
                     <widget class="PlotWidget" name="pw_amplgrid_all"/>
                    </item>
                   </layout>
                  </item>
                 </layout>
                </widget>
               </item>
              </layout>
             </widget>
             <widget class="QWidget" name="tab_amplitudeChan">
              <attribute name="title">
               <string>A(f) chan</string>
              </attribute>
              <layout class="QVBoxLayout" name="verticalLayout_10" stretch="1,5">
               <item>
                <layout class="QHBoxLayout" name="horizontalLayout_3">
                 <item>
                  <widget class="PlotWidget" name="pw_amplchan_0"/>
                 </item>
                 <item>
                  <widget class="PlotWidget" name="pw_amplchan_1"/>
                 </item>
                 <item>
                  <widget class="PlotWidget" name="pw_amplchan_2"/>
                 </item>
                 <item>
                  <widget class="PlotWidget" name="pw_amplchan_3"/>
                 </item>
                 <item>
                  <widget class="PlotWidget" name="pw_amplchan_4"/>
                 </item>
                 <item>
                  <widget class="PlotWidget" name="pw_amplchan_5"/>
                 </item>
                 <item>
                  <widget class="PlotWidget" name="pw_amplchan_6"/>
                 </item>
                 <item>
                  <widget class="PlotWidget" name="pw_amplchan_7"/>
                 </item>
                </layout>
               </item>
               <item>
                <widget class="PlotWidget" name="pw_amplchan_main"/>
               </item>
              </layout>
             </widget>
            </widget>
           </item>
          </layout>
         </widget>
         <widget class="QWidget" name="tabResonance">
          <attribute name="title">
           <string>Resonance</string>
          </attribute>
          <layout class="QVBoxLayout" name="verticalLayout_12">
           <item>
            <widget class="QWidget" name="widget_2" native="true">
             <layout class="QHBoxLayout" name="horizontalLayout_4">
              <item>
               <widget class="QPushButton" name="pushButton">
                <property name="text">
                 <string>Load Scan</string>
                </property>
               </widget>
              </item>
              <item>
               <widget class="QLineEdit" name="ampDataFilename"/>
              </item>
             </layout>
            </widget>
           </item>
           <item>
            <widget class="QWidget" name="widget_5" native="true">
             <layout class="QHBoxLayout" name="horizontalLayout_8" stretch="1,10">
              <item>
               <widget class="QLabel" name="label_7">
                <property name="text">
                 <string>Currently viewing:</string>
                </property>
               </widget>
              </item>
              <item>
               <widget class="QLabel" name="ampDataActiveLabel">
                <property name="text">
                 <string>N/A</string>
                </property>
               </widget>
              </item>
             </layout>
            </widget>
           </item>
           <item>
            <widget class="QWidget" name="widget_3" native="true">
             <layout class="QHBoxLayout" name="horizontalLayout_5" stretch="7,0">
              <item>
               <widget class="QTabWidget" name="tabResonanceGraphs">
                <property name="currentIndex">
                 <number>0</number>
                </property>
                <widget class="QWidget" name="tabResonanceRawData">
                 <attribute name="title">
                  <string>Raw A(f)</string>
                 </attribute>
                 <layout class="QVBoxLayout" name="verticalLayout_5">
                  <item>
                   <widget class="GraphicsLayoutWidget" name="resonanceRawDataGLW"/>
                  </item>
                 </layout>
                </widget>
                <widget class="QWidget" name="tabResonanceProcessedData">
                 <attribute name="title">
                  <string>Processed A(f)</string>
                 </attribute>
                 <layout class="QVBoxLayout" name="verticalLayout_8">
                  <item>
                   <widget class="GraphicsLayoutWidget" name="resonanceProcessedDataGLW"/>
                  </item>
                 </layout>
                </widget>
               </widget>
              </item>
              <item>
               <widget class="QWidget" name="widget_6" native="true">
                <layout class="QVBoxLayout" name="verticalLayout_14">
                 <item>
                  <layout class="QFormLayout" name="formLayout_6">
                   <property name="labelAlignment">
                    <set>Qt::AlignRight|Qt::AlignTrailing|Qt::AlignVCenter</set>
                   </property>
                   <property name="formAlignment">
                    <set>Qt::AlignLeading|Qt::AlignLeft|Qt::AlignTop</set>
                   </property>
                   <item row="1" column="0">
                    <widget class="QLabel" name="lab_resfreq_0">
                     <property name="text">
                      <string>0:</string>
                     </property>
                    </widget>
                   </item>
                   <item row="1" column="1">
                    <widget class="QLineEdit" name="le_resfreq_val_0"/>
                   </item>
                   <item row="2" column="0">
                    <widget class="QLabel" name="lab_resfreq_1">
                     <property name="text">
                      <string>1:</string>
                     </property>
                    </widget>
                   </item>
                   <item row="2" column="1">
                    <widget class="QLineEdit" name="le_resfreq_val_1"/>
                   </item>
                   <item row="3" column="0">
                    <widget class="QLabel" name="lab_resfreq_2">
                     <property name="text">
                      <string>2:</string>
                     </property>
                    </widget>
                   </item>
                   <item row="3" column="1">
                    <widget class="QLineEdit" name="le_resfreq_val_2"/>
                   </item>
                   <item row="4" column="0">
                    <widget class="QLabel" name="lab_resfreq_3">
                     <property name="text">
                      <string>3:</string>
                     </property>
                    </widget>
                   </item>
                   <item row="4" column="1">
                    <widget class="QLineEdit" name="le_resfreq_val_3"/>
                   </item>
                   <item row="5" column="0">
                    <widget class="QLabel" name="lab_resfreq_4">
                     <property name="text">
                      <string>4:</string>
                     </property>
                    </widget>
                   </item>
                   <item row="5" column="1">
                    <widget class="QLineEdit" name="le_resfreq_val_4"/>
                   </item>
                   <item row="6" column="0">
                    <widget class="QLabel" name="lab_resfreq_5">
                     <property name="text">
                      <string>5:</string>
                     </property>
                    </widget>
                   </item>
                   <item row="6" column="1">
                    <widget class="QLineEdit" name="le_resfreq_val_5"/>
                   </item>
                   <item row="7" column="0">
                    <widget class="QLabel" name="lab_resfreq_6">
                     <property name="text">
                      <string>6:</string>
                     </property>
                    </widget>
                   </item>
                   <item row="7" column="1">
                    <widget class="QLineEdit" name="le_resfreq_val_6"/>
                   </item>
                   <item row="8" column="0">
                    <widget class="QLabel" name="lab_resfreq_7">
                     <property name="text">
                      <string>7:</string>
                     </property>
                    </widget>
                   </item>
                   <item row="8" column="1">
                    <widget class="QLineEdit" name="le_resfreq_val_7"/>
                   </item>
                   <item row="0" column="0">
                    <widget class="QLabel" name="label_4">
                     <property name="text">
                      <string>Ch</string>
                     </property>
                    </widget>
                   </item>
                   <item row="0" column="1">
                    <widget class="QLabel" name="label_6">
                     <property name="text">
                      <string>Res. Freqs. [Hz]</string>
                     </property>
                    </widget>
                   </item>
                  </layout>
                 </item>
                 <item>
                  <widget class="QLabel" name="label_9">
                   <property name="text">
                    <string>Tune Fit Parameters (find_peaks)</string>
                   </property>
                  </widget>
                 </item>
                 <item>
                  <layout class="QFormLayout" name="formLayout_5">
                   <property name="horizontalSpacing">
                    <number>-1</number>
                   </property>
                   <item row="2" column="0">
                    <widget class="QLabel" name="label_8">
                     <property name="text">
                      <string>Baseline poly</string>
                     </property>
                    </widget>
                   </item>
                   <item row="2" column="1">
                    <widget class="QLineEdit" name="resFitBkgPoly"/>
                   </item>
                   <item row="3" column="0">
                    <widget class="QLabel" name="label_10">
                     <property name="text">
                      <string>Width</string>
                     </property>
                    </widget>
                   </item>
                   <item row="3" column="1">
                    <widget class="QLineEdit" name="resFitWidth"/>
                   </item>
                   <item row="4" column="1">
                    <widget class="QLineEdit" name="resFitProminence"/>
                   </item>
                   <item row="4" column="0">
                    <widget class="QLabel" name="label_11">
                     <property name="text">
                      <string>Prominence</string>
                     </property>
                    </widget>
                   </item>
                   <item row="1" column="1">
                    <widget class="QCheckBox" name="resFitPreDetrend">
                     <property name="text">
                      <string>Detrend A(f)</string>
                     </property>
                    </widget>
                   </item>
                  </layout>
                 </item>
                </layout>
               </widget>
              </item>
             </layout>
            </widget>
           </item>
           <item>
            <layout class="QGridLayout" name="gridOfFits_2"/>
           </item>
          </layout>
         </widget>
         <widget class="QWidget" name="tabTension">
          <attribute name="title">
           <string>Tensions</string>
          </attribute>
          <layout class="QVBoxLayout" name="verticalLayout_2">
           <item>
            <layout class="QFormLayout" name="formLayout">
             <property name="fieldGrowthPolicy">
              <enum>QFormLayout::ExpandingFieldsGrow</enum>
             </property>
             <item row="1" column="0">
              <widget class="QLineEdit" name="pointerTableApaUuid">
               <property name="autoFillBackground">
                <bool>false</bool>
               </property>
               <property name="text">
                <string/>
               </property>
               <property name="placeholderText">
                <string>APA Number</string>
               </property>
              </widget>
             </item>
             <item row="2" column="0">
              <widget class="QComboBox" name="tensionStageComboBox"/>
             </item>
             <item row="3" column="0">
              <widget class="QPushButton" name="btnLoadTensions">
               <property name="text">
                <string>Load</string>
               </property>
              </widget>
             </item>
            </layout>
           </item>
           <item>
            <widget class="QTabWidget" name="tabWidget_2">
             <property name="currentIndex">
              <number>0</number>
             </property>
             <widget class="QWidget" name="tab">
              <attribute name="title">
               <string>Table</string>
              </attribute>
              <widget class="QTableView" name="tensionTableView">
               <property name="geometry">
                <rect>
                 <x>10</x>
                 <y>10</y>
                 <width>431</width>
                 <height>481</height>
                </rect>
               </property>
              </widget>
             </widget>
             <widget class="QWidget" name="tab_2">
              <attribute name="title">
               <string>Graphs</string>
              </attribute>
              <widget class="GraphicsLayoutWidget" name="tensionGLW">
               <property name="geometry">
                <rect>
                 <x>17</x>
                 <y>11</y>
                 <width>1141</width>
                 <height>251</height>
                </rect>
               </property>
              </widget>
             </widget>
            </widget>
           </item>
           <item>
            <widget class="QWidget" name="widget_4" native="true">
             <layout class="QHBoxLayout" name="horizontalLayout_7" stretch=""/>
            </widget>
           </item>
          </layout>
         </widget>
         <widget class="QWidget" name="tabLog">
          <attribute name="title">
           <string>Log</string>
          </attribute>
          <layout class="QVBoxLayout" name="verticalLayout_11">
           <item>
            <layout class="QFormLayout" name="formLayout_4">
             <property name="fieldGrowthPolicy">
              <enum>QFormLayout::ExpandingFieldsGrow</enum>
             </property>
             <property name="formAlignment">
              <set>Qt::AlignLeading|Qt::AlignLeft|Qt::AlignTop</set>
             </property>
             <item row="0" column="0">
              <widget class="QLabel" name="logFilenameLog_label">
               <property name="text">
                <string>Log file: </string>
               </property>
              </widget>
             </item>
             <item row="0" column="1">
              <widget class="QLabel" name="logFilenameLog_val">
               <property name="text">
                <string>.....</string>
               </property>
              </widget>
             </item>
            </layout>
           </item>
           <item>
            <widget class="QPlainTextEdit" name="logTextBox"/>
           </item>
          </layout>
         </widget>
        </widget>
       </item>
      </layout>
     </widget>
    </item>
   </layout>
  </widget>
  <widget class="QStatusBar" name="statusbar"/>
  <widget class="QMenuBar" name="menubar">
   <property name="geometry">
    <rect>
     <x>0</x>
     <y>0</y>
     <width>1313</width>
     <height>21</height>
    </rect>
   </property>
   <widget class="QMenu" name="menuFIle">
    <property name="title">
     <string>File</string>
    </property>
    <addaction name="actionOpen"/>
   </widget>
   <widget class="QMenu" name="menuViews">
    <property name="title">
     <string>Views</string>
    </property>
    <addaction name="actionPage1"/>
    <addaction name="actionPage2"/>
   </widget>
   <addaction name="menuFIle"/>
   <addaction name="menuViews"/>
  </widget>
  <action name="actionPage1">
   <property name="text">
    <string>Page1</string>
   </property>
  </action>
  <action name="actionPage2">
   <property name="text">
    <string>Page2</string>
   </property>
  </action>
  <action name="actionOpen">
   <property name="text">
    <string>Open</string>
   </property>
  </action>
 </widget>
 <customwidgets>
  <customwidget>
   <class>PlotWidget</class>
   <extends>QGraphicsView</extends>
   <header>pyqtgraph</header>
   <container>1</container>
  </customwidget>
  <customwidget>
   <class>GraphicsLayoutWidget</class>
   <extends>QGraphicsView</extends>
   <header>pyqtgraph</header>
  </customwidget>
 </customwidgets>
 <resources/>
 <connections/>
</ui><|MERGE_RESOLUTION|>--- conflicted
+++ resolved
@@ -126,11 +126,7 @@
           <enum>QTabWidget::Triangular</enum>
          </property>
          <property name="currentIndex">
-<<<<<<< HEAD
           <number>0</number>
-=======
-          <number>1</number>
->>>>>>> 84e8ab6a
          </property>
          <widget class="QWidget" name="tabStimulus">
           <attribute name="title">
@@ -226,7 +222,7 @@
                    <item row="3" column="1">
                     <widget class="QLabel" name="stimTime_val">
                      <property name="text">
-                      <string>.....</string>
+                      <string/>
                      </property>
                     </widget>
                    </item>
@@ -717,7 +713,7 @@
                  <item>
                   <layout class="QFormLayout" name="formLayout_5">
                    <property name="horizontalSpacing">
-                    <number>-1</number>
+                    <number>6</number>
                    </property>
                    <item row="2" column="0">
                     <widget class="QLabel" name="label_8">
@@ -843,7 +839,7 @@
            </item>
            <item>
             <widget class="QWidget" name="widget_4" native="true">
-             <layout class="QHBoxLayout" name="horizontalLayout_7" stretch=""/>
+             <layout class="QHBoxLayout" name="horizontalLayout_7"/>
             </widget>
            </item>
           </layout>
