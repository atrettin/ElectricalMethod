<?xml version="1.0" encoding="UTF-8"?>
<ui version="4.0">
 <class>MainWindow</class>
 <widget class="QMainWindow" name="MainWindow">
  <property name="geometry">
   <rect>
    <x>0</x>
    <y>0</y>
    <width>1313</width>
<<<<<<< HEAD
    <height>1065</height>
=======
    <height>1023</height>
>>>>>>> 0db5fb2b
   </rect>
  </property>
  <property name="windowTitle">
   <string>DWA: DUNE Wire Analyzer</string>
  </property>
  <widget class="QWidget" name="centralwidget">
   <layout class="QVBoxLayout" name="verticalLayout_4">
    <item>
     <widget class="QWidget" name="horizontalWidget" native="true">
      <layout class="QHBoxLayout" name="horizontalLayout">
       <item>
        <widget class="QWidget" name="controls" native="true">
         <layout class="QVBoxLayout" name="verticalLayout_3" stretch="0,0,0,0,0,0,10">
          <item>
           <widget class="QPushButton" name="btnDwaConnect">
            <property name="text">
             <string>Connect</string>
            </property>
           </widget>
          </item>
          <item>
           <widget class="Line" name="line_2">
            <property name="lineWidth">
             <number>2</number>
            </property>
            <property name="orientation">
             <enum>Qt::Horizontal</enum>
            </property>
           </widget>
          </item>
          <item>
           <widget class="QLabel" name="label_5">
            <property name="text">
             <string>DWA Status</string>
            </property>
            <property name="alignment">
             <set>Qt::AlignCenter</set>
            </property>
           </widget>
          </item>
          <item>
           <layout class="QFormLayout" name="formLayout_13">
            <item row="0" column="0">
             <widget class="QLabel" name="dwaControllerState_label">
              <property name="text">
               <string>State</string>
              </property>
             </widget>
            </item>
            <item row="0" column="1">
             <widget class="QLabel" name="dwaControllerState_val">
              <property name="text">
               <string>N/A</string>
              </property>
             </widget>
            </item>
           </layout>
          </item>
          <item>
           <widget class="Line" name="line">
            <property name="lineWidth">
             <number>2</number>
            </property>
            <property name="orientation">
             <enum>Qt::Horizontal</enum>
            </property>
           </widget>
          </item>
          <item>
           <widget class="QLabel" name="label">
            <property name="text">
             <string>Run Status</string>
            </property>
            <property name="alignment">
             <set>Qt::AlignBottom|Qt::AlignHCenter</set>
            </property>
           </widget>
          </item>
          <item>
           <layout class="QFormLayout" name="formLayout_3">
            <property name="labelAlignment">
             <set>Qt::AlignRight|Qt::AlignTrailing|Qt::AlignVCenter</set>
            </property>
            <property name="formAlignment">
             <set>Qt::AlignLeading|Qt::AlignLeft|Qt::AlignTop</set>
            </property>
            <item row="0" column="0" colspan="2">
             <widget class="QLabel" name="globalFreqHeading">
              <property name="text">
               <string>Scan freqs [Hz]</string>
              </property>
             </widget>
            </item>
            <item row="1" column="0">
             <widget class="QLabel" name="globalFreqMin_label">
              <property name="text">
               <string>Min</string>
              </property>
             </widget>
            </item>
            <item row="1" column="1">
             <widget class="QLabel" name="globalFreqMin_val">
              <property name="text">
               <string>....</string>
              </property>
             </widget>
            </item>
            <item row="2" column="0">
             <widget class="QLabel" name="globalFreqMax_label">
              <property name="text">
               <string>Max</string>
              </property>
             </widget>
            </item>
            <item row="2" column="1">
             <widget class="QLabel" name="globalFreqMax_val">
              <property name="text">
               <string>.....</string>
              </property>
             </widget>
            </item>
            <item row="3" column="0">
             <widget class="QLabel" name="globalFreqStep_label">
              <property name="text">
               <string>Step</string>
              </property>
             </widget>
            </item>
            <item row="3" column="1">
             <widget class="QLabel" name="globalFreqStep_val">
              <property name="text">
               <string>.....</string>
              </property>
             </widget>
            </item>
            <item row="4" column="0">
             <widget class="QLabel" name="globalFreqActive_label">
              <property name="text">
               <string>Active</string>
              </property>
             </widget>
            </item>
            <item row="4" column="1">
             <widget class="QLabel" name="globalFreqActive_val">
              <property name="text">
               <string>.....</string>
              </property>
             </widget>
            </item>
           </layout>
          </item>
         </layout>
        </widget>
       </item>
       <item>
        <widget class="QTabWidget" name="tabWidgetStages">
         <property name="tabPosition">
          <enum>QTabWidget::North</enum>
         </property>
         <property name="tabShape">
          <enum>QTabWidget::Triangular</enum>
         </property>
         <property name="currentIndex">
          <number>0</number>
         </property>
         <widget class="QWidget" name="tabStimulus">
          <attribute name="title">
           <string>Stimulus</string>
          </attribute>
          <layout class="QVBoxLayout" name="verticalLayout">
           <item>
            <widget class="QTabWidget" name="tabWidget">
             <property name="tabPosition">
              <enum>QTabWidget::North</enum>
             </property>
             <property name="currentIndex">
              <number>0</number>
             </property>
             <widget class="QWidget" name="tab_config">
              <attribute name="title">
               <string>Config</string>
              </attribute>
              <layout class="QHBoxLayout" name="horizontalLayout_6">
               <item>
                <layout class="QVBoxLayout" name="verticalLayout_13">
                 <item>
<<<<<<< HEAD
                  <widget class="QPushButton" name="btnScanCtrl">
                   <property name="text">
                    <string>Start Scan</string>
=======
                  <widget class="QPushButton" name="btnSaveAmpl">
                   <property name="text">
                    <string>Save</string>
>>>>>>> 0db5fb2b
                   </property>
                  </widget>
                 </item>
                 <item>
                  <layout class="QFormLayout" name="formLayout_2">
                   <property name="labelAlignment">
                    <set>Qt::AlignRight|Qt::AlignTrailing|Qt::AlignVCenter</set>
                   </property>
                   <property name="formAlignment">
                    <set>Qt::AlignLeading|Qt::AlignLeft|Qt::AlignTop</set>
                   </property>
                   <item row="0" column="0">
                    <widget class="QLabel" name="freqMin_label">
                     <property name="text">
                      <string>Freq Min [Hz]</string>
                     </property>
                    </widget>
                   </item>
                   <item row="0" column="1">
                    <widget class="QLabel" name="freqMin_val">
                     <property name="text">
                      <string>.....</string>
                     </property>
                    </widget>
                   </item>
                   <item row="1" column="0">
                    <widget class="QLabel" name="freqMax_label">
                     <property name="text">
                      <string>Freq Max [Hz]</string>
                     </property>
                    </widget>
                   </item>
                   <item row="1" column="1">
                    <widget class="QLabel" name="freqMax_val">
                     <property name="text">
                      <string>.....</string>
                     </property>
                    </widget>
                   </item>
                   <item row="2" column="0">
                    <widget class="QLabel" name="freqStep_label">
                     <property name="text">
                      <string>Freq Step [Hz]</string>
                     </property>
                    </widget>
                   </item>
                   <item row="2" column="1">
                    <widget class="QLabel" name="freqStep_val">
                     <property name="text">
                      <string>.....</string>
                     </property>
                    </widget>
                   </item>
                   <item row="3" column="0">
                    <widget class="QLabel" name="stimTime_label">
                     <property name="text">
                      <string>Stim Time [?]</string>
                     </property>
                    </widget>
                   </item>
                   <item row="3" column="1">
                    <widget class="QLabel" name="stimTime_val">
                     <property name="text">
                      <string/>
                     </property>
                    </widget>
                   </item>
                   <item row="4" column="0">
                    <widget class="QLabel" name="cycPerFreq_label">
                     <property name="text">
                      <string>Cycles Per Freq [dec]</string>
                     </property>
                    </widget>
                   </item>
                   <item row="4" column="1">
                    <widget class="QLabel" name="cycPerFreq_val">
                     <property name="text">
                      <string>.....</string>
                     </property>
                    </widget>
                   </item>
                   <item row="5" column="0">
                    <widget class="QLabel" name="sampPerCyc_label">
                     <property name="text">
                      <string>Samples per cycle [dec]</string>
                     </property>
                    </widget>
                   </item>
                   <item row="5" column="1">
                    <widget class="QLabel" name="sampPerCyc_val">
                     <property name="text">
                      <string>.....</string>
                     </property>
                    </widget>
                   </item>
                   <item row="6" column="0">
                    <widget class="QLabel" name="clientIP_label">
                     <property name="text">
                      <string>Client IP</string>
                     </property>
                    </widget>
                   </item>
                   <item row="6" column="1">
                    <widget class="QLabel" name="clientIP_val">
                     <property name="text">
                      <string>.....</string>
                     </property>
                    </widget>
                   </item>
                  </layout>
                 </item>
                </layout>
               </item>
               <item>
                <layout class="QFormLayout" name="formLayout">
                 <property name="fieldGrowthPolicy">
                  <enum>QFormLayout::ExpandingFieldsGrow</enum>
                 </property>
                 <item row="1" column="0">
                  <widget class="QLabel" name="configFileName_label">
                   <property name="text">
                    <string>Config File:</string>
                   </property>
                  </widget>
                 </item>
                 <item row="1" column="1">
                  <widget class="QLineEdit" name="configFileName">
                   <property name="autoFillBackground">
                    <bool>false</bool>
                   </property>
                   <property name="text">
                    <string/>
                   </property>
                   <property name="placeholderText">
                    <string>Config file name</string>
                   </property>
                  </widget>
                 </item>
                 <item row="2" column="0">
                  <widget class="QLabel" name="omitComments_label">
                   <property name="text">
                    <string>Omit comments:</string>
                   </property>
                  </widget>
                 </item>
                 <item row="2" column="1">
                  <widget class="QCheckBox" name="omitComments_cb">
                   <property name="text">
                    <string/>
                   </property>
                   <property name="checked">
                    <bool>true</bool>
                   </property>
                   <property name="tristate">
                    <bool>false</bool>
                   </property>
                  </widget>
                 </item>
                 <item row="4" column="0">
                  <widget class="QLabel" name="configFileContents_label">
                   <property name="text">
                    <string>Config file contents:</string>
                   </property>
                  </widget>
                 </item>
                 <item row="4" column="1">
                  <widget class="QPlainTextEdit" name="configFileContents">
                   <property name="enabled">
                    <bool>true</bool>
                   </property>
                  </widget>
                 </item>
                 <item row="5" column="0">
                  <widget class="QLabel" name="logFilename_label">
                   <property name="text">
                    <string>Log file:</string>
                   </property>
                  </widget>
                 </item>
                 <item row="5" column="1">
                  <widget class="QLabel" name="logFilename_val">
                   <property name="text">
                    <string>.....</string>
                   </property>
                  </widget>
                 </item>
                 <item row="6" column="0">
                  <widget class="QLabel" name="measure_by_label">
                   <property name="text">
                    <string>Measured By</string>
                   </property>
                  </widget>
                 </item>
                 <item row="6" column="1">
                  <widget class="QLineEdit" name="measuredByLineEdit"/>
                 </item>
                 <item row="7" column="0">
                  <widget class="QLabel" name="apaSide">
                   <property name="text">
                    <string>Side</string>
                   </property>
                  </widget>
                 </item>
                 <item row="8" column="0">
                  <widget class="QLabel" name="stage_label">
                   <property name="text">
                    <string>Stage</string>
                   </property>
                  </widget>
                 </item>
                 <item row="8" column="1">
                  <widget class="QComboBox" name="configStageComboBox"/>
                 </item>
                 <item row="9" column="0">
                  <widget class="QLabel" name="apaId_label">
                   <property name="text">
                    <string>APA UUID</string>
                   </property>
                  </widget>
                 </item>
                 <item row="9" column="1">
                  <widget class="QLineEdit" name="configApaUuid"/>
                 </item>
                 <item row="10" column="0">
                  <widget class="QLabel" name="layer_label">
                   <property name="text">
                    <string>Layer</string>
                   </property>
                  </widget>
                 </item>
                 <item row="10" column="1">
                  <widget class="QComboBox" name="configLayerComboBox"/>
                 </item>
                 <item row="13" column="0">
                  <widget class="QLabel" name="headboardString_label">
                   <property name="text">
                    <string>Headboard #</string>
                   </property>
                  </widget>
                 </item>
                 <item row="13" column="1">
                  <widget class="QSpinBox" name="configHeadboardSpinBox">
                   <property name="minimum">
                    <number>1</number>
                   </property>
                   <property name="maximum">
                    <number>10</number>
                   </property>
                   <property name="value">
                    <number>1</number>
                   </property>
                  </widget>
                 </item>
                 <item row="15" column="1">
                  <widget class="QRadioButton" name="configRadioAll">
                   <property name="text">
                    <string>All wires</string>
                   </property>
                   <property name="checked">
                    <bool>true</bool>
                   </property>
                  </widget>
                 </item>
                 <item row="16" column="1">
                  <widget class="QRadioButton" name="configRadioSingle">
                   <property name="text">
                    <string>Single wire</string>
                   </property>
                  </widget>
                 </item>
                 <item row="17" column="1">
                  <widget class="QSpinBox" name="spinBox">
                   <property name="maximum">
                    <number>1000</number>
                   </property>
                  </widget>
                 </item>
                 <item row="18" column="1">
                  <widget class="QPushButton" name="btnConfigureScans">
                   <property name="text">
                    <string>Configure Scan List</string>
                   </property>
                  </widget>
                 </item>
                 <item row="19" column="1">
                  <layout class="QHBoxLayout" name="horizontalLayout_9"/>
                 </item>
                 <item row="20" column="0">
                  <widget class="QLabel" name="scanList_label">
                   <property name="text">
                    <string>Scans</string>
                   </property>
                  </widget>
                 </item>
                 <item row="20" column="1">
                  <widget class="QPlainTextEdit" name="configScanListTextEdit"/>
                 </item>
                 <item row="22" column="0">
                  <widget class="QLabel" name="nextScan_label">
                   <property name="text">
                    <string>Next scan</string>
                   </property>
                  </widget>
                 </item>
                 <item row="22" column="1">
                  <widget class="QComboBox" name="configNextScanComboBox"/>
                 </item>
                 <item row="23" column="1">
                  <widget class="QPushButton" name="btnScanCtrl">
                   <property name="text">
                    <string>Start</string>
                   </property>
                  </widget>
                 </item>
                 <item row="7" column="1">
                  <widget class="QComboBox" name="SideComboBox">
                   <item>
                    <property name="text">
                     <string>A</string>
                    </property>
                   </item>
                   <item>
                    <property name="text">
                     <string>B</string>
                    </property>
                   </item>
                  </widget>
                 </item>
                </layout>
               </item>
              </layout>
             </widget>
             <widget class="QWidget" name="tab_3">
              <attribute name="title">
               <string>Advanced</string>
              </attribute>
              <widget class="QWidget" name="formLayoutWidget">
               <property name="geometry">
                <rect>
                 <x>10</x>
                 <y>10</y>
                 <width>661</width>
                 <height>541</height>
                </rect>
               </property>
               <layout class="QFormLayout" name="formLayout_7">
                <item row="0" column="0">
                 <widget class="QLabel" name="label_12">
                  <property name="text">
                   <string>Frequency step size</string>
                  </property>
                 </widget>
                </item>
                <item row="0" column="1">
                 <widget class="QLineEdit" name="advFssLineEdit"/>
                </item>
                <item row="1" column="0">
                 <widget class="QLabel" name="label_13">
                  <property name="text">
                   <string>Stimulation time (s)</string>
                  </property>
                 </widget>
                </item>
                <item row="1" column="1">
                 <widget class="QLineEdit" name="advStimTimeLineEdit"/>
                </item>
                <item row="3" column="0">
                 <widget class="QLabel" name="label_14">
                  <property name="text">
                   <string>Initialization delay(s)</string>
                  </property>
                 </widget>
                </item>
                <item row="3" column="1">
                 <widget class="QLineEdit" name="advInitDelayLineEdit"/>
                </item>
                <item row="4" column="0">
                 <widget class="QLabel" name="label_15">
                  <property name="text">
                   <string>Amplitude</string>
                  </property>
                 </widget>
                </item>
                <item row="4" column="1">
                 <widget class="QLineEdit" name="advAmplitudeLineEdit"/>
                </item>
               </layout>
              </widget>
             </widget>
             <widget class="QWidget" name="tab_timeseriesGrid">
              <attribute name="title">
               <string>V(t) grid</string>
              </attribute>
              <layout class="QGridLayout" name="gridLayout_2">
               <item row="0" column="0">
                <widget class="QLabel" name="label_3">
                 <property name="text">
                  <string>All V(t) data</string>
                 </property>
                </widget>
               </item>
               <item row="1" column="0">
                <layout class="QGridLayout" name="gridOfPlots">
                 <item row="0" column="0">
                  <widget class="PlotWidget" name="pw_grid_0"/>
                 </item>
                 <item row="0" column="1">
                  <widget class="PlotWidget" name="pw_grid_1"/>
                 </item>
                 <item row="0" column="2">
                  <widget class="PlotWidget" name="pw_grid_2"/>
                 </item>
                 <item row="1" column="0">
                  <widget class="PlotWidget" name="pw_grid_3"/>
                 </item>
                 <item row="1" column="1">
                  <widget class="PlotWidget" name="pw_grid_4"/>
                 </item>
                 <item row="1" column="2">
                  <widget class="PlotWidget" name="pw_grid_5"/>
                 </item>
                 <item row="2" column="0">
                  <widget class="PlotWidget" name="pw_grid_6"/>
                 </item>
                 <item row="2" column="1">
                  <widget class="PlotWidget" name="pw_grid_7"/>
                 </item>
                 <item row="2" column="2">
                  <widget class="QPlainTextEdit" name="outputText"/>
                 </item>
                </layout>
               </item>
              </layout>
             </widget>
             <widget class="QWidget" name="tab_timeseriesChan">
              <attribute name="title">
               <string>V(t) chan</string>
              </attribute>
              <layout class="QVBoxLayout" name="verticalLayout_7" stretch="1,10,40">
               <item>
                <widget class="QLabel" name="label_2">
                 <property name="text">
                  <string>V(t) for single channel</string>
                 </property>
                </widget>
               </item>
               <item>
                <layout class="QHBoxLayout" name="horizontalLayout_2" stretch="0,0,0,0,0,0,0,0">
                 <item>
                  <widget class="PlotWidget" name="pw_chan_0"/>
                 </item>
                 <item>
                  <widget class="PlotWidget" name="pw_chan_1"/>
                 </item>
                 <item>
                  <widget class="PlotWidget" name="pw_chan_2"/>
                 </item>
                 <item>
                  <widget class="PlotWidget" name="pw_chan_3"/>
                 </item>
                 <item>
                  <widget class="PlotWidget" name="pw_chan_4"/>
                 </item>
                 <item>
                  <widget class="PlotWidget" name="pw_chan_5"/>
                 </item>
                 <item>
                  <widget class="PlotWidget" name="pw_chan_6"/>
                 </item>
                 <item>
                  <widget class="PlotWidget" name="pw_chan_7"/>
                 </item>
                </layout>
               </item>
               <item>
                <layout class="QVBoxLayout" name="verticalLayout_6" stretch="5">
                 <item>
                  <widget class="PlotWidget" name="pw_chan_main"/>
                 </item>
                </layout>
               </item>
              </layout>
             </widget>
             <widget class="QWidget" name="tab_amplitudeGrid">
              <attribute name="title">
               <string>A(f) grid</string>
              </attribute>
              <layout class="QVBoxLayout" name="verticalLayout_9">
               <item>
                <widget class="QWidget" name="widget" native="true">
                 <layout class="QGridLayout" name="gridLayout_5">
                  <item row="0" column="0">
                   <layout class="QGridLayout" name="gridLayout">
                    <item row="0" column="0">
                     <widget class="PlotWidget" name="pw_amplgrid_0"/>
                    </item>
                    <item row="0" column="2">
                     <widget class="PlotWidget" name="pw_amplgrid_2"/>
                    </item>
                    <item row="0" column="1">
                     <widget class="PlotWidget" name="pw_amplgrid_1"/>
                    </item>
                    <item row="1" column="0">
                     <widget class="PlotWidget" name="pw_amplgrid_3"/>
                    </item>
                    <item row="1" column="2">
                     <widget class="PlotWidget" name="pw_amplgrid_5"/>
                    </item>
                    <item row="1" column="1">
                     <widget class="PlotWidget" name="pw_amplgrid_4"/>
                    </item>
                    <item row="2" column="0">
                     <widget class="PlotWidget" name="pw_amplgrid_6"/>
                    </item>
                    <item row="2" column="1">
                     <widget class="PlotWidget" name="pw_amplgrid_7"/>
                    </item>
                    <item row="2" column="2">
                     <widget class="PlotWidget" name="pw_amplgrid_all"/>
                    </item>
                   </layout>
                  </item>
                 </layout>
                </widget>
               </item>
              </layout>
             </widget>
             <widget class="QWidget" name="tab_amplitudeChan">
              <attribute name="title">
               <string>A(f) chan</string>
              </attribute>
              <layout class="QVBoxLayout" name="verticalLayout_10" stretch="1,5">
               <item>
                <layout class="QHBoxLayout" name="horizontalLayout_3">
                 <item>
                  <widget class="PlotWidget" name="pw_amplchan_0"/>
                 </item>
                 <item>
                  <widget class="PlotWidget" name="pw_amplchan_1"/>
                 </item>
                 <item>
                  <widget class="PlotWidget" name="pw_amplchan_2"/>
                 </item>
                 <item>
                  <widget class="PlotWidget" name="pw_amplchan_3"/>
                 </item>
                 <item>
                  <widget class="PlotWidget" name="pw_amplchan_4"/>
                 </item>
                 <item>
                  <widget class="PlotWidget" name="pw_amplchan_5"/>
                 </item>
                 <item>
                  <widget class="PlotWidget" name="pw_amplchan_6"/>
                 </item>
                 <item>
                  <widget class="PlotWidget" name="pw_amplchan_7"/>
                 </item>
                </layout>
               </item>
               <item>
                <widget class="PlotWidget" name="pw_amplchan_main"/>
               </item>
              </layout>
             </widget>
            </widget>
           </item>
          </layout>
         </widget>
         <widget class="QWidget" name="tabResonance">
          <attribute name="title">
           <string>Resonance</string>
          </attribute>
          <layout class="QVBoxLayout" name="verticalLayout_12">
           <item>
            <widget class="QWidget" name="widget_2" native="true">
             <layout class="QHBoxLayout" name="horizontalLayout_4">
              <item>
               <widget class="QPushButton" name="pb_ampDataLoad">
                <property name="text">
                 <string>Load Scan</string>
                </property>
               </widget>
              </item>
              <item>
               <widget class="QLineEdit" name="ampDataFilename"/>
              </item>
             </layout>
            </widget>
           </item>
           <item>
            <widget class="QWidget" name="widget_5" native="true">
             <layout class="QHBoxLayout" name="horizontalLayout_8" stretch="1,10">
              <item>
               <widget class="QLabel" name="label_7">
                <property name="text">
                 <string>Currently viewing:</string>
                </property>
               </widget>
              </item>
              <item>
               <widget class="QLabel" name="ampDataActiveLabel">
                <property name="text">
                 <string>N/A</string>
                </property>
               </widget>
              </item>
             </layout>
            </widget>
           </item>
           <item>
            <widget class="QWidget" name="widget_3" native="true">
             <layout class="QHBoxLayout" name="horizontalLayout_5" stretch="7,0">
              <item>
               <widget class="QTabWidget" name="tabResonanceGraphs">
                <property name="currentIndex">
                 <number>1</number>
                </property>
                <widget class="QWidget" name="tabResonanceRawData">
                 <attribute name="title">
                  <string>Raw A(f)</string>
                 </attribute>
                 <layout class="QVBoxLayout" name="verticalLayout_5">
                  <item>
                   <widget class="GraphicsLayoutWidget" name="resonanceRawDataGLW"/>
                  </item>
                 </layout>
                </widget>
                <widget class="QWidget" name="tabResonanceProcessedData">
                 <attribute name="title">
                  <string>Processed A(f)</string>
                 </attribute>
                 <layout class="QVBoxLayout" name="verticalLayout_8">
                  <item>
                   <widget class="GraphicsLayoutWidget" name="resonanceProcessedDataGLW"/>
                  </item>
                 </layout>
                </widget>
               </widget>
              </item>
              <item>
               <widget class="QWidget" name="widget_6" native="true">
                <layout class="QVBoxLayout" name="verticalLayout_14">
                 <item>
                  <layout class="QFormLayout" name="formLayout_6">
                   <property name="labelAlignment">
                    <set>Qt::AlignRight|Qt::AlignTrailing|Qt::AlignVCenter</set>
                   </property>
                   <property name="formAlignment">
                    <set>Qt::AlignLeading|Qt::AlignLeft|Qt::AlignTop</set>
                   </property>
                   <item row="1" column="0">
                    <widget class="QLabel" name="lab_resfreq_0">
                     <property name="text">
                      <string>0:</string>
                     </property>
                    </widget>
                   </item>
                   <item row="1" column="1">
                    <widget class="QLineEdit" name="le_resfreq_val_0"/>
                   </item>
                   <item row="2" column="0">
                    <widget class="QLabel" name="lab_resfreq_1">
                     <property name="text">
                      <string>1:</string>
                     </property>
                    </widget>
                   </item>
                   <item row="2" column="1">
                    <widget class="QLineEdit" name="le_resfreq_val_1"/>
                   </item>
                   <item row="3" column="0">
                    <widget class="QLabel" name="lab_resfreq_2">
                     <property name="text">
                      <string>2:</string>
                     </property>
                    </widget>
                   </item>
                   <item row="3" column="1">
                    <widget class="QLineEdit" name="le_resfreq_val_2"/>
                   </item>
                   <item row="4" column="0">
                    <widget class="QLabel" name="lab_resfreq_3">
                     <property name="text">
                      <string>3:</string>
                     </property>
                    </widget>
                   </item>
                   <item row="4" column="1">
                    <widget class="QLineEdit" name="le_resfreq_val_3"/>
                   </item>
                   <item row="5" column="0">
                    <widget class="QLabel" name="lab_resfreq_4">
                     <property name="text">
                      <string>4:</string>
                     </property>
                    </widget>
                   </item>
                   <item row="5" column="1">
                    <widget class="QLineEdit" name="le_resfreq_val_4"/>
                   </item>
                   <item row="6" column="0">
                    <widget class="QLabel" name="lab_resfreq_5">
                     <property name="text">
                      <string>5:</string>
                     </property>
                    </widget>
                   </item>
                   <item row="6" column="1">
                    <widget class="QLineEdit" name="le_resfreq_val_5"/>
                   </item>
                   <item row="7" column="0">
                    <widget class="QLabel" name="lab_resfreq_6">
                     <property name="text">
                      <string>6:</string>
                     </property>
                    </widget>
                   </item>
                   <item row="7" column="1">
                    <widget class="QLineEdit" name="le_resfreq_val_6"/>
                   </item>
                   <item row="8" column="0">
                    <widget class="QLabel" name="lab_resfreq_7">
                     <property name="text">
                      <string>7:</string>
                     </property>
                    </widget>
                   </item>
                   <item row="8" column="1">
                    <widget class="QLineEdit" name="le_resfreq_val_7"/>
                   </item>
                   <item row="0" column="0">
                    <widget class="QLabel" name="label_4">
                     <property name="text">
                      <string>Ch</string>
                     </property>
                    </widget>
                   </item>
                   <item row="0" column="1">
                    <widget class="QLabel" name="label_6">
                     <property name="text">
                      <string>Res. Freqs. [Hz]</string>
                     </property>
                    </widget>
                   </item>
                  </layout>
                 </item>
                 <item>
                  <widget class="QLabel" name="label_9">
                   <property name="text">
                    <string>Tune Fit Parameters (find_peaks)</string>
                   </property>
                  </widget>
                 </item>
                 <item>
                  <layout class="QFormLayout" name="formLayout_5">
                   <property name="horizontalSpacing">
                    <number>6</number>
                   </property>
                   <item row="2" column="0">
                    <widget class="QLabel" name="label_8">
                     <property name="text">
                      <string>Baseline poly</string>
                     </property>
                    </widget>
                   </item>
                   <item row="2" column="1">
                    <widget class="QLineEdit" name="resFitBkgPoly"/>
                   </item>
                   <item row="3" column="0">
                    <widget class="QLabel" name="label_10">
                     <property name="text">
                      <string>Width</string>
                     </property>
                    </widget>
                   </item>
                   <item row="3" column="1">
                    <widget class="QLineEdit" name="resFitWidth"/>
                   </item>
                   <item row="4" column="1">
                    <widget class="QLineEdit" name="resFitProminence"/>
                   </item>
                   <item row="4" column="0">
                    <widget class="QLabel" name="label_11">
                     <property name="text">
                      <string>Prominence</string>
                     </property>
                    </widget>
                   </item>
                   <item row="1" column="1">
                    <widget class="QCheckBox" name="resFitPreDetrend">
                     <property name="text">
                      <string>Detrend A(f)</string>
                     </property>
                    </widget>
                   </item>
                  </layout>
                 </item>
                 <item>
                  <widget class="QPushButton" name="btnSubmitResonances">
                   <property name="text">
                    <string>Submit Resonances to DB</string>
                   </property>
                  </widget>
                 </item>
                </layout>
               </widget>
              </item>
             </layout>
            </widget>
           </item>
           <item>
            <layout class="QGridLayout" name="gridOfFits_2"/>
           </item>
          </layout>
         </widget>
         <widget class="QWidget" name="tabTension">
          <attribute name="title">
           <string>Tensions</string>
          </attribute>
          <widget class="QTabWidget" name="tabWidget_2">
           <property name="geometry">
            <rect>
             <x>10</x>
             <y>90</y>
             <width>1151</width>
             <height>541</height>
            </rect>
           </property>
           <property name="currentIndex">
            <number>0</number>
           </property>
           <widget class="QWidget" name="tab">
            <attribute name="title">
             <string>Table</string>
            </attribute>
            <widget class="QTableView" name="tensionTableView">
             <property name="geometry">
              <rect>
               <x>10</x>
               <y>10</y>
               <width>601</width>
               <height>511</height>
              </rect>
             </property>
            </widget>
           </widget>
           <widget class="QWidget" name="tab_2">
            <attribute name="title">
             <string>Graphs</string>
            </attribute>
            <widget class="GraphicsLayoutWidget" name="tensionGLW">
             <property name="geometry">
              <rect>
               <x>10</x>
               <y>10</y>
               <width>1131</width>
               <height>521</height>
              </rect>
             </property>
            </widget>
           </widget>
          </widget>
          <widget class="QWidget" name="widget_4" native="true">
           <property name="geometry">
            <rect>
             <x>9</x>
             <y>645</y>
             <width>18</width>
             <height>18</height>
            </rect>
           </property>
           <layout class="QHBoxLayout" name="horizontalLayout_7"/>
          </widget>
          <widget class="QPushButton" name="btnLoadTensions">
           <property name="geometry">
            <rect>
             <x>10</x>
             <y>62</y>
             <width>131</width>
             <height>23</height>
            </rect>
           </property>
           <property name="text">
            <string>Load</string>
           </property>
          </widget>
          <widget class="QLineEdit" name="pointerTableApaUuid">
           <property name="geometry">
            <rect>
             <x>10</x>
             <y>10</y>
             <width>133</width>
             <height>20</height>
            </rect>
           </property>
           <property name="autoFillBackground">
            <bool>false</bool>
           </property>
           <property name="text">
            <string/>
           </property>
           <property name="placeholderText">
            <string>APA Number</string>
           </property>
          </widget>
          <widget class="QComboBox" name="tensionStageComboBox">
           <property name="geometry">
            <rect>
             <x>10</x>
             <y>36</y>
             <width>131</width>
             <height>20</height>
            </rect>
           </property>
          </widget>
          <widget class="QPushButton" name="btnSubmitTensions">
           <property name="geometry">
            <rect>
             <x>10</x>
             <y>640</y>
             <width>131</width>
             <height>23</height>
            </rect>
           </property>
           <property name="text">
            <string>Submit Tensions to DB</string>
           </property>
          </widget>
         </widget>
         <widget class="QWidget" name="tabLog">
          <attribute name="title">
           <string>Log</string>
          </attribute>
          <layout class="QVBoxLayout" name="verticalLayout_11">
           <item>
            <layout class="QFormLayout" name="formLayout_4">
             <property name="fieldGrowthPolicy">
              <enum>QFormLayout::ExpandingFieldsGrow</enum>
             </property>
             <property name="formAlignment">
              <set>Qt::AlignLeading|Qt::AlignLeft|Qt::AlignTop</set>
             </property>
             <item row="0" column="0">
              <widget class="QLabel" name="logFilenameLog_label">
               <property name="text">
                <string>Log file: </string>
               </property>
              </widget>
             </item>
             <item row="0" column="1">
              <widget class="QLabel" name="logFilenameLog_val">
               <property name="text">
                <string>.....</string>
               </property>
              </widget>
             </item>
            </layout>
           </item>
           <item>
            <widget class="QPlainTextEdit" name="logTextBox"/>
           </item>
          </layout>
         </widget>
         <widget class="QWidget" name="tabEventViewer">
          <attribute name="title">
           <string>Event Viewer</string>
          </attribute>
          <layout class="QVBoxLayout" name="verticalLayout_16">
           <item>
            <layout class="QFormLayout" name="formLayout_7">
             <item row="0" column="0">
              <widget class="QLabel" name="evtVwr_runName_label">
               <property name="text">
                <string>Run name:</string>
               </property>
              </widget>
             </item>
             <item row="0" column="1">
              <widget class="QLineEdit" name="evtVwr_runName_val">
               <property name="text">
                <string/>
               </property>
              </widget>
             </item>
            </layout>
           </item>
           <item>
            <widget class="QTabWidget" name="evtVwrTabs">
             <property name="currentIndex">
              <number>0</number>
             </property>
             <widget class="QWidget" name="evtVwrTab1">
              <attribute name="title">
               <string>Timeseries</string>
              </attribute>
              <layout class="QVBoxLayout" name="verticalLayout_15">
               <item>
                <widget class="GraphicsLayoutWidget" name="evtVwrPlotsGLW"/>
               </item>
              </layout>
             </widget>
             <widget class="QWidget" name="tab_3">
              <attribute name="title">
               <string>Tab</string>
              </attribute>
             </widget>
            </widget>
           </item>
          </layout>
         </widget>
        </widget>
       </item>
      </layout>
     </widget>
    </item>
    <item>
     <layout class="QHBoxLayout" name="horizontalLayout_9">
      <item>
       <widget class="QLabel" name="statusErrors_label">
        <property name="text">
         <string>errorBits</string>
        </property>
       </widget>
      </item>
      <item>
       <widget class="QLabel" name="statusErrors_val">
        <property name="text">
         <string>N/A</string>
        </property>
       </widget>
      </item>
      <item>
       <widget class="QLabel" name="buttonStatus_label">
        <property name="text">
         <string>buttonStatus</string>
        </property>
       </widget>
      </item>
      <item>
       <widget class="QLabel" name="buttonStatus_val">
        <property name="text">
         <string>N/A</string>
        </property>
       </widget>
      </item>
     </layout>
    </item>
   </layout>
  </widget>
  <widget class="QStatusBar" name="statusbar"/>
  <widget class="QMenuBar" name="menubar">
   <property name="geometry">
    <rect>
     <x>0</x>
     <y>0</y>
     <width>1313</width>
     <height>22</height>
    </rect>
   </property>
   <widget class="QMenu" name="menuFIle">
    <property name="title">
     <string>File</string>
    </property>
    <addaction name="actionOpen"/>
   </widget>
   <widget class="QMenu" name="menuViews">
    <property name="title">
     <string>Views</string>
    </property>
    <addaction name="actionPage1"/>
    <addaction name="actionPage2"/>
   </widget>
   <addaction name="menuFIle"/>
   <addaction name="menuViews"/>
  </widget>
  <action name="actionPage1">
   <property name="text">
    <string>Page1</string>
   </property>
  </action>
  <action name="actionPage2">
   <property name="text">
    <string>Page2</string>
   </property>
  </action>
  <action name="actionOpen">
   <property name="text">
    <string>Open</string>
   </property>
  </action>
 </widget>
 <customwidgets>
  <customwidget>
   <class>PlotWidget</class>
   <extends>QGraphicsView</extends>
   <header>pyqtgraph</header>
   <container>1</container>
  </customwidget>
  <customwidget>
   <class>GraphicsLayoutWidget</class>
   <extends>QGraphicsView</extends>
   <header>pyqtgraph</header>
  </customwidget>
 </customwidgets>
 <resources/>
 <connections/>
</ui><|MERGE_RESOLUTION|>--- conflicted
+++ resolved
@@ -7,11 +7,7 @@
     <x>0</x>
     <y>0</y>
     <width>1313</width>
-<<<<<<< HEAD
-    <height>1065</height>
-=======
     <height>1023</height>
->>>>>>> 0db5fb2b
    </rect>
   </property>
   <property name="windowTitle">
@@ -198,15 +194,9 @@
                <item>
                 <layout class="QVBoxLayout" name="verticalLayout_13">
                  <item>
-<<<<<<< HEAD
-                  <widget class="QPushButton" name="btnScanCtrl">
-                   <property name="text">
-                    <string>Start Scan</string>
-=======
                   <widget class="QPushButton" name="btnSaveAmpl">
                    <property name="text">
                     <string>Save</string>
->>>>>>> 0db5fb2b
                    </property>
                   </widget>
                  </item>
