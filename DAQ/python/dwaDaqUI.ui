--- conflicted
+++ resolved
@@ -7,7 +7,7 @@
     <x>0</x>
     <y>0</y>
     <width>1313</width>
-    <height>1023</height>
+    <height>1161</height>
    </rect>
   </property>
   <property name="windowTitle">
@@ -402,69 +402,10 @@
                    </property>
                   </widget>
                  </item>
-<<<<<<< HEAD
                  <item row="8" column="0">
                   <widget class="QLabel" name="scanTypeLabel">
-=======
-                 <item row="9" column="1">
-                  <widget class="QTableWidget" name="scanTable">
-                   <property name="minimumSize">
-                    <size>
-                     <width>0</width>
-                     <height>192</height>
-                    </size>
-                   </property>
-                   <property name="verticalScrollBarPolicy">
-                    <enum>Qt::ScrollBarAlwaysOff</enum>
-                   </property>
-                   <property name="horizontalScrollBarPolicy">
-                    <enum>Qt::ScrollBarAlwaysOff</enum>
-                   </property>
-                   <property name="sizeAdjustPolicy">
-                    <enum>QAbstractScrollArea::AdjustToContents</enum>
-                   </property>
-                   <column>
-                    <property name="text">
-                     <string>Select</string>
-                    </property>
-                   </column>
-                   <column>
-                    <property name="text">
-                     <string>Scan #</string>
-                    </property>
-                   </column>
-                   <column>
-                    <property name="text">
-                     <string>Wires</string>
-                    </property>
-                   </column>
-                   <column>
-                    <property name="text">
-                     <string>Freq Min</string>
-                    </property>
-                   </column>
-                   <column>
-                    <property name="text">
-                     <string>Freq Max</string>
-                    </property>
-                   </column>
-                   <column>
-                    <property name="text">
-                     <string>Freq Step Size</string>
-                    </property>
-                   </column>
-                   <column>
-                    <property name="text">
-                     <string/>
-                    </property>
-                   </column>
-                  </widget>
-                 </item>
-                 <item row="11" column="1">
-                  <widget class="QPushButton" name="btnScanCtrl">
->>>>>>> 571ca548
                    <property name="text">
-                    <string>Scan type</string>
+                    <string>Scan Type</string>
                    </property>
                   </widget>
                  </item>
@@ -563,45 +504,35 @@
                    </layout>
                   </widget>
                  </item>
-                 <item row="9" column="1">
-                  <widget class="QPushButton" name="btnConfigureScans">
-                   <property name="minimumSize">
-                    <size>
-                     <width>200</width>
-                     <height>0</height>
-                    </size>
-                   </property>
-                   <property name="text">
-                    <string>Configure Scan List</string>
-                   </property>
-                  </widget>
-                 </item>
-                 <item row="10" column="0">
+                 <item row="9" column="0">
                   <widget class="QLabel" name="scanList_label">
                    <property name="text">
                     <string>Scans</string>
                    </property>
                   </widget>
                  </item>
-                 <item row="10" column="1">
+                 <item row="9" column="1">
                   <widget class="QTableWidget" name="scanTable">
-                   <property name="sizePolicy">
-                    <sizepolicy hsizetype="Fixed" vsizetype="Expanding">
-                     <horstretch>0</horstretch>
-                     <verstretch>0</verstretch>
-                    </sizepolicy>
-                   </property>
                    <property name="minimumSize">
                     <size>
-                     <width>505</width>
-                     <height>450</height>
+                     <width>0</width>
+                     <height>192</height>
                     </size>
                    </property>
                    <property name="maximumSize">
                     <size>
-                     <width>450</width>
+                     <width>600</width>
                      <height>16777215</height>
                     </size>
+                   </property>
+                   <property name="verticalScrollBarPolicy">
+                    <enum>Qt::ScrollBarAlwaysOff</enum>
+                   </property>
+                   <property name="horizontalScrollBarPolicy">
+                    <enum>Qt::ScrollBarAlwaysOff</enum>
+                   </property>
+                   <property name="sizeAdjustPolicy">
+                    <enum>QAbstractScrollArea::AdjustToContents</enum>
                    </property>
                    <column>
                     <property name="text">
@@ -628,16 +559,32 @@
                      <string>Freq Max</string>
                     </property>
                    </column>
+                   <column>
+                    <property name="text">
+                     <string>Freq Step Size</string>
+                    </property>
+                   </column>
+                   <column>
+                    <property name="text">
+                     <string/>
+                    </property>
+                   </column>
+                  </widget>
+                 </item>
+                 <item row="10" column="1">
+                  <widget class="QPushButton" name="btnConfigureScans">
+                   <property name="minimumSize">
+                    <size>
+                     <width>200</width>
+                     <height>0</height>
+                    </size>
+                   </property>
+                   <property name="text">
+                    <string>Configure Scan List</string>
+                   </property>
                   </widget>
                  </item>
                  <item row="11" column="1">
-                  <widget class="Line" name="line_4">
-                   <property name="orientation">
-                    <enum>Qt::Vertical</enum>
-                   </property>
-                  </widget>
-                 </item>
-                 <item row="12" column="1">
                   <layout class="QVBoxLayout" name="verticalLayout_2">
                    <property name="leftMargin">
                     <number>6</number>
@@ -701,7 +648,7 @@
                    </item>
                   </layout>
                  </item>
-                 <item row="13" column="1">
+                 <item row="12" column="1">
                   <widget class="QPushButton" name="btnScanCtrl">
                    <property name="minimumSize">
                     <size>
@@ -720,14 +667,14 @@
                    </property>
                   </widget>
                  </item>
-                 <item row="14" column="1">
+                 <item row="13" column="1">
                   <widget class="Line" name="line_5">
                    <property name="orientation">
                     <enum>Qt::Vertical</enum>
                    </property>
                   </widget>
                  </item>
-                 <item row="15" column="1">
+                 <item row="14" column="1">
                   <widget class="Line" name="line_3">
                    <property name="orientation">
                     <enum>Qt::Vertical</enum>
