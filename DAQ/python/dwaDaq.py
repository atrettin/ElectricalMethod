--- conflicted
+++ resolved
@@ -2390,7 +2390,6 @@
         scanFilenames, _ = qtw.QFileDialog.getOpenFileNames(self,"QFileDialog.getOpenFileName()",
                                                           "","All Files (*);;JSON Files (*.json)",
                                                           options=options)
-<<<<<<< HEAD
         for scanFilename in scanFilenames:
             if scanFilename:  # validate the selected filename (require .json?)
                 print(scanFilename)
@@ -2398,7 +2397,7 @@
                 # Insert this scan into to the Recent Scans list
                 scanDir = os.path.dirname(scanFilename)
                 row = 0
-                self.insertScanIntoScanList(scanDir, row=row, submitted=Submitted.UNKNOWN)
+                self.insertScanIntoScanList(scanDir, row=row, submitted=None)
                 # and highlight the newly inserted row in the table
                 self.recentScansTableView.selectRow(row)
                 #self.recentScansTableRowInUse = row
@@ -2408,25 +2407,6 @@
                 self.recentScansNameOfLoadedScan = tableRowData['scanName']
                 
                 self.loadSavedScanData(scanFilename)
-=======
-        
-        if scanFilename:  # validate the selected filename (require .json?)
-            print(scanFilename)
-
-            # Insert this scan into to the Recent Scans list
-            scanDir = os.path.dirname(scanFilename)
-            row = 0
-            self.insertScanIntoScanList(scanDir, row=row, submitted=None)
-            # and highlight the newly inserted row in the table
-            self.recentScansTableView.selectRow(row)
-            #self.recentScansTableRowInUse = row
-            tableRowData = self.recentScansTableModel.getData()[row]
-            #print(f"scanDir = {scanDir}")
-            #print(f"tableRowData['scanName'] = {tableRowData['scanName']}")
-            self.recentScansNameOfLoadedScan = tableRowData['scanName']
-            
-            self.loadSavedScanData(scanFilename)
->>>>>>> 8558f989
 
     def loadSavedScanData(self, filename):
         print("loadSavedScanData")
