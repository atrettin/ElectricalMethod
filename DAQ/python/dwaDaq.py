# FIXME/TODO:
# * Event Viewer: plot data accurately -- all freq data on a per-channel basis. Not just freqs that are present for all channels!
# * add a "listen" mode -- no need to connect to a DWA to listen for udp packets (e.g. when replaying data)
# * Update plot title V(t) to show frequency of scan
# * Update plot title to list file root YYYYMMDDTHHMMSS
# * Print GUI software version in title bar
# * When starting a new run, clear all plots (prior to sending TCP/IP data?)
# * "Connect" button that loads the DAQ config file
#   and DAQ Config Filename in "Advanced"
# * New directory for config files config/
# * Can't close window without killing process on linux...
# * Put the client_IP in the DAQ config file
# * should we really log the status frames to file?
# * Update human parsing of frequency (fixed point now...)
# * Status frame parsing/displaying...
# * Should status frame UDP data be logged to file????? (currently it is...)
# * Add axis labels to plots
# * resonance lines could use "span" keyword to draw only the part of the plot that is in the peak
#   e.g. from "baseline" to peak, as well as peak width, as in final example of:
#   https://docs.scipy.org/doc/scipy/reference/generated/scipy.signal.find_peaks.html
# * fix the "abort" button. After clicking Start button --> button becomes "Abort Scan".
# * The new register to set an additional stimulus time for the first sample in the run,  stimTimeInitial,
#   is a 24 bit register with the same units as the stimulus time, 2.56us, and is at address 0x2C. 
# * Logging: is generally a mess. many log entries are printed to screen in duplicate...
# * Logging: use RotatingFileHandler for log file, and don't create a new log file each time... ???
# * Use rotatingfilehandler for the udpStream.txt, too!
# * look for dropped UDP packets by monitoring the UDP counter
#   (careful with wraps of the counter, and with STATUS frames)
# * if there is a dropped UDP packet, how can we tell what register it was from?
# * database logging (seitch)
# * Redundant saving of amplitude data?!?
#                self._writeAmplitudesToFile()
#                self.saveAmplitudeData()
# * From Sebastien: 4/17/2020
#   Another idea that came from people doing the measurement for
#   protodune was to get a summary of the recent previous wire tension
#   values (maybe something like an overall graph per layer so far in
#   the measurement process). This comes as the tension values are
#   usually similar for close-by wires so it’s been useful in the past
#   to have that to determine where a bad bunch lies.  Similarly,
#   something like a histogram for the layer or for the whole APA
#   would be good at the end of a measurement process.

# for logging info:
# https://fangpenlin.com/posts/2012/08/26/good-logging-practice-in-python/

import faulthandler   # helps debug segfaults
faulthandler.enable()

import traceback, sys
import requests
import time
import socket
import binascii
import datetime
import os
import sys
import logging
import json

from functools import partial
from enum import Enum, IntEnum
import string

from itertools import chain

import numpy as np
import scipy
from scipy.signal import find_peaks

from PyQt5 import uic
from PyQt5 import QtWidgets as qtw
from PyQt5 import QtGui as qtg
from PyQt5 import QtCore as qtc
from PyQt5.QtCore import pyqtSlot

import pyqtgraph as pg

import dwaTools as dwa
import DwaDataParser as ddp
import DwaConfigFile as dcf
import DwaMicrozed as duz

from SietchConnect import SietchConnect

<<<<<<< HEAD
=======
sys.path.append('./mappings')
import config_generator
import channel_map
import channel_frequencies
import ChannelMapping
>>>>>>> 0db5fb2b
DWA_CONFIG_FILE = "dwaConfigWCLab.ini"
DAQ_CONFIG_FILE = 'dwaConfigDAQ.ini'
AMP_DATA_FILE   = "ampData/slowScan.json"
#EVT_VWR_TIMESTAMP = "20210526T222903"
EVT_VWR_TIMESTAMP = "20210617T172635"
DAQ_UI_FILE = 'dwaDaqUI.ui'
OUTPUT_DIR_UDP_DATA = './udpData/'
OUTPUT_DIR_AMP_DATA = './ampData/'        
CLOCK_PERIOD_SEC = 1e8

# FIXME: these should go in DwaDataParser.py
RUN_START = 1
RUN_END = 0

# Attempt to display logged events in a text window in the GUI
#class QtHandler(logging.Handler):
#    """ handle logging events -- display them in a text box in the gui"""
#    def __init__(self):
#        logging.Handler.__init__(self)
#
#    def emit(self, record):
#        print("in EMIT....")
#        msg = self.format(record)
#        self.logTextBox.appendPlainText(msg)
#        #XStream.stdout().write("{}\n".format(record))

class State(IntEnum):
    IDLE = 0
    SCAN = 1
    POST_SCAN = 2

class MainView(IntEnum):
    STIMULUS  = 0 # config/V(t)/A(f) [Stimulus view]
    RESFREQ   = 1 # A(f) data and fitting
    TENSION   = 2 # Tension view
    LOG       = 3 # Log-file output    

class StimView(IntEnum):
    ''' for stackedWidget page indexing '''
    CONFIG  = 0  # Show the configuration parameters
    V_GRID  = 1  # V(t) (grid view)
    V_CHAN  = 2  # V(t) (channel view)
    A_GRID  = 3  # A(f) (grid view)
    A_CHAN  = 4  # A(f) (channel view)

class Shortcut(Enum):
    STIMULUS = "CTRL+S"
    RESFREQ  = "CTRL+R"
    TENSION  = "CTRL+T"
    LOG      = "CTRL+L"
    #
    CONFIG   = "CTRL+C"
    V_GRID   = "CTRL+V"
    A_GRID   = "CTRL+A"
    #
    EVT_NEXT = qtc.Qt.Key_Right
    EVT_PREV = qtc.Qt.Key_Left
    EVT_NEXT10 = qtc.Qt.Key_Up
    EVT_PREV10 = qtc.Qt.Key_Down
    EVT_FIRST = "A"
    EVT_LAST = "E"
<<<<<<< HEAD
=======
    #EVT_NEXT = "N"
    #EVT_PREV = "B"
    #EVT_NEXT10 = "H"
    #EVT_PREV10 = "G"
>>>>>>> 0db5fb2b
    
class WorkerSignals(qtc.QObject):
    '''
    Defines the signals available from a running worker thread.

    Supported signals are:
    finished
       No data

    error
       'tuple'  (exctype, vaue, traceback.format_exc() )

    result
       'object' data returned from processing, anything

    progress
       'int' percent complete, from 0-100

    data
       'tuple' of (identifier, data)

    newUdpPayload
       'dict' of data from UDP transmission

    '''
    finished = qtc.pyqtSignal()
    error = qtc.pyqtSignal(tuple)
    result = qtc.pyqtSignal(object)
    progress = qtc.pyqtSignal(int)
    data = qtc.pyqtSignal(tuple)
    newUdpPayload = qtc.pyqtSignal(dict)
    status = qtc.pyqtSignal(tuple)
    
class Worker(qtc.QRunnable):
    ''' 
    Worker thread

    Inherits from QRunnable to handle worker thread setup, signals and wrap-up

    :param callback: The function callback to run on this worker thread
    :                Supplied args and kwargs will be passed through to 
    :                the runner
    :type callback: function
    :param args: Arguments to paasss to the callback function
    :param kwargs: Keywords to pass to the callback function
    '''

    '''
    :param id: The id for this worker
    :param url: the url to retrieve
    '''
    
    def __init__(self, fn, *args, **kwargs):
        super(Worker, self).__init__()
        # Store constructor arguments (re-used for processing)
        self.fn = fn
        self.args = args
        self.kwargs = kwargs
        self.signals = WorkerSignals()
        self.logger = logging.getLogger()
        
        # Add the callback to our kwargs, if needed
        # this will be passed on to self.fn so that function
        # has access to the callback
        #kwargs['progress_callback'] = self.signals.progress
        #kwargs['newdata_callback'] = self.signals.newUdpPayload
        
    @qtc.pyqtSlot()
    def run(self):
        '''
        Initialize the runner function with passed args, kwargs.
        '''

        print("\n\n ======== Worker.run() (thread start) ========== \n\n")
        self.logger.info("Thread start")
        # retrieve args/kwargs here; and fire processing using them
        try:
            result = self.fn(*self.args, **self.kwargs)
            #result = self.fn(
            #    *self.args, **self.kwargs,
            #    status = self.signals.status,
            #    progress = self.signals.progress,
            #)
        except:
            print("\n ======== Worker.run() exception ========== \n")
            traceback.print_exc()
            exctype, value = sys.exc_info()[:2]
            self.signals.error.emit( (exctype, value, traceback.format_exc()) )
        else:
            print("\n\n ======== Worker.run() else ========== \n\n")
            self.signals.result.emit(result)  # return the result of the processing
        finally:
            self.signals.finished.emit() # Done
            print("\n\n ======== Worker.run() finally ========== \n\n")
            self.logger.info("Thread complete")
        
# new additions
# From:
# https://stackoverflow.com/questions/51404102/pyqt5-tabwidget-vertical-tab-horizontal-text-alignment-left
#class TabBar(qtw.QTabBar):
#    def tabSizeHint(self, index):
#        s = qtw.QTabBar.tabSizeHint(self, index)
#        s.transpose()
#        return s
#
#    def paintEvent(self, event):
#        painter = qtw.QStylePainter(self)
#        opt = qtw.QStyleOptionTab()
#
#        for i in range(self.count()):
#            self.initStyleOption(opt, i)
#            painter.drawControl(qtw.QStyle.CE_TabBarTabShape, opt)
#            painter.save()
#
#            s = opt.rect.size()
#            s.transpose()
#            r = qtc.QRect(qtc.QPoint(), s)
#            r.moveCenter(opt.rect.center())
#            opt.rect = r
#
#            c = self.tabRect(i).center()
#            painter.translate(c)
#            painter.rotate(90)
#            painter.translate(-c)
#            painter.drawControl(qtw.QStyle.CE_TabBarTabLabel, opt)
#            painter.restore()

class TensionTableModel(qtc.QAbstractTableModel):
    # See: https://www.learnpyqt.com/tutorials/qtableview-modelviews-numpy-pandas/
    def __init__(self, data):
        super(TensionTableModel, self).__init__()
        self._data = data

    def data(self, index, role):
        if role == qtc.Qt.DisplayRole:
            kk = list(sorted(self._data.keys()))[index.column()]
            return self._data[kk][index.row()]

    def rowCount(self, index):
        return len(self._data[list(self._data.keys())[0]])

    def columnCount(self, index):
        # assumes all rows are the same length!
        return len(self._data.keys())

    def headerData(self, section, orientation, role):
        if role == qtc.Qt.DisplayRole:
            if orientation == qtc.Qt.Horizontal:
                return str(sorted(self._data.keys())[section])
            if orientation == qtc.Qt.Vertical:
                return str(section+1)
    
            
class MainWindow(qtw.QMainWindow):
    def __init__(self, *args, **kwargs):
        super(MainWindow, self).__init__(*args, **kwargs)

        self._initLogging()

        ###########################################
        # Define list of registers
        # wire registers only
        self.registers = [ddp.Registers.D0, ddp.Registers.D1, ddp.Registers.D2,
                          ddp.Registers.D3, ddp.Registers.D4, ddp.Registers.D5,
                          ddp.Registers.D6, ddp.Registers.D7]
        # inclues wires & run & status registers
        self.registers_all = [item for item in ddp.Registers]  

        # Load the UI (built in Qt Designer)
        uic.loadUi(DAQ_UI_FILE, self)
        self.configFileContents.setReadOnly(True)
        self.btnScanCtrl.setEnabled(False)

        # adapt the tabs...
        # see https://stackoverflow.com/questions/51404102/pyqt5-tabwidget-vertical-tab-horizontal-text-alignment-left
        #self.tabWidget.setTabBar(TabBar(self.tabWidget))
        #self.tabWidget.setTabPosition(self.tabWidget.West)
        #self.tabWidget.insertTab(0, self.tab_config, "Config")
        #self.tabWidget.insertTab(1, self.tab_tension, "Tension")
        #self.pushButton_reach.clicked.connect(self.display)
        
        ####self.logTextBox = QTextEditLogger(self.page_logging)
        self.logTextBox.appendPlainText("log viewing not yet implemented")
        #logging.getLogger().addHandler(self.logTextBox)
        #logging.getLogger().setLevel(logging.INFO)

        #self.logHandler = QtHandler()
        #self.logHandler.setFormatter(logging.Formatter("%(levelname)s:%(message)s"))
        #self.logger.addHandler(self.logHandler)
        
        self.logFilename_val.setText(self.logFilename)  # must come after loadUi() call
        self.logFilenameLog_val.setText(self.logFilename)  
        #self.log_tb.append("logging window...")  # FIXME... how to update...?

        self.configFileName.setText(DWA_CONFIG_FILE)
        self.ampDataFilename.setText(AMP_DATA_FILE)

        # Event viewer tab stuff
<<<<<<< HEAD
=======
        self.evtVwr_runName_val.setText("20210526T222903")#20210604T170730")
        self.evtVwr_runName_val.returnPressed.connect(self.loadEventData)
        self.evtVwrPlotsGLW.setBackground('w')
        self.evtVwrPlots = []
        chanNum = 0
        for irow in range(3):
            for icol in range(3):
                if chanNum < 8:
                    self.evtVwrPlots.append(self.evtVwrPlotsGLW.addPlot())
                    plotTitle = f'V(t) Chan {chanNum}'
                    self.evtVwrPlots[-1].setTitle(plotTitle)
                else:
                    # A(f) data for all channels
                    self.evtVwrPlots.append(self.evtVwrPlotsGLW.addPlot())                    
                chanNum += 1
            self.evtVwrPlotsGLW.nextRow()
>>>>>>> 0db5fb2b
        self._configureEventViewer()
        self.evtData = None
        
        # Make handles for widgets in the UI
        #self.stack = self.findChild(qtw.QStackedWidget, "stackedWidget")  #FIXME: can you just use self.stackedWidget ???
        #self.stack.setStyleSheet("background-color:white")
        self.currentView = MainView.STIMULUS
        self.tabWidget.setCurrentIndex(self.currentView)
        # testing updating tab labels
        #self.tabWidget.setTabText(StimView.TENSION, "Tension\nCTRL+t")
        self._setTabTooltips()
        
        # Connect slots/signals
        self._connectSignalsSlots()
        
        # Tension Tab
        self._configureTensions()

        # Configure/label plots
        self._configurePlots()
        
        # make dummy data to display
        self._makeDummyData()

        # get refs to curves on each plot
        self._makeCurves()
        self._plotDummyAmpl()
        self._plotDummyTimeseries()
        #self._plotDummyGrid()
        #self._plotDummyChan()
        self._plotDummyTension()

        # Establish keyboard shortcuts and associated signals/slots
        self._keyboardShortcuts()

        self._configureGUI()
        self._configureMultithreading()

        ###########################################
        # Create instance of data parser to handle incoming data
        self.dwaDataParser = ddp.DwaDataParser()
        # Create placeholder for a config file parser
        self.dwaConfigFile = None

        self._configureOutputs()

        self.registerOfVal = {}
        for reg in ddp.Registers:
            self.registerOfVal[reg.value] = reg

        self._configureAmps()
        
        # Info about current run
        self.stimFreqMin = 0
        self.stimFreqMax = 0
        self.state = State.IDLE

        # Socket for UDP connection to FPGA    
        self.sock = None

        # Start listening for UDP data (different from TCP/IP connection to uzed)
        self.verbose = 1
        self.udpConnect()

        
    # end of __init__ for class MainWindow

    def _configureAmps(self):
        self.ampData = {}  # hold amplitude vs. freq data for a scan
        self.resonantFreqs = {}
        for reg in self.registers:
            self.ampData[reg.value] = {'freq':[], 'ampl':[]}
            self.resonantFreqs[reg.value] = []   # a list of f0 values for each wire
        self._initResonanceFitLines()
        
        # Set A(f) peak detection parameters
        self.resFitParams = {}
        self.resFitParams['preprocess'] = {'detrend':True}  # detrend: subtract a line from A(f) before processing?
        self.resFitParams['find_peaks'] = {'bkgPoly':2, 'width':5, 'prominence':(5.0,None)}
        # FIXME: replace this with a Model/View approach
        self.resFitPreDetrend.blockSignals(True)
        self.resFitPreDetrend.setChecked(self.resFitParams['preprocess']['detrend'])
        self.resFitPreDetrend.blockSignals(False)
        self.resFitBkgPoly.setText(str(self.resFitParams['find_peaks']['bkgPoly']))
        print(f"str(self.resFitParams['find_peaks']['width']) = {str(self.resFitParams['find_peaks']['width'])}")
        self.resFitWidth.setText(str(self.resFitParams['find_peaks']['width']))
        self.resFitProminence.setText(str(self.resFitParams['find_peaks']['prominence']))

        # KLUGE for now...
        self.resFitParamsOut = {}
        for reg in self.registers:
            chan = reg.value
            self.resFitParamsOut[chan] = {'peaks':[], 'properties':{}}

    def _configureOutputs(self):

        ###########################################
        # Ensure there is a directory to save UDP data
        self.udpDataDir = OUTPUT_DIR_UDP_DATA
        try:
            logging.info("Checking for UDP Data directory...")
            os.makedirs(self.udpDataDir)
            logging.info("  Directory did not exist... made {}".format(self.udpDataDir))
        except FileExistsError:
            # directory already exists
            logging.warning("  Directory already exists: [{}]".format(self.udpDataDir))        
        
        ###########################################
        # Ensure there is a directory to save amplitude data
        self.ampDataDir = OUTPUT_DIR_AMP_DATA
        try:
            logging.info("Checking for Amplitude Data directory...")
            os.makedirs(self.ampDataDir)
            logging.info("  Directory did not exist... made {}".format(self.ampDataDir))
        except FileExistsError:
            # directory already exists
            logging.warning("  Directory already exists: [{}]".format(self.ampDataDir))

        self.fnOfReg = {}  # file names for output (empty for now)
        self._makeOutputFilenames()
        

            
    def _configureMultithreading(self):
        # signals for callback actions
        self.signals = WorkerSignals()
      
        ###########################################
        # Set up multithreading
        self.threadPool = qtc.QThreadPool()
        self.threadPool.setMaxThreadCount(32)
        logging.info("Multithreading with maximum %d threads" %
              self.threadPool.maxThreadCount())
        print("Multithreading with maximum %d threads" %
              self.threadPool.maxThreadCount())

    def _configureGUI(self):
        ############ Resize and launch GUI in bottom right corner of screen
        # tested on mac & linux (unclear about windows)
        # https://stackoverflow.com/questions/39046059/pyqt-location-of-the-window
        self.resize(1400,800)
        screen = qtg.QDesktopWidget().screenGeometry()
        wgeom = self.geometry()
        x = screen.width() - wgeom.width()
        y = screen.height() - wgeom.height()
        self.move(x, y)
        self.show()

    def _configureTensions(self):
        self.tensionStageComboBox.addItem("Pre-production")
        self.tensionStageComboBox.addItem("Production")
        self.tensionStageComboBox.addItem("Commissioning")
        self.tensionData = {
            'XA':[0]*960,
            'XB':[0]*960,
            'UA':[0]*960,
            'UB':[0]*960,
            'VA':[0]*960,
            'VB':[0]*960,
            'GA':[0]*960,
            'GB':[0]*960,
        }
        
    def _connectSignalsSlots(self):
        self.btnDwaConnect.clicked.connect(self.dwaConnect)
        self.btnScanCtrl.clicked.connect(self.startRunThread)
        #self.btnSaveAmpl.clicked.connect(self.saveAmplitudeData)
        #self.btnQuit.clicked.connect(self.close)
        self.configFileName.returnPressed.connect(self.configFileNameEnter)
        self.ampDataFilename.returnPressed.connect(self.ampDataFilenameEnter)
        self.pb_ampDataLoad.clicked.connect(self.ampDataFilenameEnter)
        for reg in self.registers:
            getattr(self, f'le_resfreq_val_{reg}').returnPressed.connect(self._resFreqUserInputText)
        self.resFitPreDetrend.stateChanged.connect(self.resFitParameterUpdate)
        self.resFitBkgPoly.returnPressed.connect(self.resFitParameterUpdate)
        self.resFitWidth.returnPressed.connect(self.resFitParameterUpdate)
        self.resFitProminence.returnPressed.connect(self.resFitParameterUpdate)
        #
        #self.statusFramePeriod_val.returnPressed.connect(self.setStatusFramePeriod)
        # Resonance Tab
        self.btnSubmitResonances.clicked.connect(self.submitResonances)
        # Tensions tab
        self.btnLoadTensions.clicked.connect(self.loadTensions)
<<<<<<< HEAD
=======
        # Config Tab
        self.btnConfigureScans.clicked.connect(self.configureScans)
        self.configStageComboBox.addItem("Pre-production")
        self.configStageComboBox.addItem("Production")
        self.configStageComboBox.addItem("Commissioning")
        self.configLayerComboBox.addItem("G")
        self.configLayerComboBox.addItem("U")
        self.configLayerComboBox.addItem("V")
        self.configLayerComboBox.addItem("X")
>>>>>>> 0db5fb2b

        
    def _configureEventViewer(self):
        self.evtVwr_runName_val.setText(EVT_VWR_TIMESTAMP)
        self.evtVwr_runName_val.returnPressed.connect(self.loadEventData)
        self.evtVwrPlotsGLW.setBackground('w')
        self.evtVwrPlots = []
        chanNum = 0
        for irow in range(3):
            for icol in range(3):
                if chanNum < 8:
                    self.evtVwrPlots.append(self.evtVwrPlotsGLW.addPlot())
                    plotTitle = f'V(t) Chan {chanNum}'
                    self.evtVwrPlots[-1].setTitle(plotTitle)
                else:
                    # A(f) data for all channels
                    self.evtVwrPlots.append(self.evtVwrPlotsGLW.addPlot())                    
                chanNum += 1
            self.evtVwrPlotsGLW.nextRow()

    def udpConnect(self):
        ###########################################
        # Configure the UDP connection
        UDP_IP = ''     # '' is a symbolic name meaning all available interfaces
        UDP_PORT = 6008 # port (set to match the hard-coded value on the FPGA)
        self.udpServerAddressPort = (UDP_IP, UDP_PORT)
        # See this for UDP buffer size limits
        # https://stackoverflow.com/questions/16460261/linux-udp-max-size-of-receive-buffer
        self.udpBufferSize = 1024*4 # max data to be received at once (bytes?)
        self.udpEnc = 'utf-8'  # encoding
        self.udpTimeoutSec = 20

        # Set up UDP connection
        if self.sock is not None:
            print("closing socket")
            self.sock.close()
            self.sock = None
            
        logging.info("making socket")
        self.sock = socket.socket(family=socket.AF_INET,  # internet
                                  type=socket.SOCK_DGRAM) # UDP
        self.sock.bind( self.udpServerAddressPort ) # this is required
        #self.sock.settimeout(self.udpTimeoutSec)    # if no new data comes from server, quit
        #self.sock.setsockopt(socket.SOL_SOCKET, socket.SO_REUSEADDR, 1) #FIXME: this is not necessary
        
<<<<<<< HEAD
=======
        self.registerOfVal = {}
        for reg in ddp.Registers:
            self.registerOfVal[reg.value] = reg
            
        self.fnOfReg = {}  # file names for output (empty for now)
        self._makeOutputFilenames()

        self.ampData = {}  # hold amplitude vs. freq data for a scan
        self.resonantFreqs = {}
        for reg in self.registers:
            self.ampData[reg.value] = {'freq':[], 'ampl':[]}
            self.resonantFreqs[reg.value] = []   # a list of f0 values for each wire
        self._initResonanceFitLines()
        
        # Info about current run
        self.stimFreqMin = 0
        self.stimFreqMax = 0
        self.state = State.IDLE

        # Set A(f) peak detection parameters
        self.resFitParams = {}
        self.resFitParams['preprocess'] = {'detrend':True}  # detrend: subtract a line from A(f) before processing?
        self.resFitParams['find_peaks'] = {'bkgPoly':2, 'width':1, 'prominence':(0.8,None)}
        # FIXME: replace this with a Model/View approach
        self.resFitPreDetrend.blockSignals(True)
        self.resFitPreDetrend.setChecked(self.resFitParams['preprocess']['detrend'])
        self.resFitPreDetrend.blockSignals(False)
        self.resFitBkgPoly.setText(str(self.resFitParams['find_peaks']['bkgPoly']))
        print(f"str(self.resFitParams['find_peaks']['width']) = {str(self.resFitParams['find_peaks']['width'])}")
        self.resFitWidth.setText(str(self.resFitParams['find_peaks']['width']))
        self.resFitProminence.setText(str(self.resFitParams['find_peaks']['prominence']))

        # KLUGE for now...
        self.resFitParamsOut = {}
        for reg in self.registers:
            chan = reg.value
            self.resFitParamsOut[chan] = {'peaks':[], 'properties':{}}
        
>>>>>>> 0db5fb2b
        # Start listening for UDP data in a Worker thread
        self.udpListen()

    @pyqtSlot()
    def dwaConnect(self):
        # Collect/parse DAQ-related configuration parameters
        # FIXME --- need to read/parse .ini file...
        self._loadDaqConfig()

        # Set up connection to Microzed
        self.uz = duz.DwaMicrozed(ip=self.daqConfig['DWA_IP'])
        self.uz.setVerbose(self.daqConfig['verbose'])
        self.verbose = int(self.daqConfig['verbose'])
        # Set up STATUS frame cadence
        self.uz.setStatusFramePeriod(self.daqConfig['statusPeriod'])

        self.btnDwaConnect.setText("Re-connect")
        self.btnScanCtrl.setStyleSheet("background-color : green")  # button is green when scan is inactive, red when active
        self.btnScanCtrl.setEnabled(True)
        
        
    def _initResonanceFitLines(self):
        self.resFitLines = {'raw':{},  # hold instances of InfiniteLines for both
                            'proc':{},  # raw and processed A(f) plots
                            'procDebug':{} # for debugging
                            }  
        for reg in self.registers:
            self.resFitLines['raw'][reg] = []
            self.resFitLines['proc'][reg] = []
            self.resFitLines['procDebug'][reg] = []
            
    def _setTabTooltips(self):
        self.tabWidgetStages.setTabToolTip(MainView.STIMULUS, Shortcut.STIMULUS.value)
        self.tabWidgetStages.setTabToolTip(MainView.RESFREQ, Shortcut.RESFREQ.value)
        self.tabWidgetStages.setTabToolTip(MainView.TENSION, Shortcut.TENSION.value)
        self.tabWidgetStages.setTabToolTip(MainView.LOG, Shortcut.LOG.value)
        #
        self.tabWidget.setTabToolTip(StimView.CONFIG, Shortcut.CONFIG.value)
        self.tabWidget.setTabToolTip(StimView.V_GRID, Shortcut.V_GRID.value)
        self.tabWidget.setTabToolTip(StimView.A_GRID, Shortcut.A_GRID.value)

    def _initLogging(self):
        # logging levels (in order of severity): DEBUG, INFO, WARNING, ERROR, CRITICAL
        self.logDir = './logs/'
        try:
            print("Checking for log directory...")
            os.makedirs(self.logDir)
            print("  Directory did not exist... made {}".format(self.logDir))
        except FileExistsError:  # directory already exists
            print("  Directory already exists: [{}]".format(self.logDir))
        # Initiate the logging system
        self.logger = logging.getLogger(__name__)
        #self.logger.setLevel(logging.INFO)
        self.logger.setLevel(logging.CRITICAL)
        
        self.logFilename = os.path.join(self.logDir,    # e.g. ./logs/20200329T120531.log
                                        datetime.datetime.now().strftime("%Y%m%dT%H%M%S.log") )
        loggingFormatter = logging.Formatter('%(levelname)s:%(name)s:%(message)s')
        #logging.basicConfig(filename=self.logFilename, level=logging.INFO, filemode='w',
        #                    format='%(levelname)s:%(name)s:%(message)s')

        # log output to file (doesn't work in other threads, only in main...)
        fh = logging.FileHandler(self.logFilename)
        #fh.setLevel(logging.INFO)
        fh.setLevel(logging.CRITICAL)
        fh.setFormatter(loggingFormatter)
        self.logger.addHandler(fh)
        
        # log output to terminal
        ch = logging.StreamHandler()
        #ch.setLevel(logging.DEBUG)
        ch.setLevel(logging.CRITICAL)
        ch.setFormatter(loggingFormatter)
        #self.logger.addHandler(ch)

        self.logger.info(f'Log created {self.logFilename}')

    #def configureScans(self):
        #measuredBy = self.measuredByLineEdit.text()
        # configStage = self.configStageComboBox.currentText()
        # configApaUuid = self.configApaUuid.text()
        # configLayer = self.configLayerComboBox.currentText()
        # configHeadboard = self.configHeadboardSpinBox.value()
        # channelGroups = []
        # scanListText = ""
        # scanNum = 1
        # for i in range(5):
        #     startChan = (configHeadboard-1)*40 + i*8 + 1
        #     channels = range(startChan, startChan+8)
        #     rangeData = ChannelMapping.get_range_data_for_channels(configLayer, channels)
        #     for obj in rangeData:
        #         scanListText = scanListText + srt(scanNum) + ". " + ", ".join(obj["wires"]) + "("+obj["range"][0]+", "+ obj["range"][1] + ")\n"
        #         scanNum = scanNum + 1

        #     logging.info("Resonances")
        #     logging.info(resonances)
        
<<<<<<< HEAD
=======
        # logging.info("Configuring scans")
        # logging.info(measuredBy)
        # logging.info(configStage)
        # logging.info(configHeadboard)
        # logging.info(configHeadboard*2)
        # logging.info(channelGroups)
        # self.configScanListTextEdit.setPlainText(scanListText)
    def hexString(self, val):
        return str(hex(int(val))).upper()[2:].zfill(8)

    def configureScans(self):
        self.measuredBy = self.measuredByLineEdit.text()
        self.configStage = self.configStageComboBox.currentText()
        self.configApaUuid = self.configApaUuid.text()
        self.configLayer = self.configLayerComboBox.currentText()
        self.configHeadboard = self.configHeadboardSpinBox.value()
        self.SideComboBox = self.SideComboBox.currentText()

        advFss = self.advFssLineEdit.text() # Freq step size
        advStimTime = self.advStimTimeLineEdit.text() # Stimulation time
        advInitDelay = self.advInitDelayLineEdit.text() # Init delay
        advAmplitude = self.advAmplitudeLineEdit.text() # Amplitude

        # TODO: Make sure inputs can be safely converted to floats
        # TODO: Grab default values if undefined
        if advFss: advFss = float(advFss)
        else: advFss = 0
        if advStimTime: advStimTime = float(advStimTime)
        else: advStimTime = 0
        if advInitDelay: advInitDelay = float(advInitDelay)
        else: advInitDelay = 0.
        if advAmplitude: advAmplitude = float(advAmplitude)
        else: advAmplitude = 0.



        channelGroups = channel_map.channel_groupings(self.configLayer, self.configHeadboard)
        scanListText = ""
        scanNum = 1
        for channels in channelGroups:

            range_data = channel_frequencies.get_range_data_for_channels(self.configLayer, channels)

            logging.info("channels")
            logging.info(channels)
            for rd in range_data:
                logging.info("rd")
                logging.info(rd)
                wires = rd["wires"]
                freqMin = float(rd["range"][0])
                freqMax = float(rd["range"][1])
                logging.info("freqMin")
                logging.info(freqMin*16)
                wires.sort(key = int)
                scanListText = scanListText + str(scanNum) + "." + ", ".join(wires) + " (" + str(freqMin) + ", " + str(freqMax) + ")\n"
                # XYZ

                #defaultConfig = dcf.DwaConfigFile("dwaConfig.ini")
                

                fpgaConfig = config_generator.configure_default()
                fpgaConfig.update(config_generator.configure_scan_frequencies(freqMin, freqMax, stim_freq_step=advFss))
                fpgaConfig.update(config_generator.configure_relays(self.configLayer,channels))

                fpgaConfig.update(config_generator.configure_ip_addresses()) # TODO: Make configurable
                fpgaConfig.update(config_generator.configure_run_type()) # TODO: This chould change based on fixed freq or freq sweep
                fpgaConfig.update(config_generator.configure_fixed_frequency())
                fpgaConfig.update(config_generator.configure_scan_frequencies(freqMin, freqMax, stim_freq_step=advFss))
                logging.info("advInitDelay")
                logging.info(advInitDelay)
                logging.info("advStimTime")
                logging.info(advStimTime)
                fpgaConfig.update(config_generator.configure_wait_times(advInitDelay, advStimTime))
                fpgaConfig.update(config_generator.configure_gains(stim_freq_max=freqMax, stim_mag=0xBB8, digipot=0x7766554433221100)) # TODO: Should stim_mag and digipot be configurable?
                fpgaConfig.update(config_generator.configure_sampling()) # TODO: Should this be configurable?
                fpgaConfig.update(config_generator.configure_relays(self.configLayer,channels))
                fpgaConfig.update(config_generator.configure_noise_subtraction(freqMin, freqMax))
                
                logging.info("fpgaConfig")
                logging.info(fpgaConfig)

                dataConfig = {"channels": channels, "wires": wires, "measuredBy": self.measuredBy, "stage": self.configStage, "apaUuid": self.configApaUuid, 
                "layer": self.configLayer, "headboardNum": self.configHeadboard, "side": self.SideComboBox}

                combinedConfig = {"FPGA": fpgaConfig, "Database": dataConfig}
                config_generator.write_config(combinedConfig, 'dwaConfig_'+str(scanNum)+'.ini')

                # with open('dwaConfig_'+str(scanNum)+'.ini', 'w') as configfile:
                #     configfile.write("[FPGA]\n")
                #     configfile.write("auto               = 00000001  # 0 is fixed frequency\n")
                #     configfile.write("stimFreqReq        = 00000C80  # [1/16 Hz] Fixed frequency:\n")
                #     configfile.write("stimFreqMin        = "+self.hexString(freqMin*16)+"  # [1/16 Hz]\n")
                #     configfile.write("stimFreqMax        = "+self.hexString(freqMax*16)+"  # [1/16 Hz]\n")
                #     configfile.write("stimFreqStep       = "+self.hexString(advFss*16)+"  # [1/16 Hz]\n")
                #     configfile.write("stimTime           = "+self.hexString(advStimTime*1e5)+" # units? (maybe 10us)\n")
                #     configfile.write("stimMag            = "+self.hexString(advAmplitude)+"  # 12-bit DAC:\n")
                #     configfile.write("cyclesPerFreq      = 00000002  # \n")
                #     configfile.write("adcSamplesPerCycle = 00000010  # \n")
                #     configfile.write("digipot            = 2222222222222222\n")
                #     configfile.write("relayMask          = 00000000  # relay 32 is 0x1:\n")
                #     configfile.write("coilDrive          = 00000000 \n")
                #     configfile.write("stimTimeInitial    = 00100000\n")
                #     configfile.write("client_IP = 8cf77b61 # James's home (DHCP...): 108.49.52.252\n")
                #     configfile.write("relayWireTop = 0000000000000000 # 64-bit  top3top2top1top0\n")
                #     configfile.write("relayWireBot = 00FF0000FF000080 # 64-bit  bot3bot2bot1bot0\n")
                #     configfile.write("relayBusTop  = 00000000         # 32-bit  top1top0\n")
                #     configfile.write("relayBusBot  = AAAAAAAA         # 32-bit  bot1bot0\n")
                #     configfile.write("noiseFreqMin           = 00000340  # [1/16Hz]  55 Hz\n")
                #     configfile.write("noiseFreqMax           = 00000340  # [1/16Hz]  65 Hz\n")
                #     configfile.write("noiseFreqStep          = 00000010  # [1/16Hz]   1 Hz\n")
                #     configfile.write("noiseSettlingTime      = 00001000  # [2.56 us]  00001000 ~ 10ms\n")
                #     configfile.write("noiseAdcSamplesPerFreq = 00000100  # [unitless] (256 samples) limited to 256\n")
                #     configfile.write("noiseSamplingPeriod    = 0000CB73  # [10ns]   32 samp/cycle @ 60 Hz\n")
                
                scanNum = scanNum + 1
        
        self.configNextScanComboBox.clear()
        for i in range(1, scanNum):
            self.configNextScanComboBox.addItem(str(i))
        
        logging.info("Configuring scans")
        logging.info(self.measuredBy)
        logging.info(self.configStage)
        logging.info(self.configHeadboard)
        logging.info(self.configHeadboard*2)


        logging.info(channelGroups)
        self.configScanListTextEdit.setPlainText(scanListText)


        
>>>>>>> 0db5fb2b
    def _configurePlots(self):
        self.chanViewMain = 0  # which channel to show large for V(t) data
        self.chanViewMainAmpl = 0  # which channel to show large for A(f) data
        # FIXME: clean this up...
        getattr(self, f'pw_chan_main').setBackground('w')
        getattr(self, f'pw_chan_main').setTitle(self.chanViewMain)
        getattr(self, f'pw_amplchan_main').setBackground('w')
        getattr(self, f'pw_amplchan_main').setTitle(self.chanViewMainAmpl)
        getattr(self, f'pw_amplgrid_all').setBackground('w')
        getattr(self, f'pw_amplgrid_all').setTitle('All')
        for ii in range(8):
            # set background color to white
            # FIXME: clean this up...
            getattr(self, f'pw_grid_{ii}').setBackground('w')
            getattr(self, f'pw_grid_{ii}').setTitle(ii)
            getattr(self, f'pw_chan_{ii}').setBackground('w')
            getattr(self, f'pw_chan_{ii}').setTitle(ii)
            getattr(self, f'pw_amplgrid_{ii}').setBackground('w')
            getattr(self, f'pw_amplgrid_{ii}').setTitle(ii)
            getattr(self, f'pw_amplchan_{ii}').setBackground('w')
            getattr(self, f'pw_amplchan_{ii}').setTitle(ii)
            #getattr(self, f'pw_resfreqfit_{ii}').setBackground('w')
            #getattr(self, f'pw_resfreqfit_{ii}').setTitle(ii)

        # Resonance Tab, raw A(f) plots (will also show f0 lines)
        self.resonanceRawDataGLW.setBackground('w')        # "GLW" = GraphicsLayoutWidget
        self.resonanceProcessedDataGLW.setBackground('w')

        self.resonanceRawPlots = []
        self.resonanceProcessedPlots = []
        chanNum = 0
        for irow in range(4):
            for icol in range(2):
                self.resonanceRawPlots.append(self.resonanceRawDataGLW.addPlot())
                self.resonanceRawPlots[-1].setTitle(f'A(f) raw Chan {chanNum}')
                self.resonanceProcessedPlots.append(self.resonanceProcessedDataGLW.addPlot())
                self.resonanceProcessedPlots[-1].setTitle(f'A(f) proc. Chan {chanNum}')
                chanNum += 1
            self.resonanceRawDataGLW.nextRow()
            self.resonanceProcessedDataGLW.nextRow()

        # Tension tab
        self.tensionGLW.setBackground('w')
        self.tensionPlots = {}
        for layer in ["G","U","V","X"]:
            self.tensionPlots[layer] = {}
            for side in ["A", "B"]:
                self.tensionPlots[layer][side] = (self.tensionGLW.addPlot())
                self.tensionPlots[layer][side].setTitle(f'Layer {layer} Side {side}')
            self.tensionGLW.nextRow()

        #self.tensionPlots = {}
        #self.tensionPlots['tensionOfWireNumber'] = self.tensionGLW.addPlot(title="Tensions", labels={'left':"Tension [N]", 'bottom':"Wire number"})
        # logging.warning("self.tensionData[GA]")
        # logging.warning(self.tensionData["GA"])
        # # tensionSpecRegion = pg.LinearRegionItem(values=self.tensionData["GA"], orientation=1,  movable=False) # 1=horizontal, 0=vert.

        # # Create the scatter plot and add it to the view
        # scatter = pg.ScatterPlotItem(pen=pg.mkPen(width=5, color='r'), symbol='o', size=1)
        # self.tensionPlots['tensionOfWireNumber'].addItem(scatter)
        # pos = [{'pos': [i,self.tensionData["GA"][i]]} for i in range(960)]
        # scatter.setData(pos)
        # self.tensionPlots['tensionOfWireNumber'].addItem(scatter)
            
        
    def printOutput(self, s):
        print("printOutput():")
        print(s)

    def threadComplete(self):
        logging.info("THREAD COMPLETE!")

    def _makeDummyData(self):
        # V(t)
        self.dummyData = {}  
        xx = np.linspace(0, 2*np.pi, 1000)
        for ii in range(9):
            self.dummyData[ii] = {'x':xx[:],
                                  'y':np.sin(xx[:]*(ii+1))
            }
        # Amplitude vs. Freq
        self.dummyDataAmpl = {}
        xx = np.linspace(10, 100, 1000)
        for ii in range(9):
            self.dummyDataAmpl[ii] = {'x':xx[:],
                                      'y':xx[:]*ii+1
            }

        xx = np.arange(1000)  # wire numbers
        mu = 6.50 # Newtons
        sigma = 0.5 # Newtons
        tt = np.random.normal(mu, sigma, len(xx)) # wire tensions (Newtons)
        self.dummyDataTension = {'x':xx[:],
                                 'y':tt[:]}

            
    def _makeCurves(self):
        ''' make one curve in each pyqtgraph PlotWidget '''
        # FIXME: merge all curves into self.curves = {}
        # self.curves = {'grid': ... ,   # grid view
        #                'chan': ...     # chan view
        #               }
        # e.g. for channel 5:
        #   self.curves['grid'][5]['V(t)']['data']
        #   self.curves['grid'][5]['V(t)']['fit']
        #   self.curves['grid'][5]['A(f)']['data']
        #   self.curves['grid'][5]['A(f)']['fit']

        # pyqtgraph pen configuration
        fitPen = pg.mkPen(color=(255,0,0), width=3)

        self.curves = {}
        self.curves['grid'] = {}   # V(t), grid view
        self.curves['chan'] = {}   # V(t), channel view
        self.curves['amplgrid'] = {}   # A(f), grid view
        self.curves['amplgrid']['all'] = {}   # A(f), all channels, single axes (in grid view)
        self.curves['amplchan'] = {}   # A(f), channel view
        self.curves['resfreqfit'] = {}   # Fitting f0 values to A(f)
        self.curves['resRawFit'] = {}    # Raw A(f) data on Resonance tab
        self.curves['resProcFit'] = {}   # Processed A(f) data on Resonance tab
        self.curves['tension'] = {} # Wire tension plots (multiple figures, all on "tension" page)
        self.curves['evtVwr'] = {'V(t)':{}, 'A(f)':{}} # V(t) and A(f)
        self.curvesFit = {}  # FIXME: kluge -- merge w/ self.curves
        self.curvesFit['evtVwr'] = {'V(t)':{}} # V(t) 
        self.curvesFit['grid'] = {} # V(t), grid
        self.curvesFit['chan'] = {} # V(t), chan
        #amplAllPlotPens = [pg.mkPen(color=(0,  0, 0)), pg.mkPen(color=(210,105,30)),
        #                   pg.mkPen(color=(255,0, 0)), pg.mkPen(color=(255,165, 0)),
        #                   pg.mkPen(color=(255,255,0)), pg.mkPen(color=(0,255,0)),
        #                   pg.mkPen(color=(0,0,255)), pg.mkPen(color=(148,0,211))]
        amplAllPlotPens = [pg.mkPen(color='#2a1636'), pg.mkPen(color='#541e4e'),
                           pg.mkPen(color='#841e5a'), pg.mkPen(color='#b41658'),
                           pg.mkPen(color='#dd2c45'), pg.mkPen(color='#f06043'),
                           pg.mkPen(color='#f5946b'), pg.mkPen(color='#f6c19f')]
        for pen in amplAllPlotPens:
            pen.setWidth(3)
        amplPlotPen = pg.mkPen(color=(0,0,0), style=qtc.Qt.DotLine, width=1)
        for loc in range(8):
            # V(t) plots
            self.curvesFit['grid'][loc] = getattr(self, f'pw_grid_{loc}').plot([0],[0], pen=fitPen)
            self.curvesFit['chan'][loc] = getattr(self, f'pw_chan_{loc}').plot([0],[0], pen=fitPen)
            self.curves['grid'][loc] = getattr(self, f'pw_grid_{loc}').plot([0],[0], symbol='o', symbolSize=5, symbolBrush='k', symbolPen='k', pen=None)
            self.curves['chan'][loc] = getattr(self, f'pw_chan_{loc}').plot([0],[0], symbol='o', symbolSize=2, symbolBrush='k', symbolPen='k', pen=None)
            #
            # A(f) plots (grid view)
            self.curves['amplgrid'][loc] = getattr(self, f'pw_amplgrid_{loc}').plot([0],[0], symbol='o', symbolSize=5, symbolBrush='k', symbolPen='k', pen=amplPlotPen)
            # A(f), all channels on single axes
            self.curves['amplgrid']['all'][loc] = getattr(self, f'pw_amplgrid_all').plot([0],[0], pen=amplAllPlotPens[loc])
            # A(f) plots (channel view)
            self.curves['amplchan'][loc] = getattr(self, f'pw_amplchan_{loc}').plot([0],[0], symbol='o', symbolSize=2, symbolBrush='k', symbolPen='k', pen=amplPlotPen)
            # Fitting f0 to A(f) plots
            self.curves['resRawFit'][loc] = self.resonanceRawPlots[loc].plot([0],[0], symbol='o', symbolSize=2, symbolBrush='k', symbolPen='k', pen=amplPlotPen)
            self.curves['resProcFit'][loc] = self.resonanceProcessedPlots[loc].plot([0],[0], symbol='o', symbolSize=2, symbolBrush='k', symbolPen='k', pen=amplPlotPen)
            
        # add in the main window, too (large view of V(t) for a single channel)
        self.curvesFit['chan']['main'] = getattr(self, f'pw_chan_main').plot([0],[0], pen=fitPen)
        self.curves['chan']['main'] = getattr(self, f'pw_chan_main').plot([0],[0], symbol='o', symbolSize=5, symbolBrush='k', symbolPen='k', pen=None)

        # add in the main window, too (large view of A(f) for a single channel)
        self.curves['amplchan']['main'] = getattr(self, f'pw_amplchan_main').plot([0],[0], symbol='o', symbolSize=5, symbolBrush='k', symbolPen='k', pen=amplPlotPen)

        # Tension
        #self.curves['tension']['TofWireNum'] = {}
        #tensionPen = pg.mkPen(width=5, color='r')
        #for layer in ["G","U","V","X"]:
        #    for side in ["A","B"]:
        #        self.curves['tension']['TofWireNum'][layer+side] = pg.ScatterPlotItem(pen=tensionPen, symbol='o', size=1)
        
        ### Tension information
        ###self.curves['tension']['tensionOfWireNumber'] = self.tensionPlots['tensionOfWireNumber'].plot([0],[0], symbol='o', symbolSize=2, symbolBrush='k', symbolPen='k', pen=None)

        # Event Viewer plots
        evtVwrPlotPenVolt = pg.mkPen(color=(0,0,0), style=qtc.Qt.DotLine, width=1)
        evtVwrPlotPenAmpl = pg.mkPen(color=(0,0,0), style=qtc.Qt.DotLine, width=1)
        for loc in range(8):
            self.curvesFit['evtVwr']['V(t)'][loc] = self.evtVwrPlots[loc].plot([0],[0], pen=amplAllPlotPens[loc])
            self.curves['evtVwr']['V(t)'][loc] = self.evtVwrPlots[loc].plot([0],[0], symbol='o', symbolSize=3, symbolBrush='k',
                                                                            symbolPen='k', pen=None)#, pen=evtVwrPlotPenVolt)
        self.evtVwrPlots[6].setLabel("bottom", "Time [s]")
        self.evtVwrPlots[7].setLabel("bottom", "Time [s]")
        self.evtVwrPlots[8].setLabel("bottom", "Frequency [Hz]")
        # In the 9th plot, put all A(f) data
        for chan in range(8):
            self.curves['evtVwr']['A(f)'][chan] = self.evtVwrPlots[-1].plot([0], [0], pen=amplAllPlotPens[chan], symbol='o', symbolSize=2, symbolBrush=amplAllPlotPens[chan].color(), symbolPen=amplAllPlotPens[chan].color())
        # Add a vertical line showing the current frequency
        f0Pen = pg.mkPen(color='#000000', width=2, style=qtc.Qt.DashLine)
        self.curves['evtVwr']['A(f)']['marker'] = self.evtVwrPlots[-1].addLine(x=0, movable=True, pen=f0Pen)
        self.curves['evtVwr']['A(f)']['marker'].sigPositionChangeFinished.connect(self._evtVwrF0LineMoved)
        
    def _plotDummyAmpl(self):
        # A(f), chan view, large plot
        self.curves['amplchan']['main'].setData(self.dummyDataAmpl[self.chanViewMainAmpl]['x'],
                                                self.dummyDataAmpl[self.chanViewMainAmpl]['y'])
        for ii in range(8):
            # A(f) data, grid view
            self.curves['amplgrid'][ii].setData(self.dummyDataAmpl[ii]['x'],
                                                self.dummyDataAmpl[ii]['y'])
            # all curves on single axes (lower right plot in grid view)
            self.curves['amplgrid']['all'][ii].setData(self.dummyDataAmpl[ii]['x'],
                                                       self.dummyDataAmpl[ii]['y'])
            # A(f) data, chan view (small plots)
            self.curves['amplchan'][ii].setData(self.dummyDataAmpl[ii]['x'],
                                                self.dummyDataAmpl[ii]['y'])

            
    #def _plotDummyGrid(self, dummy=False):
    #    ''' plot data in Grid view '''
    #    # V(t) data, grid view
    #    keys = sorted(self.curves['grid'])  # keys sorted (0, 1, ..., 7)
    #    print(keys)
    #    for ii, kk in enumerate(keys):
    #        self.curves['grid'][kk].setData(self.dummyData[ii]['x'],
    #                                        self.dummyData[ii]['y'])
            
    def _plotDummyTimeseries(self):
        ''' plot data in channel mode
        all 8 channels are plotted on the small graphs at top
        '''
        # V(t), chan view, large plot
        self.curves['chan']['main'].setData(self.dummyData[self.chanViewMain]['x'],
                                            self.dummyData[self.chanViewMain]['y'])

        # update the 8 small plots
        for ii in range(8):
            self.curves['chan'][ii].setData(self.dummyData[ii]['x'],
                                            self.dummyData[ii]['y'])
            self.curves['grid'][ii].setData(self.dummyData[ii]['x'],
                                            self.dummyData[ii]['y'])


    def _plotDummyTension(self):
        pass
        #self.curves['tension']['tensionOfWireNumber'].setData(self.dummyDataTension['x'],
                                                              #self.dummyDataTension['y'])
            
    def _keyboardShortcuts(self):

        # Stimulus Screen
        self.scStimulusView = qtw.QShortcut(qtg.QKeySequence(Shortcut.STIMULUS.value), self)
        self.scStimulusView.activated.connect(self.viewStimulus)

        # Resonant frequency fit
        self.scResFreqFitView = qtw.QShortcut(qtg.QKeySequence(Shortcut.RESFREQ.value), self)
        self.scResFreqFitView.activated.connect(self.viewResFreqFit)

        # Tension data
        self.scTensionView = qtw.QShortcut(qtg.QKeySequence(Shortcut.TENSION.value), self)
        self.scTensionView.activated.connect(self.viewTensions)

        # Show log
        self.scLog = qtw.QShortcut(qtg.QKeySequence(Shortcut.LOG.value), self)
        self.scLog.activated.connect(self.viewLog)

        # Show configuration parameters
        self.scConfig = qtw.QShortcut(qtg.QKeySequence(Shortcut.CONFIG.value), self)
        self.scConfig.activated.connect(self.viewConfig)

        # V(t) data (grid view)
        self.scGridView = qtw.QShortcut(qtg.QKeySequence(Shortcut.V_GRID.value), self)
        self.scGridView.activated.connect(self.viewGrid)

        # A(f) data (grid view)
        self.scAmplGridView = qtw.QShortcut(qtg.QKeySequence(Shortcut.A_GRID.value), self)
        self.scAmplGridView.activated.connect(self.viewAmplGrid)
        
        # Show V(t) or A(f) (channel view)
        # FIXME: move these to "Shortucut" ENUM?
        chans = range(8)
        self.chanViewShortcuts = []  # FIXME: no need to save these, just need to connect slot...
        for chan in chans:
            # V(t)
            self.chanViewShortcuts.append(qtw.QShortcut(qtg.QKeySequence(f'Alt+{chan}'), self))
            self.chanViewShortcuts[-1].activated.connect(partial(self.viewChan, chan))
            # A(f)
            self.chanViewShortcuts.append(qtw.QShortcut(qtg.QKeySequence(f'Ctrl+{chan}'), self))
            self.chanViewShortcuts[-1].activated.connect(partial(self.viewAmplChan, chan))

        # Event Viewer shortcuts
        self.scEvtVwrNext = qtw.QShortcut(qtg.QKeySequence(Shortcut.EVT_NEXT.value), self)
        self.scEvtVwrNext.activated.connect(partial(self.evtVwrChange, 1))
        self.scEvtVwrPrev = qtw.QShortcut(qtg.QKeySequence(Shortcut.EVT_PREV.value), self)
        self.scEvtVwrPrev.activated.connect(partial(self.evtVwrChange, -1))
        self.scEvtVwrNext10 = qtw.QShortcut(qtg.QKeySequence(Shortcut.EVT_NEXT10.value), self)
        self.scEvtVwrNext10.activated.connect(partial(self.evtVwrChange, 10))
        self.scEvtVwrPrev10 = qtw.QShortcut(qtg.QKeySequence(Shortcut.EVT_PREV10.value), self)
        self.scEvtVwrPrev10.activated.connect(partial(self.evtVwrChange, -10))
        self.scEvtVwrLast = qtw.QShortcut(qtg.QKeySequence(Shortcut.EVT_LAST.value), self)
        self.scEvtVwrLast.activated.connect(partial(self.evtVwrChange, 100000000))
        self.scEvtVwrFirst = qtw.QShortcut(qtg.QKeySequence(Shortcut.EVT_FIRST.value), self)
        self.scEvtVwrFirst.activated.connect(partial(self.evtVwrChange, -100000000))
<<<<<<< HEAD

        
    #@pyqtSlot()
    #def setStatusFramePeriod(self):
    #    # Set up STATUS frame cadence
    #    try:
    #        statusFramePeriod_sec = float(self.statusFramePeriod_val.text())
    #        print(f'statusFramePeriod_sec = {statusFramePeriod_sec}')
    #    except:
    #        print("invalid value for status frame period (must be float)")
    #        return
    #
    #    self.daqConfig['statusPeriodSec'] = statusFramePeriod_sec
    #    self.daqConfig['statusPeriod'] = f"{int(float(self.daqConfig['statusPeriodSec']) / 2.56e-6):08X}"
    #    self.uz.setStatusFramePeriod(self.daqConfig['statusPeriod'])
        
    @pyqtSlot()
    def evtVwrChange(self, step=None):
        print('\n\n\n')
        print(f"step by {step}")

        if self.evtData is None:
            print("No EVENT VIEWER data yet available")
            return
        
        nfreq = len(self.evtData['freqUnion'])
        idx = self.evtData['freqIdx'] + step
        if idx < 0:
            idx = 0
        if idx >= nfreq:
            idx = nfreq-1
        self.evtData['freqIdx'] = idx
        self.evtData['freqCurrent'] = self.evtData['freqUnion'][self.evtData['freqIdx']] 
        print('\n\n\n')
        self.evtVwrUpdatePlots()
        
    def evtVwrUpdatePlots(self, plotAmpl=False):
        #print("updating plots...")
        ifrq = self.evtData['freqIdx']
        for ichan in range(8):
            plotTitle = (f"V(t) Chan {ichan} Freq: {self.evtData['freqCurrent']:.3f} Hz  Ampl: {self.evtData['A(f)'][ichan][ifrq]:.2f}")
            self.evtVwrPlots[ichan].setTitle(plotTitle)
            if self.evtData['V(t)'][ichan][ifrq] is not None:
                self.curves['evtVwr']['V(t)'][ichan].setData(self.evtData['V(t)_time'][ichan][ifrq],
                                                             self.evtData['V(t)'][ichan][ifrq])
                self.curvesFit['evtVwr']['V(t)'][ichan].setData(self.evtData['V(t)_fit_time'][ichan][ifrq],
                                                                self.evtData['V(t)_fit'][ichan][ifrq])
            else:
                self.curves['evtVwr']['V(t)'][ichan].setData([0],[0])
                self.curvesFit['evtVwr']['V(t)'][ichan].setData([0],[0])
            
        # update the amplitude plots in the 9th window
        self.curves['evtVwr']['A(f)']['marker'].setValue(self.evtData['freqUnion'][ifrq])
        # Kluge -- no need to redraw this... just redraw
        if plotAmpl:
            for ichan in range(8):
                self.curves['evtVwr']['A(f)'][ichan].setData(self.evtData['freqUnion'], self.evtData['A(f)'][ichan])

=======

        
    #@pyqtSlot()
    #def setStatusFramePeriod(self):
    #    # Set up STATUS frame cadence
    #    try:
    #        statusFramePeriod_sec = float(self.statusFramePeriod_val.text())
    #        print(f'statusFramePeriod_sec = {statusFramePeriod_sec}')
    #    except:
    #        print("invalid value for status frame period (must be float)")
    #        return
    #
    #    self.daqConfig['statusPeriodSec'] = statusFramePeriod_sec
    #    self.daqConfig['statusPeriod'] = f"{int(float(self.daqConfig['statusPeriodSec']) / 2.56e-6):08X}"
    #    self.uz.setStatusFramePeriod(self.daqConfig['statusPeriod'])
        
    @pyqtSlot()
    def evtVwrChange(self, step=None):
        print('\n\n\n')
        print(f"step by {step}")

        if self.evtData is None:
            print("No EVENT VIEWER data yet available")
            return
        
        nfreq = len(self.evtData['freqUnion'])
        idx = self.evtData['freqIdx'] + step
        if idx < 0:
            idx = 0
        if idx >= nfreq:
            idx = nfreq-1
        self.evtData['freqIdx'] = idx
        self.evtData['freqCurrent'] = self.evtData['freq'][self.evtData['freqIdx']] 
        self.evtVwrUpdatePlots()
        
    def evtVwrUpdatePlots(self, plotAmpl=False):
        #print("updating plots...")
        ifrq = self.evtData['freqIdx']
        for ichan in range(8):
            plotTitle = (f"V(t) Chan {ichan} Freq: {self.evtData['freqCurrent']:.3f} Hz  Ampl: {self.evtData['A(f)'][ichan][ifrq]:.2f}")
            self.evtVwrPlots[ichan].setTitle(plotTitle)
            if self.evtData['V(t)'][ichan][ifrq] is not None:
                self.curves['evtVwr']['V(t)'][ichan].setData(self.evtData['V(t)_time'][ichan][ifrq],
                                                             self.evtData['V(t)'][ichan][ifrq])
                self.curvesFit['evtVwr']['V(t)'][ichan].setData(self.evtData['V(t)_fit_time'][ichan][ifrq],
                                                                self.evtData['V(t)_fit'][ichan][ifrq])
            else:
                self.curves['evtVwr']['V(t)'][ichan].setData([0],[0])
                self.curvesFit['evtVwr']['V(t)'][ichan].setData([0],[0])
            
        # update the amplitude plots in the 9th window
        self.curves['evtVwr']['A(f)']['marker'].setValue(self.evtData['freqUnion'][ifrq])
        # Kluge -- no need to redraw this... just redraw
        if plotAmpl:
            for ichan in range(8):
                self.curves['evtVwr']['A(f)'][ichan].setData(self.evtData['freqUnion'], self.evtData['A(f)'][ichan])

>>>>>>> 0db5fb2b
                
    def udpListen(self):
        # Pass the function to execute
        worker = Worker(self.startUdpReceiver, newdata_callback=self.signals.newUdpPayload)
        worker.signals.result.connect(self.printOutput)
        worker.signals.finished.connect(self.threadComplete)
        self.signals.newUdpPayload.connect(self.processUdpPayload)
        
        # execute
        self.threadPool.start(worker)

    @pyqtSlot()
    def startRunThread(self):

        if self.state == State.IDLE:
            print("User has requested a new scan")
            # Change the button to "Abort Scan" (and change color, too)
            self.btnScanCtrl.setStyleSheet("background-color : red")
            self.btnScanCtrl.setText("Abort Scan")
            self.state = State.SCAN
            
            # Pass the function to execute
            worker = Worker(self.startRun)  # could pass args/kwargs too..
            #worker.signals.result.connect(self.printOutput)
            #worker.signals.finished.connect(self.threadComplete)

            # execute
            self.threadPool.start(worker)

        elif self.state == State.SCAN:
            # Change the button to "Abort Scan" (and change color, too)
            print("User has requested a soft abort of this run...")
            print("... this is not yet tested")
            self.uz.abort()
            
    def startRun(self):
        #self.outputText.appendPlainText("CLICKED START")
        #self.outputText.update()

        import os.path #getting the right directory
        os.chdir('config/')

        # startRun() is in a thread...  need to get logger?
        logger = logging.getLogger(__name__)
        self.configFile = self.configFileName.text()
        # If configFile is blank, use the generated one
        if not self.configFile:
            if self.configNextScanComboBox.currentText():
                self.configFile = "dwaConfig_"+self.configNextScanComboBox.currentText()+".ini"
            else:
                # If no generated one was found, use the default one
                self.configFile = "dwaConfig.ini"
        logger.info(self.configFile)
        logger.info(f"config file = {self.configFile}")
        #
        ## FIXME: the textbox doesn't update right away...
        ## need to force an update somehow....
        self._loadConfigFile(updateGui=False)

        print("\n\n =================== startRun()\n\n")
        
        print(f"self.configFile = {self.configFile}")
        # verify that config file can be opened
        try:
            with open(self.configFile) as fh:
                pass
        except:
            self.logger.error("Could not open config file -- cannot proceed")

        try:
            self.logger.info('======= dwaReset() ===========')
            self.uz.reset()
        except:
            self.logger.error("DWA reset failed")
            
        try:
            self.logger.info('======= dwaConfig() ===========')
            self.uz.config(self.dwaConfigFile.config['FPGA'])
        except:
            self.logger.error("DWA run configuration failed")
            
        try:
            self.logger.info('======= dwaStart() ===========')
            self.uz.start()
            self.logger.info('======= DONE WITH dwaStart() ===========')
            
            #logger.info('\n\n======= dwaStat() ===========')
            #self.uz.stat()

        except:
            self.logger.error("DWA run start failed")
            

    #@pyqtSlot()
    #def quitAll(self):


    @pyqtSlot()
    def resFitParameterUpdate(self):

        # Should we detrend the A(f) data first?
        self.resFitParams['preprocess']['detrend'] = self.resFitPreDetrend.isChecked()

        # polynomial order for background subtraction (after integrating)
        try:
            print(f'self.resFitBkgPoly.text() = {self.resFitBkgPoly.text()}')
            self.resFitParams['find_peaks']['bkgPoly'] = int(self.resFitBkgPoly.text())
        except:
            print('failed')
            self.resFitParams['find_peaks']['bkgPoly'] = 2

        # peak width parameter
        print(f'self.resFitWidth.text() = {self.resFitWidth.text()}')
        entryStr = self.resFitWidth.text().strip()
        toks = [x.strip() for x in entryStr.split(",")]
        print(f'peak width toks = {toks}')
        self.resFitParams['find_peaks']['width'] = [None, None]
        for ii, tok in enumerate(toks):
            try:
                self.resFitParams['find_peaks']['width'][ii] = int(tok)
            except:
                print(f"invalid entry resFit width: {tok} in {entryStr}")

        # prominence parameter
        print(f'self.resFitProminence.text() = {self.resFitProminence.text()}')
        entryStr = self.resFitProminence.text().strip()
        # Get rid of any parentheses
        entryStr = entryStr.replace("(","")
        entryStr = entryStr.replace(")","")
        toks = [x.strip() for x in entryStr.split(",")]
        print(f'prominence toks = {toks}')
        self.resFitParams['find_peaks']['prominence'] = [None, None]
        for ii, tok in enumerate(toks):
            if tok.upper() == 'NONE':
                continue
            try:
                self.resFitParams['find_peaks']['prominence'][ii] = float(tok)
            except:
                print(f"invalid entry resFit prominence: {tok} in {entryStr}")

        # Print params and refit
        print(f'self.resFitParams = {self.resFitParams}')
        self.postScanAnalysis()

    @pyqtSlot()
    def configFileNameEnter(self):
        self._loadConfigFile()

    @pyqtSlot()
    def ampDataFilenameEnter(self):
        self.doResonanceAnalysis()

    @pyqtSlot()
    def _resFreqUserInputText(self):
        for reg in self.registers:
            print(getattr(self, f'le_resfreq_val_{reg}').text())

        # FIXME: add check for which channel's textbox this came from
        # and only update the f0 values and GUI display for that associated channel
        # FIXME: add check to guard against failed parse
        for reg in self.registers:
            fString = getattr(self, f'le_resfreq_val_{reg}').text()
            toks = fString.split(',')
            self.resonantFreqs[reg.value] = [ float(tok) for tok in toks ]
        self._updateResonantFreqDisplay(chan=None)

    @pyqtSlot()
    def _f0LineClicked(self):
        print("f0Line clicked")
        print(f"pyqtgraph version {pg.__version__}")
        #print(ev)
        #print(f"line = {line}")
        #print(f"ev   = {ev}")
        #if ev.button() == qtc.Qt.RightButton:
        #    print('right button!')
            #if self.raiseContextMenu(ev):
            #    ev.accept()
        #else:
        #    print("not right button...")

    #def raiseContextMenu(self, ev):
    #    menu = self.getContextMenus()
    #    
    #    # Let the scene add on to the end of our context menu
    #    # (this is optional)
    #    menu = self.scene().addParentContextMenus(self, menu, ev)
    #    
    #    pos = ev.screenPos()
    #    menu.popup(QtCore.QPoint(pos.x(), pos.y()))
    #    return True

    @pyqtSlot()
    def _evtVwrF0LineMoved(self):
<<<<<<< HEAD
        print("\n\n\nevtVwr f0 Line moved")
        fDragged = self.curves['evtVwr']['A(f)']['marker'].value()
        # Get the current frequency
        # get index into freq that is closest to fDragged

        if self.evtData is None:
            print("Event Data not loaded yet")
            self.curves['evtVwr']['A(f)']['marker'].setValue(0)
            return

        # Find closest frequency
        diffs = np.abs(np.array(self.evtData['freqUnion'])-fDragged)
        dfMin = np.min(diffs)
        idx = np.where(diffs == dfMin)[0][0]            
        # Update values
        f0 = self.evtData['freqUnion'][idx]
        self.evtData['freqIdx'] = idx
        self.evtData['freqCurrent'] = f0
        ## Update plots
=======
        #print("evtVwr f0 Line moved")
        fDragged = self.curves['evtVwr']['A(f)']['marker'].value()
        # Get the current frequency
        # get index into freq that is closest to fDragged
        try:
            diffs = np.abs(np.array(self.evtData['freq'])-fDragged)
            idx = np.where(diffs == np.min(diffs))[0][0]
            #print(idx)
        except:
            print("Event Data not loaded yet")
            self.curves['evtVwr']['A(f)']['marker'].setValue(0)
            return
        # Update values
        f0 = self.evtData['freq'][idx]
        self.evtData['freqIdx'] = idx
        self.evtData['freqCurrent'] = f0
        # Update plots
>>>>>>> 0db5fb2b
        self.evtVwrUpdatePlots(plotAmpl=False)
        
    @pyqtSlot()
    def _f0LineMoved(self):
        print("f0Line moved")

        # Figure out which plot the line drag was in
        # Flatten the list of InfiniteLines and match to source of signal
        rawLines = list(chain(*self.resFitLines['raw'].values()))
        procLines = list(chain(*self.resFitLines['proc'].values()))
        #rawLines = [x for v in self.resFitLines['raw'].values() for x in v]
        #procLines = [x for v in self.resFitLines['proc'].values() for x in v]
        if self.sender() in rawLines:
            source = 'raw'
        elif self.sender() in procLines:
            source = 'proc'
        else:
            print("ERROR: unknown source of signal: {self.sender}")
            return
        print(f"_f0LineMoved(): sender is from {source}")
            
        # loop over all channels. Get locations of lines
        for reg in self.registers:
            self.resonantFreqs[reg.value] = []  # start w/ empty list
            for infLine in self.resFitLines[source][reg]: # re-create resFreq list
                self.resonantFreqs[reg.value].append(infLine.value())
        
        # update GUI
        self._updateResonantFreqDisplay(chan=None)

        
    @pyqtSlot()
    def viewStimulus(self):
        self.currentView = MainView.STIMULUS
        self.tabWidgetStages.setCurrentIndex(self.currentView)
        self.logger.info("View Stimulus")

    @pyqtSlot()
    def viewResFreqFit(self):
        self.currentView = MainView.RESFREQ
        self.tabWidgetStages.setCurrentIndex(self.currentView)
        self.logger.info("View Resonant Frequencies")
            
    @pyqtSlot()
    def viewTensions(self):
        self.currentView = MainView.TENSION
        self.tabWidgetStages.setCurrentIndex(self.currentView)
        self.logger.info("View Tensions")

    @pyqtSlot()
    def viewLog(self):
        self.currentView = MainView.LOG
        self.tabWidgetStages.setCurrentIndex(self.currentView)
        self.logger.info("View LOG")
        
    @pyqtSlot()
    def viewConfig(self):
        self.currentView = StimView.CONFIG
        self.tabWidget.setCurrentIndex(self.currentView)
        self.logger.info("View CONFIG")

    @pyqtSlot()
    def viewGrid(self):
        self.currentView = StimView.V_GRID
        self.tabWidget.setCurrentIndex(self.currentView)
        self.logger.info("View V(t) GRID")

    @pyqtSlot()
    def viewAmplGrid(self):
        self.currentView = StimView.A_GRID
        self.tabWidget.setCurrentIndex(self.currentView)
        self.logger.info("View A(f) GRID")

    @pyqtSlot(int)
    def viewAmplChan(self, chan):
        self.currentView = StimView.A_CHAN
        self.tabWidget.setCurrentIndex(self.currentView)
        self.logger.info("View A(f) A_CHAN.  Channel = {}".format(chan))

        if self.chanViewMainAmpl != chan:
            x, y = self.curves['amplchan'][chan].getData()
            self.curves['amplchan']['main'].setData(x, y)
            self.pw_amplchan_main.setTitle(chan)
            self.chanViewMainAmpl = chan
        
    @pyqtSlot(int)
    def viewChan(self, chan):
        self.currentView = StimView.V_CHAN
        self.tabWidget.setCurrentIndex(self.currentView)
        self.logger.info("View V(t) A_CHAN.  Channel = {}".format(chan))

        if self.chanViewMain != chan:
            x, y = self.curves['chan'][chan].getData()
            self.curves['chan']['main'].setData(x, y)
            self.pw_chan_main.setTitle(chan)
            self.chanViewMain = chan


    @pyqtSlot()
    def saveAmplitudeData(self):
        if ("fnOfAmpData" in self.__dict__):
            # add metadata to ampData before writing to file (this could also be done earlier)
            # FIXME: grab these values from user input
            self.ampData["dwa_num"] = ""
            self.ampData["headboard_num"] = ""
            self.ampData["layer"] = ""
            self.ampData["user"] = ""
            self.ampData["location"] = ""
            self.ampData["stage"] = ""
            with open(self.fnOfAmpData, 'w') as outfile:
                json.dump(self.ampData, outfile)
            self.logger.info(f"Saved as {self.fnOfAmpData}") 
        else:
            self.logger.info(f"No run to save.") 

    @pyqtSlot()
    def loadTensions(self):
        # Load sietch credentials #FIXME still using James's credentials
        sietch = SietchConnect("sietch.creds")
        # Get APA UUID from text box
        pointerTableApaUuid = self.pointerTableApaUuid.text()
        # Get most recent pointer table for this layer
        mostRecentPointerTableLookup = ""
        try:
            mostRecentPointerTableLookup = sietch.api("/search/test?limit=1", {
                "formId": "wire_tension_pointer", 
                "componentUuid": pointerTableApaUuid,
                # "layer": layer
            })
        except:
            # No pointer table found for UUID
            self.configFileContents.setPlainText("Invalid UUID")
        

        if mostRecentPointerTableLookup:
            # logging.warning("mostRecentPointerTableLookup")
            # logging.warning(json.dumps(mostRecentPointerTableLookup,indent=2))
            # Get database id for this pointer table
            mostRecentPointerTableDBid = mostRecentPointerTableLookup[0]["_id"]
            # logging.warning("APA Uuid:")
            # logging.warning(pointerTableApaUuid)
            # Get table from database
            pointerTable = sietch.api("/test/"+mostRecentPointerTableDBid)
            # Lookup table found, loop over layers
            wirePointersAllLayers = pointerTable["data"]["wires"]
            for layer in ["G", "U", "V", "X"]:
                if layer in wirePointersAllLayers.keys():
                    wirePointersForLayer = wirePointersAllLayers[layer]
                else:
                    logging.warning("No pointer table found for layer "+layer+".")
                    continue      

                for side in ["A", "B"]:          
                    # logging.warning("wirePointersForLayer")
                    # logging.warning(json.dumps(wirePointersForLayer,indent=2))
                    # Separate the A and B sides
                    pointers = wirePointersForLayer[side]
                    # logging.warning("pointers")
                    # logging.warning(json.dumps(pointers,indent=2))
                    # Get list of database ids for the individual wire measurements
                    recordIds = [x["testId"] for x in pointers]
                    # logging.warning("recordIds")
                    # logging.warning(recordIds)
                    # Get database entries for the individual wire resonance measurements
                    resonanceEntries = sietch.api("/test/getBulk",recordIds) #[allResonanceEntries[x] for x in recordIds]
                    # logging.warning("resonanceEntries")
                    # logging.warning(json.dumps(resonanceEntries,indent=2))
                    # Extract the list of resonances from the database entries
                    resonances = [entry["data"]["wires"][str(i)] for i,entry in enumerate(resonanceEntries)]
                    # logging.warning("resonances")
                    # logging.warning(resonances)
                    # Compute the tension and save it to the table.
                    # FIXME: currently this is done is a very dumb way with no logic to which resonances get picked (just uses the first resonance).
                    for i, res in enumerate(resonances):
                        if len(res)>0:
                            self.tensionData[layer+side][i] = 4*1.16e-4*1.15**2*res[0]**2/3.2

                        
                    # FIXME: this should only happen once -- in _makeCurves()
                    # Create the scatter plot and add it to the view
                    scatter = pg.ScatterPlotItem(pen=pg.mkPen(width=5, color='r'), symbol='o', size=1)
                    self.tensionPlots[layer][side].addItem(scatter)
                    pos = [{'pos': [i,self.tensionData[layer+side][i]]} for i in range(len(self.tensionData[layer+side]))]
                    scatter.setData(pos)
                    #self.curves['tension']['TofWireNum'][layer+side].setData(pos)

        self.tensionTableModel = TensionTableModel(self.tensionData)
        self.tensionTableView.setModel(self.tensionTableModel)
        self.tensionTableView.resizeColumnsToContents()
        self.tensionTableView.resizeRowsToContents()

        #self.tensionPlots['tensionOfWireNumber'].addItem(scatter)
    @pyqtSlot()
    def submitResonances(self):
        # Load sietch credentials #FIXME still using James's credentials
        sietch = SietchConnect("sietch.creds")
        for ch in [1, 2, 3, 4]: # Loop over wire numbers in scan
            resonance_result = {
                "componentUuid":"b9fe4600-706c-11eb-93b0-6183ed4cabef",
                "formId": "wire_resonance_measurement",
                "formName": "Wire Resonance Measurement",
                "data": {
                    "versionDaq": "1.1",
                    "dwaUuid": "1",
                    "versionFirmware": "1.1",
                    "site": "Harvard",
                    "measuredBy": self.measuredBy,
                    "productionStage": "[dropdown]",
                    "side": "A",
                    "layer": "V",
                    "wires": {
                    },
                    "channel": {
                        str(ch): [73.5, 84.6]
                    },
                    "saveAsDraft": True,
                    "submit": True
                },
            }
            dbid = sietch.api('/test',resonance_result)


    @pyqtSlot()
    def loadEventData(self):

        scanId = self.evtVwr_runName_val.text()
        print(f'scanId = {scanId}')

        fileroot = 'udpData/'

        nChan = 8
        wireDataFilenames = [ f'{scanId}_{nn:02d}.txt' for nn in range(nChan) ]
        wireDataFilenames = [ os.path.join(fileroot, ff) for ff in wireDataFilenames ]
        runHeaderFile = os.path.join(fileroot, f'{scanId}_FF.txt')

        print("Replaying data from the following files: ")
        print(f"  runHeaderFile = {runHeaderFile}")
        for ff in wireDataFilenames:
            print(f"                  {ff}")

        # Open/parse all files in memory
        udpData = {}
        udpData['FF'] = self._getAllLines(runHeaderFile)

        for chan in range(nChan):
            # Read the full file into memory
            lines = self._getAllLines(wireDataFilenames[chan])
            # Find where the UDP packet boundaries are in the file (lines starting with 'AAAA0')
            udpDelimIdxs = []
            for ii, line in enumerate(lines):
                if line.startswith('AAAA0'):
                    udpDelimIdxs.append(ii)
            # Make a list of lists. Outer level list is one entry per UDP packet
            # inner level of list is one entry per line of that UDP packet
            for ii in range(len(udpDelimIdxs)-1):
                udpData[chan] = [ lines[udpDelimIdxs[ii]:udpDelimIdxs[ii+1]]
                                  for ii in range(len(udpDelimIdxs)-1) ]
                udpData[chan].append(lines[udpDelimIdxs[-1]:])

        # In principle, all channels should have data at all frequencies. But in practice
        # some data could be lost. So need to have a list of frequencies for each channel
        # and keep track of current frequency for each channel separately
        self.evtData = { 'freq':{}, 'periodInt':{},
                         'V(t)':{}, 'V(t)_time':{}, 'A(f)':{}, 'V(t)_fit':{}, 'V(t)_fit_time':{},
                         'freqCurrent':0, 'freqIdx':0,
                        }
        tmpData = { 'freq':{},
                    'V(t)':{},
                    'stimPeriod_int':{},
                    'dt':{}
                   }
<<<<<<< HEAD
        
        for ii in range(nChan):
            tmpData['dt'][ii] = []              # list for each channel
            tmpData['freq'][ii] = []            # list for each channel
            tmpData['V(t)'][ii] = []            # list of lists for each channel
            tmpData['stimPeriod_int'][ii] = []  # list for each channel
            #
            # Y-axis data
            self.evtData['V(t)'][ii] = []          # list of lists for each channel
            self.evtData['V(t)_fit'][ii] = []      # list of lists for each channel
            self.evtData['A(f)'][ii] = []          # list for each channel
            #
            # X-axis data
            self.evtData['freq'] = []              # single list (valid for all channels)
            self.evtData['V(t)_time'][ii] = []     # list for each frequency
            self.evtData['V(t)_fit_time'][ii] = [] # list for each frequency

        # First pass through the data -- gather V(t) and frequency information
        udpCounterList = []
        self.evtDataParser = ddp.DwaDataParser()
        for ichan in range(nChan):
            nfreqs = len(udpData[ichan])
            for ifreq in range(nfreqs):
                self.evtDataParser.parse(udpData[ichan][ifreq])
                udpCounterList.append(self.evtDataParser.dwaPayload[ddp.Frame.UDP]['UDP_Counter'])
                
                # extract the V(t) and stim period data for each channel
                tmpData['V(t)'][ichan].append(self.evtDataParser.dwaPayload[ddp.Frame.ADC_DATA]['adcSamples'])
                tmpData['stimPeriod_int'][ichan].append(self.evtDataParser.dwaPayload[ddp.Frame.FREQ]['stimPeriodActive'])
                tmpData['freq'][ichan].append(self.evtDataParser.dwaPayload[ddp.Frame.FREQ]['stimFreqActive_Hz'])
                tmpData['dt'][ichan].append(self.evtDataParser.dwaPayload[ddp.Frame.FREQ]['adcSamplingPeriod']*1e-8)
                
        # Come up with a master list of frequencies (if data is dropped, then not all channels will have all frequencies)
        self.evtData['stimPeriodUnion'] = np.array(list(set().union(tmpData['stimPeriod_int'][0],
                                                                    tmpData['stimPeriod_int'][1],
                                                                    tmpData['stimPeriod_int'][2],
                                                                    tmpData['stimPeriod_int'][3],
                                                                    tmpData['stimPeriod_int'][4],
                                                                    tmpData['stimPeriod_int'][5],
                                                                    tmpData['stimPeriod_int'][6],
                                                                    tmpData['stimPeriod_int'][7]
                                                                    )
                                                        )
                                                   )
        self.evtData['stimPeriodUnion'].sort()
        self.evtData['stimPeriodUnion'] = self.evtData['stimPeriodUnion'][::-1]  # reverse the sort
        #print(self.evtData['periodUnion'])
        self.evtData['freqUnion'] = CLOCK_PERIOD_SEC/self.evtData['stimPeriodUnion']
        #print(self.evtData['freqUnion'])
        
=======
        
        for ii in range(nChan):
            tmpData['dt'][ii] = []              # list for each channel
            tmpData['freq'][ii] = []            # list for each channel
            tmpData['V(t)'][ii] = []            # list of lists for each channel
            tmpData['stimPeriod_int'][ii] = []  # list for each channel
            #
            # Y-axis data
            self.evtData['V(t)'][ii] = []          # list of lists for each channel
            self.evtData['V(t)_fit'][ii] = []      # list of lists for each channel
            self.evtData['A(f)'][ii] = []          # list for each channel
            #
            # X-axis data
            self.evtData['freq'] = []              # single list (valid for all channels)
            self.evtData['V(t)_time'][ii] = []     # list for each frequency
            self.evtData['V(t)_fit_time'][ii] = [] # list for each frequency

        # First pass through the data -- gather V(t) and frequency information
        udpCounterList = []
        self.evtDataParser = ddp.DwaDataParser()
        for ichan in range(nChan):
            nfreqs = len(udpData[ichan])
            for ifreq in range(nfreqs):
                self.evtDataParser.parse(udpData[ichan][ifreq])
                udpCounterList.append(self.evtDataParser.dwaPayload[ddp.Frame.UDP]['UDP_Counter'])
                
                # extract the V(t) and stim period data for each channel
                tmpData['V(t)'][ichan].append(self.evtDataParser.dwaPayload[ddp.Frame.ADC_DATA]['adcSamples'])
                tmpData['stimPeriod_int'][ichan].append(self.evtDataParser.dwaPayload[ddp.Frame.FREQ]['stimPeriodActive'])
                tmpData['freq'][ichan].append(self.evtDataParser.dwaPayload[ddp.Frame.FREQ]['stimFreqActive_Hz'])
                tmpData['dt'][ichan].append(self.evtDataParser.dwaPayload[ddp.Frame.FREQ]['adcSamplingPeriod']*1e-8)
                
        # Come up with a master list of frequencies (if data is dropped, then not all channels will have all frequencies)
        self.evtData['stimPeriodUnion'] = np.array(list(set().union(tmpData['stimPeriod_int'][0],
                                                                    tmpData['stimPeriod_int'][1],
                                                                    tmpData['stimPeriod_int'][2],
                                                                    tmpData['stimPeriod_int'][3],
                                                                    tmpData['stimPeriod_int'][4],
                                                                    tmpData['stimPeriod_int'][5],
                                                                    tmpData['stimPeriod_int'][6],
                                                                    tmpData['stimPeriod_int'][7]
                                                                    )
                                                        )
                                                   )
        self.evtData['stimPeriodUnion'].sort()
        self.evtData['stimPeriodUnion'] = self.evtData['stimPeriodUnion'][::-1]  # reverse the sort
        #print(self.evtData['periodUnion'])
        self.evtData['freqUnion'] = CLOCK_PERIOD_SEC/self.evtData['stimPeriodUnion']
        #print(self.evtData['freqUnion'])
        
>>>>>>> 0db5fb2b
        # Second pass through the data -- align individual channel data with the master frequency list
        # indexed in a consistent way across channel (all channels share a single frequency array)
        # Missing data is represented by None instead of a list of data
        nptsInFit=500
        for ifrq, period in enumerate(self.evtData['stimPeriodUnion']):
            for ichan in range(nChan):
                if period in tmpData['stimPeriod_int'][ichan]:
                    idx = tmpData['stimPeriod_int'][ichan].index(period)
                    dt = tmpData['dt'][ichan][idx]
                    vt = tmpData['V(t)'][ichan][idx]
                    tt = np.arange(len(vt))*dt
                    # Fit the V(t) data
                    (B, C, D, freq_Hz) = dwa.fitSinusoidToTimeseries(vt, dt, tmpData['freq'][ichan][idx])
                    amp = np.sqrt(B**2+C**2)
                    tfit = np.linspace(tt[0], tt[-1], nptsInFit)
                    yfit = B*np.sin(2*np.pi*freq_Hz*tfit) + C*np.cos(2*np.pi*freq_Hz*tfit) + D
                else:  # data from this frequency is absent for this channel
                    vt = None
                    tt = None
                    amp = np.nan
                    tfit = None
                    yfit = None
                    
                self.evtData['V(t)'][ichan].append(vt)
                self.evtData['V(t)_time'][ichan].append(tt)
                self.evtData['A(f)'][ichan].append(amp)
                self.evtData['V(t)_fit_time'][ichan].append(tfit)
                self.evtData['V(t)_fit'][ichan].append(yfit)

        # Update the A(f) and V(t) plots
        for ichan in range(nChan):
            self.evtData['freqIdx'] = 0
            self.evtData['freqCurrent'] = self.evtData['freqUnion'][self.evtData['freqIdx']] 
        self.evtVwrUpdatePlots(plotAmpl=True)
            
        #print("Payload -------------------")
        #print(self.evtDataParser.dwaPayload)
        #print(self.evtData['freq'])
        #print(self.evtData)
        self._findMissingUdpCounters(udpCounterList)

    def _findMissingUdpCounters(self, udpCtrs):
        udpCtrs.sort()
        missingVals = [x for x in range(0,udpCtrs[-1]+1) if x not in udpCtrs]
        print(f"Missing UDP packets: {missingVals}")
        print(f"(may also be missing a packet with value larger than {udpCtrs[-1]})")

        
        
    def _getAllLines(self, fname):
        f = open(fname, "r")
        # read all data into a list (without newlines)
        # https://stackoverflow.com/questions/12330522/how-to-read-a-file-without-newlines
        data = f.read().splitlines()
        f.close()
        return data



    def _writeAmplitudesToFile(self):
        # write out the A(f) data for this frequency to a file
        fh = open(self.fnOfAmpData.replace('.json', '.txt'), 'w')
        for ii in range(len(self.ampData[0]['freq'])):
            outstr = f"{self.ampData[0]['freq'][ii]:8.4f} "
            for reg in range(8):
                outstr += f"{self.ampData[reg]['ampl'][ii]:8.4f} "
            outstr += "\n"
            fh.write(outstr)
        fh.close()


    def doResonanceAnalysis(self):
        self._loadAmpData()
        self.resFitParameterUpdate() # this also runs the fit (postScanAnalysis)
        #self.postScanAnalysis()
        
    def _loadAmpData(self):
        ampFilename = self.ampDataFilename.text()
        print(f"ampFilename = {ampFilename}")
        self.ampDataActiveLabel.setText(ampFilename)
        # read in the json file
        # FIXME: add check that the filename exists...
        with open(ampFilename, "r") as fh:
            data = json.load(fh)
        for reg in self.registers:
            print(data[str(reg.value)]['freq'])
            self.ampData[reg.value]['freq'] = data[str(reg.value)]['freq']
            self.ampData[reg.value]['ampl'] = data[str(reg.value)]['ampl']
            self.curves['resRawFit'][reg].setData(self.ampData[reg.value]['freq'],
                                                  self.ampData[reg.value]['ampl'])
        
    def _loadConfigFile(self, updateGui=True):
        # try to read the requested file
        # if found, display contents
        # if not found, display error message
        
        if not self.configFileName.text():
            configFileToOpen = "dwaConfig_"+self.configNextScanComboBox.currentText()+".ini"
        else:
            configFileToOpen = self.configFileName.text()
        

        validConfigFilename = False
        try:
            with open(configFileToOpen) as fh:
                pass
            validConfigFilename = True
        except:
            textToDisplay = "Could not open file"
            if updateGui:
                self.configFileContents.setPlainText(textToDisplay)
            else:
                print(textToDisplay)

        # FIXME: should this all go in the try: above?
        if validConfigFilename:
            # read/parse config file
            self.dwaConfigFile = dcf.DwaConfigFile(configFileToOpen, sections=['FPGA'])
            textToDisplay = self.dwaConfigFile.getRawText()
            if self.omitComments_cb.isChecked():
                self.logger.info("cutting out commented lines from config file")
                lines = textToDisplay.split('\n')
                lines = [line for line in lines if line.strip()!="" and not line.strip().startswith('#')]
                textToDisplay = '\n'.join(lines)

            # FIXME: need to find a way to update the GUI in a thread that is not main thread....
            # right now, updating the GUI in a thread causes a crash.
            # see: https://stackoverflow.com/questions/10905981/pyqt-qobject-cannot-create-children-for-a-parent-that-is-in-a-different-thread
            # https://stackoverflow.com/questions/3268073/qobject-cannot-create-children-for-a-parent-that-is-in-a-different-thread
            if updateGui:
                self.configFileContents.setPlainText(textToDisplay)

                # update various config file fields in the GUI
                self.freqMin_val.setText(self.dwaConfigFile.config['FPGA']['stimFreqMin_Hz'])
                self.freqMax_val.setText(self.dwaConfigFile.config['FPGA']['stimFreqMax_Hz'])
                self.freqStep_val.setText(self.dwaConfigFile.config['FPGA']['stimFreqStep_Hz'])
                self.stimTime_val.setText(self.dwaConfigFile.config['FPGA']['stimTime_s'])
                self.cycPerFreq_val.setText(self.dwaConfigFile.config['FPGA']['cyclesPerFreq_dec'])
                self.sampPerCyc_val.setText(self.dwaConfigFile.config['FPGA']['adcSamplesPerCycle_dec'])
                self.clientIP_val.setText(self.dwaConfigFile.config['FPGA']['client_IP'])
            
    def _loadDaqConfig(self):
        self.daqConfigFile = dcf.DwaConfigFile(DAQ_CONFIG_FILE, sections=['DAQ'])
        self.daqConfig = self.daqConfigFile.getConfigDict(section='DAQ')
        #self.daqConfig['DWA_IP'] = '149.130.136.211'
        #self.daqConfig['statusPeriod'] = '0007A120'  # string or Hex????
        #self.daqConfig['statusPeriod'] = '00000000'  # string or Hex????
        #self.daqConfig['verbose'] = 1
        # Populate fields in the GUI
        #self.statusFramePeriod_val.setText(f"{self.daqConfig['statusPeriodSec']}")

    def _makeWordList(self, udpDataStr):
        '''
        Converts a UDP transmission (single string) into a python list

        Each entry in the list is a string representation of a 32-bit hex word 
        

        e.g.
        >>> udpDataStr  = 'AAAA0002100000F1110000FFAAAAAAAA'
        >>> dataStrings = self._makeWordList(udpDataStr)
           ['AAAA0002', '100000F1', '110000FF', 'AAAAAAAA']
        '''
        chunkLength = 8
        dataStrings = [udpDataStr[ii:ii+chunkLength]
                       for ii in range(0, len(udpDataStr), chunkLength)]
        self.logger.info(f"dataStrings = {dataStrings}")
        return dataStrings

    def _logRawUdpTransmissionToFile(self, dataStrings):
        self.logger.info("Data came from:")
        # FIXME: need to deal with this -- the file jsut gets bigger and bigger
        # consider using a rolling log file, or erasing at the start of each GUI launch?
        rawFH = open("udpstream.txt", 'a')
        for item in dataStrings:
            rawFH.write(f'{item}\n')
        rawFH.close()

    def _clearResonanceFits(self):
        print("Clearing fit lines from the resonance plots")

        for reg in self.registers:
            #print(f"self.resFitLines['proc'][{reg}] = ")
            #print(self.resFitLines['proc'][reg])
            for infLine in self.resFitLines['proc'][reg]:
                self.resonanceProcessedPlots[reg].removeItem(infLine)
            for infLine in self.resFitLines['raw'][reg]:
                self.resonanceRawPlots[reg].removeItem(infLine)
            for line in self.resFitLines['procDebug'][reg]:
                self.resonanceProcessedPlots[reg].removeItem(line)

        self._initResonanceFitLines()

                
    def _clearAmplitudeData(self):
        self.ampData = {}
        for reg in self.registers:
            self.ampData[reg] = {'freq':[],  # stim freq in Hz
                                 'ampl':[] } # amplitude in ADC counts

        #self.registerOfVal = {}
        #for reg in ddp.Registers:
        #    self.registerOfVal[reg.value] = reg
        
    def _makeOutputFilenames(self):
        # Generate a unique filename for each register
        # Generate filehandles for each register
        # FIXME: move this to a higher level (only do it once...)
        #def getUniqueFileroot():
        #    return datetime.datetime.now().strftime("data/%Y%m%dT%H%M%S")
        print("_makeOutputFilenames()")
        timestring = datetime.datetime.now().strftime("%Y%m%dT%H%M%S")
        froot = os.path.join(self.udpDataDir, timestring)
        self.logger.info(f"fileroot = {froot}")
        # create new output filenames
        self.fnOfReg = {}  # file names for output. Keys are 2-digit hex string (e.g. '03' or 'FF'). values are filenames
        #self.fnOfReg['FF'] = "{}_{:02X}.txt".format(froot, 'FF')
        for reg in self.registers_all:
            self.fnOfReg['{:02X}'.format(reg.value)] = "{}_{:02X}.txt".format(froot, reg.value)
        self.logger.info(f"self.fnOfReg = {self.fnOfReg}")
        self.fnOfAmpData = os.path.join(self.ampDataDir, "DWANUM_HEADBOARDNUM_LAYER_"+timestring+".json") # FIXME: get the DWANUM HEADBOARDNUM and LAYER from user input
        self.logger.info(f"self.fnOfAmpData = {self.fnOfAmpData}") 

    def startUdpReceiver(self, newdata_callback):
        # initiate a DWA acquisition
        # send configuration
        # start listening for UDP data
        # establish signal/slot for sending data from udp receiver to GUI
        # FIXME: this is run in a separate thread -- do we need to get logger?
        # logger = logging.getLogger()

        # This is in a separate thread... need to get logger
        logger = logging.getLogger()
        logger.setLevel(logging.INFO)
        logger.info("============= startUdpReceiver() ===============")
        print("\n\n ============= startUdpReceiver() ===============\n\n")
        
        while True:
            try:
                data, addr = self.sock.recvfrom(self.udpBufferSize)
                if self.verbose > 0:
                    logger.info("")
                    logger.info("bing! data received")
                #logger.info(data)                
                udpDataStr = binascii.hexlify(data).decode(self.udpEnc).upper()
                if self.verbose > 0:
                    logger.info(udpDataStr)
                
                # Break up string into a list of 8-character chunks
                dataStrings = self._makeWordList(udpDataStr)

                # Write the raw udp payload to file
                self._logRawUdpTransmissionToFile(dataStrings)

                # FIXME: THIS EVENTUALLY GOES AWAY
                # Currently it's a kluge to handle the case where DWA transmission
                # contains the old-style (and now non-standard) header lines...
                while not dataStrings[0].startswith("AAAA"):
                    if self.verbose > 0:
                        logger.info(f"popping udp word: {dataStrings[0]}")
                    dataStrings.pop(0)

                if self.verbose > 0:
                    print("post popping")
                    print(dataStrings)
                    
                # Parse UDP transmission
                self.dwaDataParser.parse(dataStrings)
                if 'FFFFFFFF' in dataStrings:
                    if self.verbose > 0:
                        logger.info('\n\n')
                        logger.info(f'self.dwaDataParser.dwaPayload = {self.dwaDataParser.dwaPayload}')

                # FIXME: this should go into processUdpPayload() !!!
                # If there is a run frame with no '77' key, or if this is a run start frame
                # then this is a new run, so need to clear plots and create new filenames
                if ddp.Frame.RUN in self.dwaDataParser.dwaPayload:
                    self.oldDataFormat = False
                    if self.dwaDataParser.dwaPayload[ddp.Frame.RUN]['runStatus'] == None:
                        self.oldDataFormat = True
                    if self.dwaDataParser.dwaPayload[ddp.Frame.RUN]['runStatus'] == RUN_START or \
                       self.oldDataFormat:
                        print("New run detected... creating new filenames")
                        print("runStatus = ")
                        print(self.dwaDataParser.dwaPayload[ddp.Frame.RUN]['runStatus'])
                        print(f'self.oldDataFormat = {self.oldDataFormat}')
                        if self.verbose > 0:
                            logger.info("New run detected... creating new filenames")
                        self._makeOutputFilenames()
                        self._clearAmplitudeData()
                        self._clearResonanceFits()
                        if self.verbose > 0:
                            logger.info(self.fnOfReg)
                
                # write data to file by register
                reg = self.dwaDataParser.dwaPayload[ddp.Frame.UDP]['Register_ID_hexStr']
                if self.verbose > 0:
                    print(f"reg = {reg}")
                    print(f"self.fnOfReg: {self.fnOfReg}")
                    logger.info(f"self.fnOfReg: {self.fnOfReg}")
                with open(self.fnOfReg[reg], 'a') as regFH:
                    for item in dataStrings:
                        regFH.write(f'{item}\n')
                    regFH.close()
                
                newdata_callback.emit(self.dwaDataParser.dwaPayload)
                    
            except socket.timeout:
                if self.verbose > 0:
                    logger.info("  UDP Timeout")
                self.sock.close()
                break
            else:
                pass
            finally:
                pass

    def processUdpPayload(self, udpDict):
        # new UDP payload has arrived from DWA.
        # Deal with it (update plots, or status, or ...)
        self.logger.info('\n\n')
        self.logger.info("processUdpPayload()")

        kk = udpDict.keys()
        self.logger.info(kk)

        self.outputText.appendPlainText("UDP Counter: {}".format(udpDict[ddp.Frame.UDP]['UDP_Counter']))
        
        # Look for run header frame
        if ddp.Frame.RUN in udpDict:   # Assumes this is start of a new scan
            self.outputText.appendPlainText("\nFOUND RUN HEADER")
            self.outputText.appendPlainText(str(udpDict))


            # if start of run, set up GUI scan parameters
            if udpDict[ddp.Frame.RUN]['runStatus'] == RUN_START:
                # FIXME: TEMPORARY...
                self.logger.info("\n\n\n\nFOUND RUN HEADER")
                # update the frequency information (min, max, step)
                # FIXME: move this to a subroutine...
                self.stimFreqMin  = udpDict[ddp.Frame.RUN]['stimFreqMin_Hz']
                self.stimFreqMax  = udpDict[ddp.Frame.RUN]['stimFreqMax_Hz']
                self.stimFreqStep = udpDict[ddp.Frame.RUN]['stimFreqStep_Hz']
                self.globalFreqMin_val.setText(f"{udpDict[ddp.Frame.RUN]['stimFreqMin_Hz']:.2f}")
                self.globalFreqMax_val.setText(f"{udpDict[ddp.Frame.RUN]['stimFreqMax_Hz']:.2f}")
                self.globalFreqStep_val.setText(f"{udpDict[ddp.Frame.RUN]['stimFreqStep_Hz']:.4f}")
                
            elif udpDict[ddp.Frame.RUN]['runStatus'] == RUN_END:
                print("\n\n\n\n\n\n\n SCAN IS DONE!!!")
                self.btnScanCtrl.setStyleSheet("background-color : green")
                self.btnScanCtrl.setText("Start Scan")
                self.state = State.IDLE
                self._writeAmplitudesToFile()
                self.saveAmplitudeData()
                self.postScanAnalysis()
                
            else:
                 print("ERROR: unknown value of runStatus:")   
                 print(udpDict[ddp.Frame.RUN])
                 print(udpDict[ddp.Frame.RUN]['runStatus'])
            
            
        # Look for frequency header
        if ddp.Frame.FREQ in udpDict:  
            self.logger.info("FOUND FREQUENCY HEADER")
            self.logger.info(udpDict)
            self.globalFreqActive_val.setText(f"{udpDict[ddp.Frame.FREQ]['stimFreqActive_Hz']:.2f}")

        # Check to see if this is an ADC data transfer:
        if ddp.Frame.ADC_DATA in udpDict:
            self.outputText.appendPlainText("\nFOUND ADC DATA\n")
            # update the relevant plot...
            regId = udpDict[ddp.Frame.FREQ]['Register_ID_Freq']
            self.logger.info(f'regId = {regId}')
            reg = self.registerOfVal[regId]
            #self.mycurves[reg].setData(udpDict[ddp.Frame.ADC_DATA]['adcSamples'])
            # FIXME: check which view is active and only update that one...
            # can use self.tabWidget.currentIndex()
            dt = udpDict[ddp.Frame.FREQ]['adcSamplingPeriod']*1e-8
            tt = np.arange(len(udpDict[ddp.Frame.ADC_DATA]['adcSamples']))*dt

            #################################
            # Update plots
            self.curves['grid'][regId].setData(tt, udpDict[ddp.Frame.ADC_DATA]['adcSamples'])
            self.curves['chan'][regId].setData(tt, udpDict[ddp.Frame.ADC_DATA]['adcSamples'])
            # FIXME: need to update the main window in chan view, too
            if regId == self.chanViewMain:
                self.curves['chan']['main'].setData(tt, udpDict[ddp.Frame.ADC_DATA]['adcSamples'])

            # compute the best fit to V(t) and plot (in red)
            (B, C, D, freq_Hz) = dwa.processWaveform(udpDict)
            self.ampData[reg]['freq'].append(freq_Hz)
            self.ampData[reg]['ampl'].append(np.sqrt(B**2+C**2))
            nptsInFit=500
            tfit = np.linspace(tt[0], tt[-1], nptsInFit)
            yfit = B*np.sin(2*np.pi*freq_Hz*tfit) + C*np.cos(2*np.pi*freq_Hz*tfit) + D
            #print(f'   B = {B}')
            #print(f'   C = {C}')
            #print(f'   D = {D}')
            self.curvesFit['grid'][regId].setData(tfit, yfit)
            self.curvesFit['chan'][regId].setData(tfit, yfit)
            if regId == self.chanViewMain:
                self.curvesFit['chan']['main'].setData(tfit, yfit)

            # Update A(f) plot
            self.curves['resRawFit'][regId].setData(self.ampData[reg]['freq'], self.ampData[reg]['ampl'])

            self.curves['amplgrid'][regId].setData(self.ampData[reg]['freq'], self.ampData[reg]['ampl'])
            self.curves['amplgrid']['all'][regId].setData(self.ampData[reg]['freq'], self.ampData[reg]['ampl'])
            self.curves['amplchan'][regId].setData(self.ampData[reg]['freq'], self.ampData[reg]['ampl'])
            if regId == self.chanViewMainAmpl:
                self.curves['amplchan']['main'].setData(self.ampData[reg]['freq'], self.ampData[reg]['ampl'])

        # Look for STATUS frame
        if ddp.Frame.STATUS in udpDict:
            self.outputText.appendPlainText("\nFOUND STATUS FRAME:")
            self.outputText.appendPlainText(str(udpDict[ddp.Frame.STATUS]))
            print(f"\n\n\n FOUND STATUS FRAME {datetime.datetime.now()}")
            print(udpDict[ddp.Frame.STATUS])
            self.dwaControllerState_val.setText(f"{udpDict[ddp.Frame.STATUS]['controllerStateStr']}")
            self.statusErrors_val.setText(f"{udpDict[ddp.Frame.STATUS]['statusErrorBits']}")
            self.buttonStatus_val.setText(f"{udpDict[ddp.Frame.STATUS]['buttonStatus']}")

    def postScanAnalysis(self):
        # get A(f) data for each channel
        # run peakfinding
        # overlay f0 locations on A(f) plots
        # loop over each register

        print("postScanAnalysis():")
        for reg in self.registers:
            #print(f'reg       = {reg}')
            #print(f'reg.value = {reg.value}')
            chan = reg.value
            if len(self.ampData[reg]['freq']) == 0:  # maybe a register has no data?
                continue
            #peakIds, _ = find_peaks(np.cumsum(self.ampData[reg]['ampl']))

            # Make a copy of the data to work with
            dataToFit = self.ampData[reg]['ampl'][:]
            
            # subtract a line first?
            if self.resFitParams['preprocess']['detrend']:
                # remove linear fit
                if self.verbose > 0:
                    print("detrending")
                dataToFit -= dwa.baseline(self.ampData[reg]['freq'], dataToFit, polyDeg=1)
                # FIXME: REMOVE!!!!
                #print(f"\n\n reg = {reg}")
                #print(dataToFit)
                #self.curves['amplchan'][reg].setData(self.ampData[reg]['freq'], dataToFit)
                #if (reg == 0):
                #    self.curves['amplchan']['main'].setData(self.ampData[reg]['freq'], dataToFit)
            
            # Cumulative sum, remove baseline, plot, fit peaks, annotate plot
            # Vertical shift to start the y-values at zero
            dataToFit -= np.min(dataToFit)
            dataToFit  = scipy.integrate.cumtrapz(dataToFit, x=self.ampData[reg]['freq'], initial=0)
            dataToFit -= dwa.baseline(self.ampData[reg]['freq'], dataToFit,
                                      polyDeg=self.resFitParams['find_peaks']['bkgPoly'])

            # plot fxn that is used for peakfinding
            self.curves['resProcFit'][reg].setData(self.ampData[reg]['freq'], dataToFit)
            
            # FIXME: set width based on frequency, not hard-coded number of samples!
            peakIds, properties = find_peaks(dataToFit,
                                             prominence=self.resFitParams['find_peaks']['prominence'],
                                             width=self.resFitParams['find_peaks']['width']
                                             )
            self.resFitParamsOut[chan]['peaks'] = peakIds
            self.resFitParamsOut[chan]['properties'] = properties
            # FIXME: could add interpolation for better precision

            # update the label:
            peakFreqs = [ self.ampData[reg]['freq'][id] for id in peakIds ]

            # Store the resonant *frequencies* and then update the GUI based on that
            self.resonantFreqs[reg.value] = peakFreqs[:]
            
        self._updateResonantFreqDisplay(chan=None)

        
    def _updateResonantFreqDisplay(self, chan=None):
        """ 
        FIXME: if chan=None, update all channels, otherwise, 
        only update the indicated channels...
        """

        # Remove any existing InfiniteLines from A(f) plots and reset dict
        self._clearResonanceFits()
                
        # FIXME: move pen definition to __init__ (self.f0pen)
        f0Pen = pg.mkPen(color='#FF0000', width=4, style=qtc.Qt.DashLine)

        debug = True
        
        for reg in self.registers:
            chan = reg.value
            print(f'in update: {chan}: {self.resonantFreqs[chan]}')
            labelStr = ', '.join([f'{ff:.2f}' for ff in self.resonantFreqs[chan]])
            getattr(self, f'le_resfreq_val_{reg}').setText(labelStr)
            
            fitx, fity = self.curves['resProcFit'][chan].getData()

            # Create/display new InfiniteLine instance for each resonant freq
            for ii, ff in enumerate(self.resonantFreqs[chan]):
                # Plot vertical line from peak down to "baseline"
                # And horizontal line showing width of fitted peak
                # as in last example here:
                # https://docs.scipy.org/doc/scipy/reference/generated/scipy.signal.find_peaks.html
                #try:
                #    ymax = fity[self.resFitParamsOut[chan]['peaks'][ii]]
                #    ymin = ymax - self.resFitParamsOut[chan]['properties']['prominences'][ii]
                #    print(f'ymin, ymax = {ymin}, {ymax}')
                #except:
                #    print("\n\n\nERROR!!!!!!!!!\n\n\n")

                if (debug):
                    print(f"Chan, Freq = {chan}, {ii}, {ff}")
                    ymax = fity[self.resFitParamsOut[chan]['peaks'][ii]]
                    ymin = ymax - self.resFitParamsOut[chan]['properties']['prominences'][ii]
                    xmin = fitx[int(np.floor(self.resFitParamsOut[chan]['properties']['left_ips'][ii]))]
                    xmax = fitx[int(np.ceil(self.resFitParamsOut[chan]['properties']['right_ips'][ii]))] 
                    ywidth = self.resFitParamsOut[chan]['properties']['width_heights'][ii]
                    print(f'ymin, ymax = {ymin}, {ymax}')
                    print("")
                    self.resFitLines['procDebug'][reg].append( self.resonanceProcessedPlots[reg].plot(x=[ff,ff], y=[ymin,ymax]))
                    self.resFitLines['procDebug'][reg].append( self.resonanceProcessedPlots[reg].plot(x=[xmin, xmax], y=[ywidth,ywidth]))

                
                self.resFitLines['proc'][reg].append( self.resonanceProcessedPlots[reg].addLine(x=ff, movable=True, pen=f0Pen) )
                #self.resFitLines['proc'][reg][-1].sigClicked.connect(self._f0LineClicked)
                #self.resFitLines['proc'][reg][-1].sigPositionChangeFinished.connect(self._f0LineMoved)
                self.resFitLines['raw'][reg].append( self.resonanceRawPlots[reg].addLine(x=ff, movable=True, pen=f0Pen) )
                self.resFitLines['raw'][reg][-1].sigClicked.connect(self._f0LineClicked)
                self.resFitLines['raw'][reg][-1].sigPositionChangeFinished.connect(self._f0LineMoved)
                
    def cleanUp(self):
        self.logger.info("App quitting:")
        self.logger.info("   closing UDP connection")
        self.sock.close()
        
        
def main():
    app = qtw.QApplication(sys.argv)
    win = MainWindow()
    win.setWindowTitle("DWA: DUNE Wire Analyzer v. X.X.X")
    app.aboutToQuit.connect(win.cleanUp)
    app.exec_()
    #sys.exit(app.exec_())  # diff btw this and prev. line???

if __name__ == "__main__":
    main()
        <|MERGE_RESOLUTION|>--- conflicted
+++ resolved
@@ -83,14 +83,11 @@
 
 from SietchConnect import SietchConnect
 
-<<<<<<< HEAD
-=======
 sys.path.append('./mappings')
 import config_generator
 import channel_map
 import channel_frequencies
 import ChannelMapping
->>>>>>> 0db5fb2b
 DWA_CONFIG_FILE = "dwaConfigWCLab.ini"
 DAQ_CONFIG_FILE = 'dwaConfigDAQ.ini'
 AMP_DATA_FILE   = "ampData/slowScan.json"
@@ -152,13 +149,6 @@
     EVT_PREV10 = qtc.Qt.Key_Down
     EVT_FIRST = "A"
     EVT_LAST = "E"
-<<<<<<< HEAD
-=======
-    #EVT_NEXT = "N"
-    #EVT_PREV = "B"
-    #EVT_NEXT10 = "H"
-    #EVT_PREV10 = "G"
->>>>>>> 0db5fb2b
     
 class WorkerSignals(qtc.QObject):
     '''
@@ -357,8 +347,6 @@
         self.ampDataFilename.setText(AMP_DATA_FILE)
 
         # Event viewer tab stuff
-<<<<<<< HEAD
-=======
         self.evtVwr_runName_val.setText("20210526T222903")#20210604T170730")
         self.evtVwr_runName_val.returnPressed.connect(self.loadEventData)
         self.evtVwrPlotsGLW.setBackground('w')
@@ -375,7 +363,6 @@
                     self.evtVwrPlots.append(self.evtVwrPlotsGLW.addPlot())                    
                 chanNum += 1
             self.evtVwrPlotsGLW.nextRow()
->>>>>>> 0db5fb2b
         self._configureEventViewer()
         self.evtData = None
         
@@ -559,8 +546,6 @@
         self.btnSubmitResonances.clicked.connect(self.submitResonances)
         # Tensions tab
         self.btnLoadTensions.clicked.connect(self.loadTensions)
-<<<<<<< HEAD
-=======
         # Config Tab
         self.btnConfigureScans.clicked.connect(self.configureScans)
         self.configStageComboBox.addItem("Pre-production")
@@ -570,7 +555,6 @@
         self.configLayerComboBox.addItem("U")
         self.configLayerComboBox.addItem("V")
         self.configLayerComboBox.addItem("X")
->>>>>>> 0db5fb2b
 
         
     def _configureEventViewer(self):
@@ -616,8 +600,6 @@
         #self.sock.settimeout(self.udpTimeoutSec)    # if no new data comes from server, quit
         #self.sock.setsockopt(socket.SOL_SOCKET, socket.SO_REUSEADDR, 1) #FIXME: this is not necessary
         
-<<<<<<< HEAD
-=======
         self.registerOfVal = {}
         for reg in ddp.Registers:
             self.registerOfVal[reg.value] = reg
@@ -656,7 +638,6 @@
             chan = reg.value
             self.resFitParamsOut[chan] = {'peaks':[], 'properties':{}}
         
->>>>>>> 0db5fb2b
         # Start listening for UDP data in a Worker thread
         self.udpListen()
 
@@ -754,8 +735,6 @@
         #     logging.info("Resonances")
         #     logging.info(resonances)
         
-<<<<<<< HEAD
-=======
         # logging.info("Configuring scans")
         # logging.info(measuredBy)
         # logging.info(configStage)
@@ -888,7 +867,6 @@
 
 
         
->>>>>>> 0db5fb2b
     def _configurePlots(self):
         self.chanViewMain = 0  # which channel to show large for V(t) data
         self.chanViewMainAmpl = 0  # which channel to show large for A(f) data
@@ -1179,7 +1157,6 @@
         self.scEvtVwrLast.activated.connect(partial(self.evtVwrChange, 100000000))
         self.scEvtVwrFirst = qtw.QShortcut(qtg.QKeySequence(Shortcut.EVT_FIRST.value), self)
         self.scEvtVwrFirst.activated.connect(partial(self.evtVwrChange, -100000000))
-<<<<<<< HEAD
 
         
     #@pyqtSlot()
@@ -1238,65 +1215,6 @@
             for ichan in range(8):
                 self.curves['evtVwr']['A(f)'][ichan].setData(self.evtData['freqUnion'], self.evtData['A(f)'][ichan])
 
-=======
-
-        
-    #@pyqtSlot()
-    #def setStatusFramePeriod(self):
-    #    # Set up STATUS frame cadence
-    #    try:
-    #        statusFramePeriod_sec = float(self.statusFramePeriod_val.text())
-    #        print(f'statusFramePeriod_sec = {statusFramePeriod_sec}')
-    #    except:
-    #        print("invalid value for status frame period (must be float)")
-    #        return
-    #
-    #    self.daqConfig['statusPeriodSec'] = statusFramePeriod_sec
-    #    self.daqConfig['statusPeriod'] = f"{int(float(self.daqConfig['statusPeriodSec']) / 2.56e-6):08X}"
-    #    self.uz.setStatusFramePeriod(self.daqConfig['statusPeriod'])
-        
-    @pyqtSlot()
-    def evtVwrChange(self, step=None):
-        print('\n\n\n')
-        print(f"step by {step}")
-
-        if self.evtData is None:
-            print("No EVENT VIEWER data yet available")
-            return
-        
-        nfreq = len(self.evtData['freqUnion'])
-        idx = self.evtData['freqIdx'] + step
-        if idx < 0:
-            idx = 0
-        if idx >= nfreq:
-            idx = nfreq-1
-        self.evtData['freqIdx'] = idx
-        self.evtData['freqCurrent'] = self.evtData['freq'][self.evtData['freqIdx']] 
-        self.evtVwrUpdatePlots()
-        
-    def evtVwrUpdatePlots(self, plotAmpl=False):
-        #print("updating plots...")
-        ifrq = self.evtData['freqIdx']
-        for ichan in range(8):
-            plotTitle = (f"V(t) Chan {ichan} Freq: {self.evtData['freqCurrent']:.3f} Hz  Ampl: {self.evtData['A(f)'][ichan][ifrq]:.2f}")
-            self.evtVwrPlots[ichan].setTitle(plotTitle)
-            if self.evtData['V(t)'][ichan][ifrq] is not None:
-                self.curves['evtVwr']['V(t)'][ichan].setData(self.evtData['V(t)_time'][ichan][ifrq],
-                                                             self.evtData['V(t)'][ichan][ifrq])
-                self.curvesFit['evtVwr']['V(t)'][ichan].setData(self.evtData['V(t)_fit_time'][ichan][ifrq],
-                                                                self.evtData['V(t)_fit'][ichan][ifrq])
-            else:
-                self.curves['evtVwr']['V(t)'][ichan].setData([0],[0])
-                self.curvesFit['evtVwr']['V(t)'][ichan].setData([0],[0])
-            
-        # update the amplitude plots in the 9th window
-        self.curves['evtVwr']['A(f)']['marker'].setValue(self.evtData['freqUnion'][ifrq])
-        # Kluge -- no need to redraw this... just redraw
-        if plotAmpl:
-            for ichan in range(8):
-                self.curves['evtVwr']['A(f)'][ichan].setData(self.evtData['freqUnion'], self.evtData['A(f)'][ichan])
-
->>>>>>> 0db5fb2b
                 
     def udpListen(self):
         # Pass the function to execute
@@ -1490,27 +1408,6 @@
 
     @pyqtSlot()
     def _evtVwrF0LineMoved(self):
-<<<<<<< HEAD
-        print("\n\n\nevtVwr f0 Line moved")
-        fDragged = self.curves['evtVwr']['A(f)']['marker'].value()
-        # Get the current frequency
-        # get index into freq that is closest to fDragged
-
-        if self.evtData is None:
-            print("Event Data not loaded yet")
-            self.curves['evtVwr']['A(f)']['marker'].setValue(0)
-            return
-
-        # Find closest frequency
-        diffs = np.abs(np.array(self.evtData['freqUnion'])-fDragged)
-        dfMin = np.min(diffs)
-        idx = np.where(diffs == dfMin)[0][0]            
-        # Update values
-        f0 = self.evtData['freqUnion'][idx]
-        self.evtData['freqIdx'] = idx
-        self.evtData['freqCurrent'] = f0
-        ## Update plots
-=======
         #print("evtVwr f0 Line moved")
         fDragged = self.curves['evtVwr']['A(f)']['marker'].value()
         # Get the current frequency
@@ -1528,7 +1425,6 @@
         self.evtData['freqIdx'] = idx
         self.evtData['freqCurrent'] = f0
         # Update plots
->>>>>>> 0db5fb2b
         self.evtVwrUpdatePlots(plotAmpl=False)
         
     @pyqtSlot()
@@ -1800,7 +1696,6 @@
                     'stimPeriod_int':{},
                     'dt':{}
                    }
-<<<<<<< HEAD
         
         for ii in range(nChan):
             tmpData['dt'][ii] = []              # list for each channel
@@ -1851,58 +1746,6 @@
         self.evtData['freqUnion'] = CLOCK_PERIOD_SEC/self.evtData['stimPeriodUnion']
         #print(self.evtData['freqUnion'])
         
-=======
-        
-        for ii in range(nChan):
-            tmpData['dt'][ii] = []              # list for each channel
-            tmpData['freq'][ii] = []            # list for each channel
-            tmpData['V(t)'][ii] = []            # list of lists for each channel
-            tmpData['stimPeriod_int'][ii] = []  # list for each channel
-            #
-            # Y-axis data
-            self.evtData['V(t)'][ii] = []          # list of lists for each channel
-            self.evtData['V(t)_fit'][ii] = []      # list of lists for each channel
-            self.evtData['A(f)'][ii] = []          # list for each channel
-            #
-            # X-axis data
-            self.evtData['freq'] = []              # single list (valid for all channels)
-            self.evtData['V(t)_time'][ii] = []     # list for each frequency
-            self.evtData['V(t)_fit_time'][ii] = [] # list for each frequency
-
-        # First pass through the data -- gather V(t) and frequency information
-        udpCounterList = []
-        self.evtDataParser = ddp.DwaDataParser()
-        for ichan in range(nChan):
-            nfreqs = len(udpData[ichan])
-            for ifreq in range(nfreqs):
-                self.evtDataParser.parse(udpData[ichan][ifreq])
-                udpCounterList.append(self.evtDataParser.dwaPayload[ddp.Frame.UDP]['UDP_Counter'])
-                
-                # extract the V(t) and stim period data for each channel
-                tmpData['V(t)'][ichan].append(self.evtDataParser.dwaPayload[ddp.Frame.ADC_DATA]['adcSamples'])
-                tmpData['stimPeriod_int'][ichan].append(self.evtDataParser.dwaPayload[ddp.Frame.FREQ]['stimPeriodActive'])
-                tmpData['freq'][ichan].append(self.evtDataParser.dwaPayload[ddp.Frame.FREQ]['stimFreqActive_Hz'])
-                tmpData['dt'][ichan].append(self.evtDataParser.dwaPayload[ddp.Frame.FREQ]['adcSamplingPeriod']*1e-8)
-                
-        # Come up with a master list of frequencies (if data is dropped, then not all channels will have all frequencies)
-        self.evtData['stimPeriodUnion'] = np.array(list(set().union(tmpData['stimPeriod_int'][0],
-                                                                    tmpData['stimPeriod_int'][1],
-                                                                    tmpData['stimPeriod_int'][2],
-                                                                    tmpData['stimPeriod_int'][3],
-                                                                    tmpData['stimPeriod_int'][4],
-                                                                    tmpData['stimPeriod_int'][5],
-                                                                    tmpData['stimPeriod_int'][6],
-                                                                    tmpData['stimPeriod_int'][7]
-                                                                    )
-                                                        )
-                                                   )
-        self.evtData['stimPeriodUnion'].sort()
-        self.evtData['stimPeriodUnion'] = self.evtData['stimPeriodUnion'][::-1]  # reverse the sort
-        #print(self.evtData['periodUnion'])
-        self.evtData['freqUnion'] = CLOCK_PERIOD_SEC/self.evtData['stimPeriodUnion']
-        #print(self.evtData['freqUnion'])
-        
->>>>>>> 0db5fb2b
         # Second pass through the data -- align individual channel data with the master frequency list
         # indexed in a consistent way across channel (all channels share a single frequency array)
         # Missing data is represented by None instead of a list of data
