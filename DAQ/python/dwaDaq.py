# FIXME/TODO:
# * When clicking to add f0 line -- use "hover" width for tolerance (instead of a hardcoded # of pixels)
#   or just check to see if any of the InfiniteLines are in "hover" mode. If so, don't add a new line
# * Add validator() to QLineEdits (e.g. for resonance fits)
# * self.state is useless now -- should use the states as reported by the STATUS frame
# * Update plot title V(t) to show frequency of scan
# * Update plot title to list file root YYYYMMDDTHHMMSS
# * Print GUI software version in title bar
# * Add a "Start Scan" button in the Advanced tab (separate from the "Config" tab)
# * Can't close window without killing process on linux...
# * stop logging the status frames to file
# * base end-of-run on STATUS frame?  or on end-of-run frame?
# * Update human parsing of frequency (fixed point now...)
# * Status frame parsing/displaying...
# * Force "Windows style" tabs on mac
# * Add axis labels to plots
# * resonance lines could use "span" keyword to draw only the part of the plot that is in the peak
#   e.g. from "baseline" to peak, as well as peak width, as in final example of:
#   https://docs.scipy.org/doc/scipy/reference/generated/scipy.signal.find_peaks.html
# * fix the "abort" button. After clicking Start button --> button becomes "Abort Scan".
# * The new register to set an additional stimulus time for the first sample in the run,  stimTimeInitial,
#   is a 24 bit register with the same units as the stimulus time, 2.56us, and is at address 0x2C. 
# * Logging: is generally a mess. many log entries are printed to screen in duplicate...
# * Logging: use RotatingFileHandler for log file, and don't create a new log file each time... ???
# * Use rotatingfilehandler for the udpStream.txt, too!
# * look for dropped UDP packets by monitoring the UDP counter
#   (careful with wraps of the counter, and with STATUS frames)
# * if there is a dropped UDP packet, how can we tell what register it was from?
# * From Sebastien: 4/17/2020
#   Another idea that came from people doing the measurement for
#   protodune was to get a summary of the recent previous wire tension
#   values (maybe something like an overall graph per layer so far in
#   the measurement process). This comes as the tension values are
#   usually similar for close-by wires so it’s been useful in the past
#   to have that to determine where a bad bunch lies.  Similarly,
#   something like a histogram for the layer or for the whole APA
#   would be good at the end of a measurement process.

# for logging info:
# https://fangpenlin.com/posts/2012/08/26/good-logging-practice-in-python/

import faulthandler   # helps debug segfaults
faulthandler.enable()

import traceback, sys
import requests
import time
import socket
import binascii
import datetime
import os
import sys
import logging
import json
import platform

from functools import partial
from enum import Enum, IntEnum
import string

from itertools import chain

import numpy as np
import scipy
from scipy.signal import find_peaks

from PyQt5 import uic
from PyQt5 import QtWidgets as qtw
from PyQt5 import QtGui as qtg
from PyQt5 import QtCore as qtc
from PyQt5.QtCore import pyqtSlot

import pyqtgraph as pg

import dwaTools as dwa
import DwaDataParser as ddp
import DwaConfigFile as dcf
import DwaMicrozed as duz


from SietchConnect import SietchConnect

sys.path.append('./mappings')
import config_generator
import channel_map
import channel_frequencies
import ChannelMapping


GUI_Y_OFFSET = 0 #FIXME: remove this!

DWA_DAQ_VERSION = "X.X.X"
#
DWA_CONFIG_FILE = "dwaConfigWCLab.ini"
#DWA_CONFIG_FILE = "config/dwaConfigShortScan.ini"
#DWA_CONFIG_FILE = "config/dwaConfig_SP.ini"
DAQ_CONFIG_FILE = 'dwaConfigDAQ.ini'
<<<<<<< HEAD
AMP_DATA_FILE   = 'scan run timestamp' #"ampData/slowScan.json"
#EVT_VWR_TIMESTAMP = "20210526T222903"
EVT_VWR_TIMESTAMP = "20210617T172635"
DAQ_UI_FILE = 'dwaDaqUI.ui'
OUTPUT_DIR_SCAN_DATA = './scanData/'
#OUTPUT_DIR_AMP_DATA = './ampData/'        
=======
#
AMP_DATA_FILE   = "test/data/50cm24inch/20210616T203958_amp.json"
#AMP_DATA_FILE   = "ampData/slowScan.json"
EVT_VWR_TIMESTAMP = "20210617T172635"
DAQ_UI_FILE = 'dwaDaqUI.ui'
OUTPUT_DIR_UDP_DATA = './udpData/'
OUTPUT_DIR_AMP_DATA = './ampData/'        
OUTPUT_DIR_CONFIG = './config/'
>>>>>>> 58d7d433
CLOCK_PERIOD_SEC = 1e8
STIM_VIEW_OFFSET = 0
#
UDP_RECV_BUF_SIZE = 2**20 # Bytes (2**20 Bytes is ~1MB)
#
N_DWA_CHANS = 8

# FIXME: these should go in DwaDataParser.py
RUN_START = 1
RUN_END = 0

# Attempt to display logged events in a text window in the GUI
#class QtHandler(logging.Handler):
#    """ handle logging events -- display them in a text box in the gui"""
#    def __init__(self):
#        logging.Handler.__init__(self)
#
#    def emit(self, record):
#        print("in EMIT....")
#        msg = self.format(record)
#        self.logTextBox.appendPlainText(msg)
#        #XStream.stdout().write("{}\n".format(record))

class State(IntEnum):
    IDLE = 0
    SCAN = 1
    POST_SCAN = 2

class MainView(IntEnum):
    STIMULUS  = 0 # config/V(t)/A(f) [Stimulus view]
    RESONANCE = 1 # A(f) data and fitting
    TENSION   = 2 # Tension view
    LOG       = 3 # Log-file output    
    EVTVWR    = 4 # Event Viewer tab

class StimView(IntEnum):
    ''' for stackedWidget page indexing '''
    CONFIG   = 0+STIM_VIEW_OFFSET  # Show the configuration parameters
    ADVANCED = 1+STIM_VIEW_OFFSET  # "Advanced" configuration tab
    V_GRID   = 2+STIM_VIEW_OFFSET  # V(t) (grid view)
    V_CHAN   = 3+STIM_VIEW_OFFSET  # V(t) (channel view)
    A_GRID   = 4+STIM_VIEW_OFFSET  # A(f) (grid view)
    A_CHAN   = 5+STIM_VIEW_OFFSET  # A(f) (channel view)


TAB_ACTIVE_MAIN = MainView.RESONANCE
TAB_ACTIVE_STIM = StimView.CONFIG

    
class Shortcut(Enum):
    STIMULUS  = "CTRL+S"
    RESONANCE = "CTRL+R"
    TENSION   = "CTRL+T"
    LOG       = "CTRL+L"
    EVTVWR    = "CTRL+E"
    #
    CONFIG   = "CTRL+C"
    V_GRID   = "CTRL+V"
    A_GRID   = "CTRL+A"
    #
    EVT_NEXT = qtc.Qt.Key_Right
    EVT_PREV = qtc.Qt.Key_Left
    EVT_NEXT10 = qtc.Qt.Key_Up
    EVT_PREV10 = qtc.Qt.Key_Down
    EVT_FIRST = "A"
    EVT_LAST = "E"
    
class WorkerSignals(qtc.QObject):
    '''
    Defines the signals available from a running worker thread.

    Supported signals are:
    finished
       No data

    error
       'tuple'  (exctype, vaue, traceback.format_exc() )

    result
       'object' data returned from processing, anything

    progress
       'int' percent complete, from 0-100

    data
       'tuple' of (identifier, data)

    newUdpPayload
       'dict' of data from UDP transmission

    '''
    finished = qtc.pyqtSignal()
    error = qtc.pyqtSignal(tuple)
    result = qtc.pyqtSignal(object)
    progress = qtc.pyqtSignal(int)
    data = qtc.pyqtSignal(tuple)
    newUdpPayload = qtc.pyqtSignal(dict)
    status = qtc.pyqtSignal(tuple)
    
class Worker(qtc.QRunnable):
    ''' 
    Worker thread

    Inherits from QRunnable to handle worker thread setup, signals and wrap-up

    :param callback: The function callback to run on this worker thread
    :                Supplied args and kwargs will be passed through to 
    :                the runner
    :type callback: function
    :param args: Arguments to paasss to the callback function
    :param kwargs: Keywords to pass to the callback function
    '''

    '''
    :param id: The id for this worker
    :param url: the url to retrieve
    '''
    
    def __init__(self, fn, *args, **kwargs):
        super(Worker, self).__init__()
        # Store constructor arguments (re-used for processing)
        self.fn = fn
        self.args = args
        self.kwargs = kwargs
        self.signals = WorkerSignals()
        self.logger = logging.getLogger()
        
        # Add the callback to our kwargs, if needed
        # this will be passed on to self.fn so that function
        # has access to the callback
        #kwargs['progress_callback'] = self.signals.progress
        #kwargs['newdata_callback'] = self.signals.newUdpPayload
        
    @qtc.pyqtSlot()
    def run(self):
        '''
        Initialize the runner function with passed args, kwargs.
        '''

        print("\n\n ======== Worker.run() (thread start) ========== \n\n")
        self.logger.info("Thread start")
        # retrieve args/kwargs here; and fire processing using them
        try:
            result = self.fn(*self.args, **self.kwargs)
            #result = self.fn(
            #    *self.args, **self.kwargs,
            #    status = self.signals.status,
            #    progress = self.signals.progress,
            #)
        except:
            print("\n ======== Worker.run() exception ========== \n")
            traceback.print_exc()
            exctype, value = sys.exc_info()[:2]
            self.signals.error.emit( (exctype, value, traceback.format_exc()) )
        else:
            print("\n\n ======== Worker.run() else ========== \n\n")
            self.signals.result.emit(result)  # return the result of the processing
        finally:
            self.signals.finished.emit() # Done
            print("\n\n ======== Worker.run() finally ========== \n\n")
            self.logger.info("Thread complete")
        
# new additions
# From:
# https://stackoverflow.com/questions/51404102/pyqt5-tabwidget-vertical-tab-horizontal-text-alignment-left
#class TabBar(qtw.QTabBar):
#    def tabSizeHint(self, index):
#        s = qtw.QTabBar.tabSizeHint(self, index)
#        s.transpose()
#        return s
#
#    def paintEvent(self, event):
#        painter = qtw.QStylePainter(self)
#        opt = qtw.QStyleOptionTab()
#
#        for i in range(self.count()):
#            self.initStyleOption(opt, i)
#            painter.drawControl(qtw.QStyle.CE_TabBarTabShape, opt)
#            painter.save()
#
#            s = opt.rect.size()
#            s.transpose()
#            r = qtc.QRect(qtc.QPoint(), s)
#            r.moveCenter(opt.rect.center())
#            opt.rect = r
#
#            c = self.tabRect(i).center()
#            painter.translate(c)
#            painter.rotate(90)
#            painter.translate(-c)
#            painter.drawControl(qtw.QStyle.CE_TabBarTabLabel, opt)
#            painter.restore()

class TensionTableModel(qtc.QAbstractTableModel):
    # See: https://www.learnpyqt.com/tutorials/qtableview-modelviews-numpy-pandas/
    def __init__(self, data):
        super(TensionTableModel, self).__init__()
        self._data = data

    def data(self, index, role):
        if role == qtc.Qt.DisplayRole:
            kk = list(sorted(self._data.keys()))[index.column()]
            return self._data[kk][index.row()]

    def rowCount(self, index):
        return len(self._data[list(self._data.keys())[0]])

    def columnCount(self, index):
        # assumes all rows are the same length!
        return len(self._data.keys())

    def headerData(self, section, orientation, role):
        if role == qtc.Qt.DisplayRole:
            if orientation == qtc.Qt.Horizontal:
                return str(sorted(self._data.keys())[section])
            if orientation == qtc.Qt.Vertical:
                return str(section+1)
    
            
class MainWindow(qtw.QMainWindow):
    def __init__(self, *args, **kwargs):
        super(MainWindow, self).__init__(*args, **kwargs)

        self._initLogging()

        ###########################################
        # Define list of registers
        # wire registers only
        self.registers = [ddp.Registers.D0, ddp.Registers.D1, ddp.Registers.D2,
                          ddp.Registers.D3, ddp.Registers.D4, ddp.Registers.D5,
                          ddp.Registers.D6, ddp.Registers.D7]
        # inclues wires & run & status registers
        self.registers_all = [item for item in ddp.Registers]  

        # Load the UI (built in Qt Designer)
        uic.loadUi(DAQ_UI_FILE, self)
        self.configFileContents.setReadOnly(True)
        self.btnScanCtrl.setEnabled(True)

        # adapt the tabs...
        # see https://stackoverflow.com/questions/51404102/pyqt5-tabwidget-vertical-tab-horizontal-text-alignment-left
        #self.tabWidget.setTabBar(TabBar(self.tabWidget))
        #self.tabWidget.setTabPosition(self.tabWidget.West)
        #self.tabWidget.insertTab(0, self.tab_config, "Config")
        #self.tabWidget.insertTab(1, self.tab_tension, "Tension")
        #self.pushButton_reach.clicked.connect(self.display)
        
        ####self.logTextBox = QTextEditLogger(self.page_logging)
        self.logTextBox.appendPlainText("log viewing not yet implemented")
        #logging.getLogger().addHandler(self.logTextBox)
        #logging.getLogger().setLevel(logging.INFO)

        #self.logHandler = QtHandler()
        #self.logHandler.setFormatter(logging.Formatter("%(levelname)s:%(message)s"))
        #self.logger.addHandler(self.logHandler)
        
        self.logFilename_val.setText(self.logFilename)  # must come after loadUi() call
        self.logFilenameLog_val.setText(self.logFilename)  
        #self.log_tb.append("logging window...")  # FIXME... how to update...?

        self.configFileName.setText(DWA_CONFIG_FILE)
        self.ampDataFilename.setText(AMP_DATA_FILE)

        # Event viewer tab stuff
        self._configureEventViewer()
        self.evtData = None
        
        # Make handles for widgets in the UI
        #self.stack = self.findChild(qtw.QStackedWidget, "stackedWidget")  #FIXME: can you just use self.stackedWidget ???
        #self.stack.setStyleSheet("background-color:white")
        
        # self.tabWidgetStage is the main set of tabs showing each stage in the process
        # self.tabWidgetStim is the set of tabs under the stimulus tab
        self.currentViewStage = TAB_ACTIVE_MAIN
        self.tabWidgetStages.setCurrentIndex(self.currentViewStage)
        self.currentViewStim = TAB_ACTIVE_STIM
        self.tabWidgetStim.setCurrentIndex(self.currentViewStim)
        
        # testing updating tab labels
        self._setTabTooltips()
        
        # Connect slots/signals
        self._connectSignalsSlots()
        
        # Tension Tab
        self._configureTensions()

        # Configure/label plots
        self._configurePlots()
        
        # make dummy data to display
        self._makeDummyData()

        # get refs to curves on each plot
        self._makeCurves()
        self._plotDummyAmpl()
        self._plotDummyTimeseries()
        #self._plotDummyGrid()
        #self._plotDummyChan()
        self._plotDummyTension()

        # Establish keyboard shortcuts and associated signals/slots
        self._keyboardShortcuts()

        self._configureGUI()
        self._configureMultithreading()

        ###########################################
        # Create instance of data parser to handle incoming data
        self.dwaDataParser = ddp.DwaDataParser()
        # Create placeholder for a config file parser
        self.dwaConfigFile = None

        self._configureOutputs()

        self.registerOfVal = {}
        for reg in ddp.Registers:
            self.registerOfVal[reg.value] = reg

        self._configureAmps()

        # KLUGE to prevent a res freq InfLine from being added right after removal
        # via mouse click
        self.removedInfLine = False
        
        # Info about current run
        self.stimFreqMin = 0
        self.stimFreqMax = 0
        self.state = State.IDLE

        # Socket for UDP connection to FPGA    
        self.sock = None

        # Start listening for UDP data (different from TCP/IP connection to uzed)
        self.verbose = 1
        self.udpConnect()

        
    # end of __init__ for class MainWindow

    def _configureAmps(self):
        self.ampData = {}  # hold amplitude vs. freq data for a scan
        self.resonantFreqs = {}
        for reg in self.registers:
            self.ampData[reg.value] = {'freq':[], 'ampl':[]}
            self.resonantFreqs[reg.value] = []   # a list of f0 values for each wire
        self._initResonanceFitLines()
        
        # Set default A(f) peak detection parameters
        self.resFitParams = {}
        self.resFitParams['preprocess'] = {'detrend':True}  # detrend: subtract a line from A(f) before processing?
        self.resFitParams['find_peaks'] = {'bkgPoly':2, 'width':5, 'prominence':4}
        # FIXME: replace this with a Model/View approach
        self.resFitPreDetrend.blockSignals(True)
        self.resFitPreDetrend.setChecked(self.resFitParams['preprocess']['detrend'])
        self.resFitPreDetrend.blockSignals(False)
        self.resFitBkgPoly.setText(str(self.resFitParams['find_peaks']['bkgPoly']))
        print(f"str(self.resFitParams['find_peaks']['width']) = {str(self.resFitParams['find_peaks']['width'])}")
        self.resFitWidth.setText(str(self.resFitParams['find_peaks']['width']))
        self.resFitProminence.setText(str(self.resFitParams['find_peaks']['prominence']))
        #FIXME: remove!!!!
        #self.resFitKwargs.setText("width=[9,None)")

        # KLUGE for now...
        self.resFitParamsOut = {}
        for reg in self.registers:
            chan = reg.value
            self.resFitParamsOut[chan] = {'peaks':[], 'properties':{}}

    def _configureOutputs(self):

        ###########################################
        # Ensure there is a directory to save scan data
        self.scanDataDir = OUTPUT_DIR_SCAN_DATA
        try:
            logging.info("Checking for UDP Data directory...")
            os.makedirs(self.scanDataDir)
            logging.info("  Directory did not exist... made {}".format(self.scanDataDir))
        except FileExistsError:
            # directory already exists
            logging.warning("  Directory already exists: [{}]".format(self.scanDataDir))        
        


        ###########################################
        # Ensure there is a directory to save autogenerated config files
        self.configFileDir = OUTPUT_DIR_CONFIG
        try:
            logging.info("Checking for Config file directory...")
            os.makedirs(self.configFileDir)
            print("  Directory did not exist... made {}".format(self.configFileDir))
            logging.info("  Directory did not exist... made {}".format(self.configFileDir))
        except FileExistsError:
            # directory already exists
            logging.warning("  Directory already exists: [{}]".format(self.configFileDir))


            
        self.fnOfReg = {}  # file names for output (empty for now)
        #self._makeOutputFilenames() #TODO: no longer works now that directory is made at start of scan
        

            
    def _configureMultithreading(self):
        # signals for callback actions
        self.signals = WorkerSignals()
      
        ###########################################
        # Set up multithreading
        self.threadPool = qtc.QThreadPool()
        self.threadPool.setMaxThreadCount(32)
        logging.info("Multithreading with maximum %d threads" %
              self.threadPool.maxThreadCount())
        print("Multithreading with maximum %d threads" %
              self.threadPool.maxThreadCount())

    def _configureGUI(self):
        # Get platform:
        # platform.system()
        # Returns the system/OS name, such as 'Linux', 'Darwin', 'Java', 'Windows'. An empty string is returned if the value cannot be determined.
        psys = platform.system().upper()
        print(f"platform.system() = {psys}")
        if psys == 'WINDOWS':
            self.showMaximized()
        else:
            ############ Resize and launch GUI in bottom right corner of screen
            # tested on mac & linux (unclear about windows)
            # https://stackoverflow.com/questions/39046059/pyqt-location-of-the-window
            # FIXME: QDesktopWidget() is deprecated... see:
            # https://stackoverflow.com/questions/55227303/qt-qdesktopwidget-is-deprecated-what-should-i-use-instead
            self.resize(1400,800)
            screen = qtw.QDesktopWidget().screenGeometry()
            wgeom = self.geometry()
            x = screen.width() - wgeom.width()
            y = screen.height() - wgeom.height()
            self.move(x, y-GUI_Y_OFFSET)

        # set the background color of the main window
        #self.setStyleSheet("background-color: white;")
        # set the border style
        #self.setStyleSheet("border : 1px solid black;")
        
        self.show()

    def _configureTensions(self):
        self.tensionStageComboBox.addItem("Pre-production")
        self.tensionStageComboBox.addItem("Production")
        self.tensionStageComboBox.addItem("Commissioning")
        self.tensionData = {
            'XA':[0]*960,
            'XB':[0]*960,
            'UA':[0]*960,
            'UB':[0]*960,
            'VA':[0]*960,
            'VB':[0]*960,
            'GA':[0]*960,
            'GB':[0]*960,
        }
        

    
    def _connectSignalsSlots(self):
        self.tabWidgetStages.currentChanged.connect(self.tabChangedStage)
        self.tabWidgetStim.currentChanged.connect(self.tabChangedStim)
        self.btnDwaConnect.clicked.connect(self.dwaConnect)
        self.btnScanCtrl.clicked.connect(self.startRunThread)
        self.configFileName.returnPressed.connect(self.configFileNameEnter)
        self.ampDataFilename.returnPressed.connect(self.ampDataFilenameEnter)
        self.pb_ampDataLoad.clicked.connect(self.ampDataFilenameEnter)
        for reg in self.registers:
            getattr(self, f'le_resfreq_val_{reg}').editingFinished.connect(self._resFreqUserInputText)
        self.resFitPreDetrend.stateChanged.connect(self.resFitParameterUpdated)
        self.resFitBkgPoly.editingFinished.connect(self.resFitParameterUpdated)
        self.resFitWidth.editingFinished.connect(self.resFitParameterUpdated)
        self.resFitProminence.editingFinished.connect(self.resFitParameterUpdated)
        self.resFitKwargs.editingFinished.connect(self.resFitParameterUpdated)
        #
        #self.statusFramePeriod_val.returnPressed.connect(self.setStatusFramePeriod)
        # Resonance Tab
        self.btnSubmitResonances.clicked.connect(self.submitResonances)
        # Tensions tab
        self.btnLoadTensions.clicked.connect(self.loadTensions)
        # Config Tab
        self.btnConfigureScans.clicked.connect(self.configureScans)
        self.configStageComboBox.addItem("Pre-production")
        self.configStageComboBox.addItem("Production")
        self.configStageComboBox.addItem("Commissioning")
        self.configLayerComboBox.addItem("G")
        self.configLayerComboBox.addItem("U")
        self.configLayerComboBox.addItem("V")
        self.configLayerComboBox.addItem("X")

        # Resonance analysis plots
        self.resonanceProcessedDataGLW.scene().sigMouseClicked.connect(self._resProcGraphClicked)

    #@pyqtSlot() For some reason, uncommenting this prevents evt from being passed!!!???!!!
    #see: https://groups.google.com/u/1/g/pyqtgraph/c/bCWNA0Mown8
    def _resProcGraphClicked(self, evt):
        print("=== Clicked on the GLW ===")
        print(evt)
        #print(f"evt.screenPos() = {evt.screenPos()}")
        #print(f"evt.scenePos()  = {evt.scenePos()}")
        ##print(f"evt.pos()       = {evt.pos()}")
        #print(f"evt.modifiers() = {evt.modifiers()}")

        if evt.modifiers() == qtc.Qt.ControlModifier:
            print("CTRL held down")
            self._addF0LineViaClick(evt)
        #if evt.modifiers() == qtc.Qt.ShiftModifier:
        #    print("SHIFT held down")
        #if evt.modifiers() == qtc.Qt.AltModifier:
        #    print("ALT held down")
        #if evt.modifiers() == (qtc.Qt.AltModifier | qtc.Qt.ShiftModifier):
        #    print("ALT+SHIFT held down")

        
    def _addF0LineViaClick(self, evt):
        # FIXME: don't add line if there is already an f0 sufficiently close...

        # KLUGE: if a line was just removed, don't add a new line!
        if self.removedInfLine:
            print("warning: InfLine was just removed... will not add a new one in the same place...")
            self.removedInfLine = False
            return
        
        items = self.resonanceProcessedDataGLW.scene().items(evt.scenePos())
        clickedItems = [x for x in items if isinstance(x, pg.PlotItem)]
        if self.verbose:
            print(f"Plots: {clickedItems}")

        # Take the first item (should only be one!)
        try:
            ci = clickedItems[0]
        except:
            print("no PlotItem here...")
            return

        # which DWA channel was clicked?
        try:
            chan = self.resonanceProcessedPlots.index(ci)
        except ValueError:
            print(f"error: PlotItem {ci} not found in self.resonanceProcessedPlots: {self.resonanceProcessedPlots}")
        
        if self.verbose:
            print(f"ci, chan = {ci}, {chan}")
        # Convert to data coordinates
        dataPoint = ci.getViewBox().mapSceneToView(evt.scenePos())
        newF0 = dataPoint.x()
        if self.verbose:
            print(f"dataPoint = {dataPoint}")

        # specify clicking tolerance for new line creation in pixels (so tolerance in Hz changes with zoom level)
        minTolerancePixels = 5  # how far (in pixels) from existing f0 line must click be?
        scenePosTol = qtc.QPointF(evt.scenePos().x() + minTolerancePixels, evt.scenePos().y())
        tolPoint = ci.getViewBox().mapSceneToView(scenePosTol)
        f0Tol = tolPoint.x()-newF0
        print(f"f0Tol = {f0Tol}")
        # If there is already a line at this frequency (within tolerance) then *remove* that line
        f0Diff = np.abs(np.array(self.resonantFreqs[chan])-newF0)
        if newF0 < 0:
            print("Warning: cannot add line with f<0")
            return
        elif (len(self.resonantFreqs[chan]) > 0) and (np.min(f0Diff) < f0Tol):
            print("Warning: already have an f0 line nearby. Will not add new line...")
            return
        else:
            if self.verbose:
                print(f"Will add InfLine at f={dataPoint.x()} Hz")
            self.resonantFreqs[chan].append(newF0)
            self.resonantFreqs[chan].sort()

        self.resFreqUpdateDisplay()
        
    def _configureEventViewer(self):
        self.evtVwr_runName_val.setText(EVT_VWR_TIMESTAMP)
        self.evtVwr_runName_val.returnPressed.connect(self.loadEventData)
        self.evtVwrPlotsGLW.setBackground('w')
        self.evtVwrPlots = []
        chanNum = 0
        for irow in range(3):
            for icol in range(3):
                if chanNum < 8:
                    self.evtVwrPlots.append(self.evtVwrPlotsGLW.addPlot())
                    plotTitle = f'V(t) Chan {chanNum}'
                    self.evtVwrPlots[-1].setTitle(plotTitle)
                else:
                    # A(f) data for all channels
                    self.evtVwrPlots.append(self.evtVwrPlotsGLW.addPlot())                    
                chanNum += 1
            self.evtVwrPlotsGLW.nextRow()

    def udpConnect(self):
        ###########################################
        # Configure the UDP connection
        UDP_IP = ''     # '' is a symbolic name meaning all available interfaces
        UDP_PORT = 6008 # port (set to match the hard-coded value on the FPGA)
        self.udpServerAddressPort = (UDP_IP, UDP_PORT)
        # See this for UDP buffer size limits
        # https://stackoverflow.com/questions/16460261/linux-udp-max-size-of-receive-buffer
        self.udpBufferSize = 1024*4 # max data to be received at once (bytes?)
        self.udpEnc = 'utf-8'  # encoding
        self.udpTimeoutSec = 20

        # Set up UDP connection
        if self.sock is not None:
            print("closing socket")
            self.sock.close()
            self.sock = None
            
        logging.info("making socket")
        self.sock = socket.socket(family=socket.AF_INET,  # internet
                                  type=socket.SOCK_DGRAM) # UDP
        #
        udpbuffsize = self.sock.getsockopt(socket.SOL_SOCKET, socket.SO_RCVBUF)
        print(f"Initial UDP recv buffer size [bytes]: {udpbuffsize}")
        self.sock.setsockopt(socket.SOL_SOCKET, socket.SO_RCVBUF, UDP_RECV_BUF_SIZE)  # increase the buffer size
        udpbuffsize = self.sock.getsockopt(socket.SOL_SOCKET, socket.SO_RCVBUF)
        print(f"New UDP recv buffer size [bytes]:     {udpbuffsize}")
        #
        self.sock.bind( self.udpServerAddressPort ) # this is required
        #self.sock.settimeout(self.udpTimeoutSec)    # if no new data comes from server, quit
        #self.sock.setsockopt(socket.SOL_SOCKET, socket.SO_REUSEADDR, 1) #FIXME: this is not necessary
        
        # Start listening for UDP data in a Worker thread
        self.udpListen()

    @pyqtSlot()
    def dwaConnect(self):
        # Collect/parse DAQ-related configuration parameters
        # FIXME --- need to read/parse .ini file...
        self._loadDaqConfig()

        # Set up connection to Microzed
        self.uz = duz.DwaMicrozed(ip=self.daqConfig['DWA_IP'])
        self.uz.setVerbose(self.daqConfig['verbose'])
        self.verbose = int(self.daqConfig['verbose'])
        # Set up STATUS frame cadence
        self.uz.setStatusFramePeriod(self.daqConfig['statusPeriod'])

        self.btnDwaConnect.setText("Re-connect")
        self.btnScanCtrl.setStyleSheet("background-color : green")  # button is green when scan is inactive, red when active
        self.btnScanCtrl.setEnabled(True)
        
        
    def _initResonanceFitLines(self):
        self.resFitLines = {'raw':{},  # hold instances of InfiniteLines for both
                            'proc':{},  # raw and processed A(f) plots
                            'procDebug':{} # for debugging
                            }  
        for reg in self.registers:
            self.resFitLines['raw'][reg] = []
            self.resFitLines['proc'][reg] = []
            self.resFitLines['procDebug'][reg] = []
            
    def _setTabTooltips(self):
        self.tabWidgetStages.setTabToolTip(MainView.STIMULUS, Shortcut.STIMULUS.value)
        self.tabWidgetStages.setTabToolTip(MainView.RESONANCE, Shortcut.RESONANCE.value)
        self.tabWidgetStages.setTabToolTip(MainView.TENSION, Shortcut.TENSION.value)
        self.tabWidgetStages.setTabToolTip(MainView.LOG, Shortcut.LOG.value)
        self.tabWidgetStages.setTabToolTip(MainView.EVTVWR, Shortcut.EVTVWR.value)
        #
        self.tabWidgetStim.setTabToolTip(StimView.CONFIG, Shortcut.CONFIG.value)
        self.tabWidgetStim.setTabToolTip(StimView.V_GRID, Shortcut.V_GRID.value)
        self.tabWidgetStim.setTabToolTip(StimView.A_GRID, Shortcut.A_GRID.value)

    def _initLogging(self):
        # logging levels (in order of severity): DEBUG, INFO, WARNING, ERROR, CRITICAL
        self.logDir = './logs/'
        try:
            print("Checking for log directory...")
            os.makedirs(self.logDir)
            print("  Directory did not exist... made {}".format(self.logDir))
        except FileExistsError:  # directory already exists
            print("  Directory already exists: [{}]".format(self.logDir))
        # Initiate the logging system
        self.logger = logging.getLogger(__name__)
        #self.logger.setLevel(logging.INFO)
        self.logger.setLevel(logging.CRITICAL)
        
        self.logFilename = os.path.join(self.logDir,    # e.g. ./logs/20200329T120531.log
                                        datetime.datetime.now().strftime("%Y%m%dT%H%M%S.log") )
        loggingFormatter = logging.Formatter('%(levelname)s:%(name)s:%(message)s')
        #logging.basicConfig(filename=self.logFilename, level=logging.INFO, filemode='w',
        #                    format='%(levelname)s:%(name)s:%(message)s')

        # log output to file (doesn't work in other threads, only in main...)
        fh = logging.FileHandler(self.logFilename)
        #fh.setLevel(logging.INFO)
        fh.setLevel(logging.CRITICAL)
        fh.setFormatter(loggingFormatter)
        self.logger.addHandler(fh)
        
        # log output to terminal
        ch = logging.StreamHandler()
        #ch.setLevel(logging.DEBUG)
        ch.setLevel(logging.CRITICAL)
        ch.setFormatter(loggingFormatter)
        #self.logger.addHandler(ch)

        self.logger.info(f'Log created {self.logFilename}')

    #def configureScans(self):
        #measuredBy = self.measuredByLineEdit.text()
        # configStage = self.configStageComboBox.currentText()
        # configApaUuid = self.configApaUuid.text()
        # configLayer = self.configLayerComboBox.currentText()
        # configHeadboard = self.configHeadboardSpinBox.value()
        # channelGroups = []
        # scanListText = ""
        # scanNum = 1
        # for i in range(5):
        #     startChan = (configHeadboard-1)*40 + i*8 + 1
        #     channels = range(startChan, startChan+8)
        #     rangeData = ChannelMapping.get_range_data_for_channels(configLayer, channels)
        #     for obj in rangeData:
        #         scanListText = scanListText + srt(scanNum) + ". " + ", ".join(obj["wires"]) + "("+obj["range"][0]+", "+ obj["range"][1] + ")\n"
        #         scanNum = scanNum + 1

        #     logging.info("Resonances")
        #     logging.info(resonances)
        
        # logging.info("Configuring scans")
        # logging.info(measuredBy)
        # logging.info(configStage)
        # logging.info(configHeadboard)
        # logging.info(configHeadboard*2)
        # logging.info(channelGroups)
        # self.configScanListTextEdit.setPlainText(scanListText)
    def hexString(self, val):
        return str(hex(int(val))).upper()[2:].zfill(N_DWA_CHANS)

    def configureScans(self):
        #self.measuredBy = self.measuredByLineEdit.text()
        #self.configStage = self.configStageComboBox.currentText()
        #self.configApaUuid = self.configApaUuid.text()
        self.configLayer = self.configLayerComboBox.currentText()
        self.configHeadboard = self.configHeadboardSpinBox.value()
        #self.SideComboBox = self.SideComboBox.currentText()

        channelGroups = channel_map.channel_groupings(self.configLayer, self.configHeadboard)
        scanListText = ""
        scanNum = 1
        self.radioBtns = [] #list of radio button names 
        self.freqMinBox = [] 
        self.freqMaxBox = [] #these are lists to hold the boxes for these values in the table, that way they can be looped later on
        
        for channels in channelGroups:

            self.range_data = channel_frequencies.get_range_data_for_channels(self.configLayer, channels)

            logging.info("channels")
            logging.info(channels)
            for rd in self.range_data:
                logging.info("rd")
                logging.info(rd)
                wires = rd["wires"]
                self.freqMin = float(rd["range"][0])
                self.freqMax = float(rd["range"][1])
                logging.info("freqMin")
                logging.info(self.freqMin*16)
                wires.sort(key = int)
<<<<<<< HEAD
                scanListText = scanListText + str(scanNum) + "." + ", ".join(wires) + " (" + str(self.freqMin) + ", " + str(self.freqMax) + ")\n"
=======
                scanListText = scanListText + str(scanNum) + "." + ", ".join(wires) + " (" + str(freqMin) + ", " + str(freqMax) + ")\n"
                # XYZ

                #defaultConfig = dcf.DwaConfigFile("dwaConfig.ini")
                

                fpgaConfig = config_generator.configure_default()
                
                if advFss: fpgaConfig.update(config_generator.configure_scan_frequencies(freqMin, freqMax, stim_freq_step=advFss))
                else: pass
                fpgaConfig.update(config_generator.configure_relays(self.configLayer,channels))

                fpgaConfig.update(config_generator.configure_ip_addresses()) # TODO: Make configurable
                fpgaConfig.update(config_generator.configure_run_type()) # TODO: This chould change based on fixed freq or freq sweep
                fpgaConfig.update(config_generator.configure_fixed_frequency())

                logging.info("advInitDelay")
                logging.info(advInitDelay)
                logging.info("advStimTime")
                logging.info(advStimTime)
                if advInitDelay: 
                    if advStimTime: fpgaConfig.update(config_generator.configure_wait_times(advInitDelay, advStimTime))
                    else: fpgaConfig.update(config_generator.configure_wait_times(advInitDelay))
                elif advStimTime: fpgaConfig.update(config_generator.configure_wait_times(advStimTime))
                else: pass

                if advAmplitude: 
                    fpgaConfig.update(config_generator.configure_gains(stim_freq_max=freqMax, stim_mag=int(advAmplitude)))
                else: pass

                fpgaConfig.update(config_generator.configure_sampling()) # TODO: Should this be configurable?
                fpgaConfig.update(config_generator.configure_relays(self.configLayer,channels))
                fpgaConfig.update(config_generator.configure_noise_subtraction(freqMin, freqMax))
                
                logging.info("fpgaConfig")
                logging.info(fpgaConfig)

                #sorting apa channels list to follow increasing order of dwa channels
                dwaChannels = []
                for i in range(0,len(channels)):
                    dwaChannels.append(str(channel_map.wire_relay_to_dwa_channel(channel_map.apa_channel_to_wire_relay(self.configLayer, channels[i]))))
                apaChannels = [x for _, x in sorted(zip(dwaChannels, channels), key=lambda pair: pair[0])]

                dataConfig = {"channels": apaChannels, "wires": wires, "measuredBy": self.measuredBy, "stage": self.configStage, "apaUuid": self.configApaUuid, 
                "layer": self.configLayer, "headboardNum": self.configHeadboard, "side": self.SideComboBox}

                combinedConfig = {"FPGA": fpgaConfig, "Database": dataConfig}
                config_generator.write_config(combinedConfig, 'dwaConfig_'+str(scanNum)+'.ini', self.configFileDir)
>>>>>>> 58d7d433

                scanNum = scanNum + 1

                #table with scan details
                self.scanTable.setRowCount(scanNum-1)
                item = qtw.QTableWidgetItem()
                self.scanTable.setVerticalHeaderItem(scanNum-2, item)
                #select column...Radio buttons
                item = qtw.QTableWidgetItem()
                self.scanTable.setItem(scanNum-2, 0, item)
                item = qtw.QRadioButton(self.scanTable)
                self.scanTable.setCellWidget(scanNum-2, 0, item)
                self.radioBtns.append(item)
                #this creates the whole list of buttons and the following replaces the first button with a new one, which is auto selected
                item = qtw.QRadioButton(self.scanTable)
                self.scanTable.setCellWidget(0, 0, item)
                item.setChecked(True)
                self.radioBtns[0]=item #replaces the first item in the list of radio buttons as the item was replaced as well
                #run number column
                item = qtw.QTableWidgetItem()
                self.scanTable.setItem(scanNum-2, 1, item)
                item = self.scanTable.item(scanNum-2, 1)
                item.setTextAlignment(qtc.Qt.AlignHCenter)
                item.setText(qtc.QCoreApplication.translate("MainWindow", str(scanNum-1)))
                self.scanTable.resizeColumnsToContents() 
                #wires column
                item = qtw.QTableWidgetItem()
                self.scanTable.setItem(scanNum-2, 2, item)
                item = self.scanTable.item(scanNum-2, 2)
                item.setTextAlignment(qtc.Qt.AlignHCenter)
                item.setText(qtc.QCoreApplication.translate("MainWindow", str(wires)))
                self.scanTable.resizeColumnsToContents()
                #freq min column
                item = qtw.QTableWidgetItem()
                self.scanTable.setItem(scanNum-2, 3, item)
                item = self.scanTable.item(scanNum-2, 3)
                item.setTextAlignment(qtc.Qt.AlignHCenter)
                item.setText(qtc.QCoreApplication.translate("MainWindow", str(self.freqMin)))
                self.scanTable.resizeColumnsToContents()
                self.freqMinBox.append(self.freqMin)
                #freq max column
                item = qtw.QTableWidgetItem()
                self.scanTable.setItem(scanNum-2, 4, item)
                item = self.scanTable.item(scanNum-2, 4)
                item.setTextAlignment(qtc.Qt.AlignHCenter)
                item.setText(qtc.QCoreApplication.translate("MainWindow", str(self.freqMax)))
                self.scanTable.resizeColumnsToContents()
                self.freqMaxBox.append(self.freqMax)
                self.scanTable.setColumnCount(5)

                # with open('dwaConfig_'+str(scanNum)+'.ini', 'w') as configfile:
                #     configfile.write("[FPGA]\n")
                #     configfile.write("auto               = 00000001  # 0 is fixed frequency\n")
                #     configfile.write("stimFreqReq        = 00000C80  # [1/16 Hz] Fixed frequency:\n")
                #     configfile.write("stimFreqMin        = "+self.hexString(freqMin*16)+"  # [1/16 Hz]\n")
                #     configfile.write("stimFreqMax        = "+self.hexString(freqMax*16)+"  # [1/16 Hz]\n")
                #     configfile.write("stimFreqStep       = "+self.hexString(advFss*16)+"  # [1/16 Hz]\n")
                #     configfile.write("stimTime           = "+self.hexString(advStimTime*1e5)+" # units? (maybe 10us)\n")
                #     configfile.write("stimMag            = "+self.hexString(advAmplitude)+"  # 12-bit DAC:\n")
                #     configfile.write("cyclesPerFreq      = 00000002  # \n")
                #     configfile.write("adcSamplesPerCycle = 00000010  # \n")
                #     configfile.write("digipot            = 2222222222222222\n")
                #     configfile.write("relayMask          = 00000000  # relay 32 is 0x1:\n")
                #     configfile.write("coilDrive          = 00000000 \n")
                #     configfile.write("stimTimeInitial    = 00100000\n")
                #     configfile.write("client_IP = 8cf77b61 # James's home (DHCP...): 108.49.52.252\n")
                #     configfile.write("relayWireTop = 0000000000000000 # 64-bit  top3top2top1top0\n")
                #     configfile.write("relayWireBot = 00FF0000FF000080 # 64-bit  bot3bot2bot1bot0\n")
                #     configfile.write("relayBusTop  = 00000000         # 32-bit  top1top0\n")
                #     configfile.write("relayBusBot  = AAAAAAAA         # 32-bit  bot1bot0\n")
                #     configfile.write("noiseFreqMin           = 00000340  # [1/16Hz]  55 Hz\n")
                #     configfile.write("noiseFreqMax           = 00000340  # [1/16Hz]  65 Hz\n")
                #     configfile.write("noiseFreqStep          = 00000010  # [1/16Hz]   1 Hz\n")
                #     configfile.write("noiseSettlingTime      = 00001000  # [2.56 us]  00001000 ~ 10ms\n")
                #     configfile.write("noiseAdcSamplesPerFreq = 00000100  # [unitless] (256 samples) limited to 256\n")
                #     configfile.write("noiseSamplingPeriod    = 0000CB73  # [10ns]   32 samp/cycle @ 60 Hz\n")

                #Add a scan row here 
        
        #self.configNextScanComboBox.clear()
        #for i in range(1, scanNum):
        #    self.configNextScanComboBox.addItem(str(i))

        #logging.info("Configuring scans")
        #logging.info(self.measuredBy)
        #logging.info(self.configStage)
        #logging.info(self.configHeadboard)
        #logging.info(self.configHeadboard*2)


        #logging.info(channelGroups)
        #self.configScanListTextEdit.setPlainText(scanListText)




    def _configurePlots(self):
        self.chanViewMain = 0  # which channel to show large for V(t) data
        self.chanViewMainAmpl = 0  # which channel to show large for A(f) data
        # FIXME: clean this up...
        getattr(self, f'pw_chan_main').setBackground('w')
        getattr(self, f'pw_chan_main').setTitle(self.chanViewMain)
        getattr(self, f'pw_amplchan_main').setBackground('w')
        getattr(self, f'pw_amplchan_main').setTitle(self.chanViewMainAmpl)
        getattr(self, f'pw_amplgrid_all').setBackground('w')
        getattr(self, f'pw_amplgrid_all').setTitle('All')
        for ii in range(N_DWA_CHANS):
            # set background color to white
            # FIXME: clean this up...
            getattr(self, f'pw_grid_{ii}').setBackground('w')
            getattr(self, f'pw_grid_{ii}').setTitle(ii)
            getattr(self, f'pw_chan_{ii}').setBackground('w')
            getattr(self, f'pw_chan_{ii}').setTitle(ii)
            getattr(self, f'pw_amplgrid_{ii}').setBackground('w')
            getattr(self, f'pw_amplgrid_{ii}').setTitle(ii)
            getattr(self, f'pw_amplchan_{ii}').setBackground('w')
            getattr(self, f'pw_amplchan_{ii}').setTitle(ii)
            #getattr(self, f'pw_resfreqfit_{ii}').setBackground('w')
            #getattr(self, f'pw_resfreqfit_{ii}').setTitle(ii)

        # Resonance Tab, raw A(f) plots (will also show f0 lines)
        self.resonanceRawDataGLW.setBackground('w')        # "GLW" = GraphicsLayoutWidget
        self.resonanceProcessedDataGLW.setBackground('w')

        self.resonanceRawPlots = []
        self.resonanceProcessedPlots = []
        chanNum = 0
        #for irow in range(4):
        #    for icol in range(2):
        for irow in range(3):
            for icol in range(3):
                if irow == 2 and icol == 2:
                    continue
                self.resonanceRawPlots.append(self.resonanceRawDataGLW.addPlot())
                self.resonanceRawPlots[-1].setTitle(f'A(f) Raw DWA:{chanNum}')
                self.resonanceProcessedPlots.append(self.resonanceProcessedDataGLW.addPlot())
                self.resonanceProcessedPlots[-1].setTitle(f'A(f) Proc. DWA:{chanNum}')
                chanNum += 1
            self.resonanceRawDataGLW.nextRow()
            self.resonanceProcessedDataGLW.nextRow()

        # Tension tab
        self.tensionGLW.setBackground('w')
        self.tensionPlots = {}
        for layer in ["G","U","V","X"]:
            self.tensionPlots[layer] = {}
            for side in ["A", "B"]:
                self.tensionPlots[layer][side] = (self.tensionGLW.addPlot())
                self.tensionPlots[layer][side].setTitle(f'Layer {layer} Side {side}')
            self.tensionGLW.nextRow()

        #self.tensionPlots = {}
        #self.tensionPlots['tensionOfWireNumber'] = self.tensionGLW.addPlot(title="Tensions", labels={'left':"Tension [N]", 'bottom':"Wire number"})
        # logging.warning("self.tensionData[GA]")
        # logging.warning(self.tensionData["GA"])
        # # tensionSpecRegion = pg.LinearRegionItem(values=self.tensionData["GA"], orientation=1,  movable=False) # 1=horizontal, 0=vert.

        # # Create the scatter plot and add it to the view
        # scatter = pg.ScatterPlotItem(pen=pg.mkPen(width=5, color='r'), symbol='o', size=1)
        # self.tensionPlots['tensionOfWireNumber'].addItem(scatter)
        # pos = [{'pos': [i,self.tensionData["GA"][i]]} for i in range(960)]
        # scatter.setData(pos)
        # self.tensionPlots['tensionOfWireNumber'].addItem(scatter)
            
        
    def printOutput(self, s):
        print("printOutput():")
        print(s)

    def threadComplete(self):
        logging.info("THREAD COMPLETE!")

    def _makeDummyData(self):
        # V(t)
        self.dummyData = {}  
        xx = np.linspace(0, 2*np.pi, 100)
        for ii in range(9):
            self.dummyData[ii] = {'x':xx[:],
                                  'y':np.sin(xx[:]*(ii+1))
            }
        # Amplitude vs. Freq
        self.dummyDataAmpl = {}
        xx = np.linspace(10, 100, 30)
        for ii in range(9):
            self.dummyDataAmpl[ii] = {'x':xx[:],
                                      'y':xx[:]*ii+1
            }

        xx = np.arange(1000)  # wire numbers
        mu = 6.50 # Newtons
        sigma = 0.5 # Newtons
        tt = np.random.normal(mu, sigma, len(xx)) # wire tensions (Newtons)
        self.dummyDataTension = {'x':xx[:],
                                 'y':tt[:]}

            
    def _makeCurves(self):
        ''' make one curve in each pyqtgraph PlotWidget '''
        # FIXME: merge all curves into self.curves = {}
        # self.curves = {'grid': ... ,   # grid view
        #                'chan': ...     # chan view
        #               }
        # e.g. for channel 5:
        #   self.curves['grid'][5]['V(t)']['data']
        #   self.curves['grid'][5]['V(t)']['fit']
        #   self.curves['grid'][5]['A(f)']['data']
        #   self.curves['grid'][5]['A(f)']['fit']

        # pyqtgraph pen configuration
        fitPen = pg.mkPen(color=(255,0,0), width=3)

        self.curves = {}
        self.curves['grid'] = {}   # V(t), grid view
        self.curves['chan'] = {}   # V(t), channel view
        self.curves['amplgrid'] = {}   # A(f), grid view
        self.curves['amplgrid']['all'] = {}   # A(f), all channels, single axes (in grid view)
        self.curves['amplchan'] = {}   # A(f), channel view
        #self.curves['resfreqfit'] = {}   # Fitting f0 values to A(f)
        self.curves['resRawFit'] = {}    # Raw A(f) data on Resonance tab
        self.curves['resProcFit'] = {}   # Processed A(f) data on Resonance tab
        self.curves['tension'] = {} # Wire tension plots (multiple figures, all on "tension" page)
        self.curves['evtVwr'] = {'V(t)':{}, 'A(f)':{}} # V(t) and A(f)
        self.curvesFit = {}  # FIXME: kluge -- merge w/ self.curves
        self.curvesFit['evtVwr'] = {'V(t)':{}} # V(t) 
        self.curvesFit['grid'] = {} # V(t), grid
        self.curvesFit['chan'] = {} # V(t), chan
        amplAllPlotColors = ['#2a1636', '#541e4e', '#841e5a', '#b41658',
                         '#dd2c45', '#f06043', '#f5946b', '#f6c19f']
        amplAllPlotPens = [pg.mkPen(color=col) for col in amplAllPlotColors]
        vtAllPlotColors = amplAllPlotColors[:]
        vtAllPlotPens = amplAllPlotPens[:]
        
        for pen in amplAllPlotPens:
            pen.setWidth(3)
        amplPlotPen = pg.mkPen(color=(0,0,0), style=qtc.Qt.DotLine, width=1)
        for loc in range(N_DWA_CHANS):
            #
            # V(t) plots
            self.curvesFit['grid'][loc] = getattr(self, f'pw_grid_{loc}').plot([], pen=fitPen)
            self.curvesFit['chan'][loc] = getattr(self, f'pw_chan_{loc}').plot([], pen=fitPen)
            self.curves['grid'][loc] = getattr(self, f'pw_grid_{loc}').plot([], symbol='o', symbolSize=2,
                                                                            symbolBrush=vtAllPlotColors[loc],
                                                                            symbolPen=vtAllPlotColors[loc],
                                                                            pen=None)
            self.curves['chan'][loc] = getattr(self, f'pw_chan_{loc}').plot([], symbol='o', symbolSize=2,
                                                                            symbolBrush=vtAllPlotColors[loc],
                                                                            symbolPen=vtAllPlotColors[loc],
                                                                            pen=None)
            #
            # A(f) plots (grid view)
            self.curves['amplgrid'][loc] = getattr(self, f'pw_amplgrid_{loc}').plot([], symbol='o', symbolSize=2,
                                                                                    symbolBrush=amplAllPlotColors[loc],
                                                                                    symbolPen=amplAllPlotColors[loc],
                                                                                    pen=amplAllPlotPens[loc])
            # for testing only
            #getattr(self, f'pw_amplgrid_{loc}').setRange(xRange=(0, 1000), yRange=(0,35000), update=True)
           
            # A(f), all channels on single axes
            self.curves['amplgrid']['all'][loc] = getattr(self, f'pw_amplgrid_all').plot([], pen=amplAllPlotPens[loc])
            # A(f) plots (channel view)
            self.curves['amplchan'][loc] = getattr(self, f'pw_amplchan_{loc}').plot([], symbol='o', symbolSize=2, symbolBrush='k', symbolPen='k', pen=amplPlotPen)
            # Fitting f0 to A(f) plots
            self.curves['resRawFit'][loc] = self.resonanceRawPlots[loc].plot([], symbol='o', symbolSize=2, symbolBrush='k', symbolPen='k', pen=amplPlotPen)
            self.curves['resProcFit'][loc] = self.resonanceProcessedPlots[loc].plot([], symbol='o', symbolSize=2, symbolBrush='k', symbolPen='k', pen=amplPlotPen)
            
        # add in the main window, too (large view of V(t) for a single channel)
        self.curvesFit['chan']['main'] = getattr(self, f'pw_chan_main').plot([], pen=fitPen)
        self.curves['chan']['main'] = getattr(self, f'pw_chan_main').plot([], symbol='o', symbolSize=2, symbolBrush='k', symbolPen='k', pen=None)

        # add in the main window, too (large view of A(f) for a single channel)
        self.curves['amplchan']['main'] = getattr(self, f'pw_amplchan_main').plot([], symbol='o', symbolSize=3, symbolBrush='k', symbolPen='k', pen=amplPlotPen)

        # Tension
        #self.curves['tension']['TofWireNum'] = {}
        #tensionPen = pg.mkPen(width=5, color='r')
        #for layer in ["G","U","V","X"]:
        #    for side in ["A","B"]:
        #        self.curves['tension']['TofWireNum'][layer+side] = pg.ScatterPlotItem(pen=tensionPen, symbol='o', size=1)
        
        ### Tension information
        ###self.curves['tension']['tensionOfWireNumber'] = self.tensionPlots['tensionOfWireNumber'].plot([], symbol='o', symbolSize=2, symbolBrush='k', symbolPen='k', pen=None)

        # Event Viewer plots
        evtVwrPlotPenVolt = pg.mkPen(color=(0,0,0), style=qtc.Qt.DotLine, width=1)
        evtVwrPlotPenAmpl = pg.mkPen(color=(0,0,0), style=qtc.Qt.DotLine, width=1)
        for loc in range(N_DWA_CHANS):
            self.curvesFit['evtVwr']['V(t)'][loc] = self.evtVwrPlots[loc].plot([], pen=amplAllPlotPens[loc])
            self.curves['evtVwr']['V(t)'][loc] = self.evtVwrPlots[loc].plot([], symbol='o', symbolSize=3, symbolBrush='k',
                                                                            symbolPen='k', pen=None)#, pen=evtVwrPlotPenVolt)
        self.evtVwrPlots[6].setLabel("bottom", "Time [s]")
        self.evtVwrPlots[7].setLabel("bottom", "Time [s]")
        self.evtVwrPlots[8].setLabel("bottom", "Frequency [Hz]")
        # In the 9th plot, put all A(f) data
        for chan in range(N_DWA_CHANS):
            self.curves['evtVwr']['A(f)'][chan] = self.evtVwrPlots[-1].plot([], pen=amplAllPlotPens[chan], symbol='o', symbolSize=2, symbolBrush=amplAllPlotPens[chan].color(), symbolPen=amplAllPlotPens[chan].color())
        # Add a vertical line showing the current frequency
        f0Pen = pg.mkPen(color='#000000', width=2, style=qtc.Qt.DashLine)
        self.curves['evtVwr']['A(f)']['marker'] = self.evtVwrPlots[-1].addLine(x=0, movable=True, pen=f0Pen)
        self.curves['evtVwr']['A(f)']['marker'].sigPositionChangeFinished.connect(self._evtVwrF0LineMoved)
        
    def _plotDummyAmpl(self):
        # A(f), chan view, large plot
        self.curves['amplchan']['main'].setData(self.dummyDataAmpl[self.chanViewMainAmpl]['x'],
                                                self.dummyDataAmpl[self.chanViewMainAmpl]['y'])
        for ii in range(N_DWA_CHANS):
            # A(f) data, grid view
            self.curves['amplgrid'][ii].setData(self.dummyDataAmpl[ii]['x'],
                                                self.dummyDataAmpl[ii]['y'])
            # all curves on single axes (lower right plot in grid view)
            self.curves['amplgrid']['all'][ii].setData(self.dummyDataAmpl[ii]['x'],
                                                       self.dummyDataAmpl[ii]['y'])
            # A(f) data, chan view (small plots)
            self.curves['amplchan'][ii].setData(self.dummyDataAmpl[ii]['x'],
                                                self.dummyDataAmpl[ii]['y'])

            
    #def _plotDummyGrid(self, dummy=False):
    #    ''' plot data in Grid view '''
    #    # V(t) data, grid view
    #    keys = sorted(self.curves['grid'])  # keys sorted (0, 1, ..., 7)
    #    print(keys)
    #    for ii, kk in enumerate(keys):
    #        self.curves['grid'][kk].setData(self.dummyData[ii]['x'],
    #                                        self.dummyData[ii]['y'])
            
    def _plotDummyTimeseries(self):
        ''' plot data in channel mode
        all 8 channels are plotted on the small graphs at top
        '''
        # V(t), chan view, large plot
        self.curves['chan']['main'].setData(self.dummyData[self.chanViewMain]['x'],
                                            self.dummyData[self.chanViewMain]['y'])

        # update the 8 small plots
        for ii in range(N_DWA_CHANS):
            self.curves['chan'][ii].setData(self.dummyData[ii]['x'],
                                            self.dummyData[ii]['y'])
            self.curves['grid'][ii].setData(self.dummyData[ii]['x'],
                                            self.dummyData[ii]['y'])


    def _plotDummyTension(self):
        pass
        #self.curves['tension']['tensionOfWireNumber'].setData(self.dummyDataTension['x'],
                                                              #self.dummyDataTension['y'])
            
    def _keyboardShortcuts(self):
        print("Setting up keyboard shortcuts")
        # Stimulus Screen
        self.scStimulusView = qtw.QShortcut(qtg.QKeySequence(Shortcut.STIMULUS.value), self)
        self.scStimulusView.activated.connect(self.viewStimulus)

        # Resonant frequency fit
        self.scResFreqFitView = qtw.QShortcut(qtg.QKeySequence(Shortcut.RESONANCE.value), self)
        self.scResFreqFitView.activated.connect(self.viewResFreqFit)

        # Tension data
        self.scTensionView = qtw.QShortcut(qtg.QKeySequence(Shortcut.TENSION.value), self)
        self.scTensionView.activated.connect(self.viewTensions)

        # Show log
        self.scLog = qtw.QShortcut(qtg.QKeySequence(Shortcut.LOG.value), self)
        self.scLog.activated.connect(self.viewLog)

        # Show event viewer
        self.scEvtVwr = qtw.QShortcut(qtg.QKeySequence(Shortcut.EVTVWR.value), self)
        self.scEvtVwr.activated.connect(self.viewEvtVwr)

        # Show configuration parameters
        self.scConfig = qtw.QShortcut(qtg.QKeySequence(Shortcut.CONFIG.value), self)
        self.scConfig.activated.connect(self.viewConfig)

        # V(t) data (grid view)
        self.scGridView = qtw.QShortcut(qtg.QKeySequence(Shortcut.V_GRID.value), self)
        self.scGridView.activated.connect(self.viewGrid)

        # A(f) data (grid view)
        self.scAmplGridView = qtw.QShortcut(qtg.QKeySequence(Shortcut.A_GRID.value), self)
        self.scAmplGridView.activated.connect(self.viewAmplGrid)
        
        # Show V(t) or A(f) (channel view)
        # FIXME: move these to "Shortucut" ENUM?
        chans = range(N_DWA_CHANS)
        self.chanViewShortcuts = []  # FIXME: no need to save these, just need to connect slot...
        for chan in chans:
            # V(t)
            self.chanViewShortcuts.append(qtw.QShortcut(qtg.QKeySequence(f'Alt+{chan}'), self))
            self.chanViewShortcuts[-1].activated.connect(partial(self.viewChan, chan))
            # A(f)
            self.chanViewShortcuts.append(qtw.QShortcut(qtg.QKeySequence(f'Ctrl+{chan}'), self))
            self.chanViewShortcuts[-1].activated.connect(partial(self.viewAmplChan, chan))

        # Event Viewer shortcuts
        self.scEvtVwrNext = qtw.QShortcut(qtg.QKeySequence(Shortcut.EVT_NEXT.value), self)
        self.scEvtVwrNext.activated.connect(partial(self.evtVwrChange, 1))
        self.scEvtVwrPrev = qtw.QShortcut(qtg.QKeySequence(Shortcut.EVT_PREV.value), self)
        self.scEvtVwrPrev.activated.connect(partial(self.evtVwrChange, -1))
        self.scEvtVwrNext10 = qtw.QShortcut(qtg.QKeySequence(Shortcut.EVT_NEXT10.value), self)
        self.scEvtVwrNext10.activated.connect(partial(self.evtVwrChange, 10))
        self.scEvtVwrPrev10 = qtw.QShortcut(qtg.QKeySequence(Shortcut.EVT_PREV10.value), self)
        self.scEvtVwrPrev10.activated.connect(partial(self.evtVwrChange, -10))
        self.scEvtVwrLast = qtw.QShortcut(qtg.QKeySequence(Shortcut.EVT_LAST.value), self)
        self.scEvtVwrLast.activated.connect(partial(self.evtVwrChange, 100000000))
        self.scEvtVwrFirst = qtw.QShortcut(qtg.QKeySequence(Shortcut.EVT_FIRST.value), self)
        self.scEvtVwrFirst.activated.connect(partial(self.evtVwrChange, -100000000))

        
    #@pyqtSlot()
    #def setStatusFramePeriod(self):
    #    # Set up STATUS frame cadence
    #    try:
    #        statusFramePeriod_sec = float(self.statusFramePeriod_val.text())
    #        print(f'statusFramePeriod_sec = {statusFramePeriod_sec}')
    #    except:
    #        print("invalid value for status frame period (must be float)")
    #        return
    #
    #    self.daqConfig['statusPeriodSec'] = statusFramePeriod_sec
    #    self.daqConfig['statusPeriod'] = f"{int(float(self.daqConfig['statusPeriodSec']) / 2.56e-6):08X}"
    #    self.uz.setStatusFramePeriod(self.daqConfig['statusPeriod'])
        
    @pyqtSlot()
    def evtVwrChange(self, step=None):
        print('\n\n\n')
        print(f"step by {step}")

        if self.evtData is None:
            print("No EVENT VIEWER data yet available")
            return
        
        nfreq = len(self.evtData['freqUnion'])
        idx = self.evtData['freqIdx'] + step
        if idx < 0:
            idx = 0
        if idx >= nfreq:
            idx = nfreq-1
        self.evtData['freqIdx'] = idx
        self.evtData['freqCurrent'] = self.evtData['freqUnion'][self.evtData['freqIdx']] 
        print('\n\n\n')
        self.evtVwrUpdatePlots()
        
    def evtVwrUpdatePlots(self, plotAmpl=False):
        #print("updating plots...")
        ifrq = self.evtData['freqIdx']
        for ichan in range(N_DWA_CHANS):
            plotTitle = (f"V(t) Chan {ichan} Freq: {self.evtData['freqCurrent']:.3f} Hz  Ampl: {self.evtData['A(f)'][ichan][ifrq]:.2f}")
            self.evtVwrPlots[ichan].setTitle(plotTitle)
            if self.evtData['V(t)'][ichan][ifrq] is not None:
                self.curves['evtVwr']['V(t)'][ichan].setData(self.evtData['V(t)_time'][ichan][ifrq],
                                                             self.evtData['V(t)'][ichan][ifrq])
                self.curvesFit['evtVwr']['V(t)'][ichan].setData(self.evtData['V(t)_fit_time'][ichan][ifrq],
                                                                self.evtData['V(t)_fit'][ichan][ifrq])
            else:
                self.curves['evtVwr']['V(t)'][ichan].setData([])
                self.curvesFit['evtVwr']['V(t)'][ichan].setData([])
            
        # update the amplitude plots in the 9th window
        self.curves['evtVwr']['A(f)']['marker'].setValue(self.evtData['freqUnion'][ifrq])
        # Kluge -- no need to redraw this... just redraw
        if plotAmpl:
            for ichan in range(N_DWA_CHANS):
                self.curves['evtVwr']['A(f)'][ichan].setData(self.evtData['freqUnion'], self.evtData['A(f)'][ichan])

                
    def udpListen(self):
        # Pass the function to execute
        worker = Worker(self.startUdpReceiver, newdata_callback=self.signals.newUdpPayload)
        worker.signals.result.connect(self.printOutput)
        worker.signals.finished.connect(self.threadComplete)
        self.signals.newUdpPayload.connect(self.processUdpPayload)
        
        # execute
        self.threadPool.start(worker)

    @pyqtSlot()
    def startRunThread(self):

        if self.state == State.IDLE:
            print("User has requested a new scan")
            # Change the button to "Abort Scan" (and change color, too)
            self.btnScanCtrl.setStyleSheet("background-color : red")
            self.btnScanCtrl.setText("Abort Scan")
            self.state = State.SCAN
            for i, btn in enumerate(self.radioBtns):
                if btn.isChecked():
                    #logging.info("Changing color of row "+str(i))
                    for c in range(0, self.scanTable.columnCount()):
                        self.scanTable.item(i,c).setBackground(qtg.QColor(255,140,0))
                else:
                    #logging.info("Row "+str(i)+"has not been selected")
                    pass
            
            # Pass the function to execute
            worker = Worker(self.startRun)  # could pass args/kwargs too..
            #worker.signals.result.connect(self.printOutput)
            #worker.signals.finished.connect(self.threadComplete)

            # execute
            self.threadPool.start(worker)

        elif self.state == State.SCAN:
            # Change the button to "Abort Scan" (and change color, too)
            print("User has requested a soft abort of this run...")
            print("... this is not yet tested")
            self.uz.abort()

    def _loadDaqConfig(self):
        self.daqConfigFile = dcf.DwaConfigFile(DAQ_CONFIG_FILE, sections=['DAQ'])
        self.daqConfig = self.daqConfigFile.getConfigDict(section='DAQ')

    def startRun(self):
        #self.outputText.appendPlainText("CLICKED START")
        #self.outputText.update()
        #need to create dictionaries in this thread to actually update inputs and files

        self.measuredBy = self.measuredByLineEdit.text()
        self.configStage = self.configStageComboBox.currentText()
        self.configApaUuid = self.configApaUuid.text()
        self.configLayer = self.configLayerComboBox.currentText()
        self.configHeadboard = self.configHeadboardSpinBox.value()
        self.SideComboBox = self.SideComboBox.currentText()

        advFss = self.advFssLineEdit.text() # Freq step size
        advStimTime = self.advStimTimeLineEdit.text() # Stimulation time
        advInitDelay = self.advInitDelayLineEdit.text() # Init delay
        advAmplitude = self.advAmplitudeLineEdit.text() # Amplitude

        # TODO: Make sure inputs can be safely converted to floats
        # TODO: Grab default values if undefined
        if advFss: advFss = float(advFss)
        else: pass
        if advStimTime: advStimTime = float(advStimTime)
        else: pass
        if advInitDelay: advInitDelay = float(advInitDelay)
        else: pass
        if advAmplitude: advAmplitude = float(advAmplitude)
        else: pass



        channelGroups = channel_map.channel_groupings(self.configLayer, self.configHeadboard)
        scanListText = ""
        scanNum = 1
        
        for channels in channelGroups:

            self.range_data = channel_frequencies.get_range_data_for_channels(self.configLayer, channels)

            logging.info("channels")
            logging.info(channels)
            for rd in self.range_data:
                logging.info("rd")
                logging.info(rd)
                wires = rd["wires"]
                self.freqMin = float(rd["range"][0])
                self.freqMax = float(rd["range"][1])
                logging.info("freqMin")
                logging.info(self.freqMin*16)
                wires.sort(key = int)
                scanListText = scanListText + str(scanNum) + "." + ", ".join(wires) + " (" + str(self.freqMin) + ", " + str(self.freqMax) + ")\n"
                # XYZ

                #defaultConfig = dcf.DwaConfigFile("dwaConfig.ini")

                fpgaConfig = config_generator.configure_default()
                
                if advFss: fpgaConfig.update(config_generator.configure_scan_frequencies(self.freqMin, self.freqMax, stim_freq_step=advFss))
                else: pass
                fpgaConfig.update(config_generator.configure_relays(self.configLayer,channels))

                fpgaConfig.update(config_generator.configure_ip_addresses()) # TODO: Make configurable
                fpgaConfig.update(config_generator.configure_run_type()) # TODO: This chould change based on fixed freq or freq sweep
                fpgaConfig.update(config_generator.configure_fixed_frequency())

                logging.info("advInitDelay")
                logging.info(advInitDelay)
                logging.info("advStimTime")
                logging.info(advStimTime)
                if advInitDelay: 
                    if advStimTime: fpgaConfig.update(config_generator.configure_wait_times(advInitDelay, advStimTime))
                    else: fpgaConfig.update(config_generator.configure_wait_times(advInitDelay))
                elif advStimTime: fpgaConfig.update(config_generator.configure_wait_times(advStimTime))
                else: pass

                if advAmplitude: 
                    fpgaConfig.update(config_generator.configure_gains(stim_freq_max=self.freqMax, stim_mag=int(advAmplitude)))
                else: pass

                fpgaConfig.update(config_generator.configure_sampling()) # TODO: Should this be configurable?
                fpgaConfig.update(config_generator.configure_relays(self.configLayer,channels))
                fpgaConfig.update(config_generator.configure_noise_subtraction(self.freqMin, self.freqMax))
                
                logging.info("fpgaConfig")
                logging.info(fpgaConfig)

                #sorting apa channels list to follow increasing order of dwa channels
                dwaChannels = []
                for i in range(0,len(channels)):
                    dwaChannels.append(str(channel_map.wire_relay_to_dwa_channel(channel_map.apa_channel_to_wire_relay(self.configLayer, channels[i]))))
                apaChannels = [x for _, x in sorted(zip(dwaChannels, channels), key=lambda pair: pair[0])]

                dataConfig = {"channels": apaChannels, "wires": wires, "measuredBy": self.measuredBy, "stage": self.configStage, "apaUuid": self.configApaUuid, 
                "layer": self.configLayer, "headboardNum": self.configHeadboard, "side": self.SideComboBox}

                self._loadDaqConfig()

                self.combinedConfig = {"FPGA": fpgaConfig, "Database": dataConfig, "DAQ": self.daqConfig}

                scanNum = scanNum + 1

                for i, btn in enumerate(self.radioBtns):
                    if btn.isChecked():
                        if not self.freqMaxBox[i] == float(self.scanTable.item(i, 4).text()):
                            self.freqMaxBox[i] = float(self.scanTable.item(i, 4).text())
                            self.freqMax = float(self.scanTable.item(i, 4).text())
                            fpgaConfig.update(config_generator.configure_noise_subtraction(self.freqMin, self.freqMax))
                            if advFss: 
                                fpgaConfig.update(config_generator.configure_scan_frequencies(self.freqMin, self.freqMax, stim_freq_step=advFss))
                            else: 
                                fpgaConfig.update(config_generator.configure_scan_frequencies(self.freqMin, self.freqMax))
                        if not self.freqMinBox[i] == float(self.scanTable.item(i, 3).text()):
                            self.freqMinBox[i] = float(self.scanTable.item(i, 3).text())
                            self.freqMin = float(self.scanTable.item(i, 3).text())
                            fpgaConfig.update(config_generator.configure_noise_subtraction(self.freqMin, self.freqMax))
                            if advFss: 
                                fpgaConfig.update(config_generator.configure_scan_frequencies(self.freqMin, self.freqMax, stim_freq_step=advFss))
                            else: 
                                fpgaConfig.update(config_generator.configure_scan_frequencies(self.freqMin, self.freqMax))
                    else:
                        #logging.info("Row "+str(i)+"has not been selected")
                        pass
                for i, btn in enumerate(self.radioBtns):
                    if btn.isChecked() and i == scanNum-2:
                        #no longer need try method because there should never be two files with the same name
                        self.timeString = datetime.datetime.now().strftime("%Y%m%dT%H%M%S")
                        self.scanRunDataDir = os.path.join(self.scanDataDir, self.timeString)
                        os.makedirs(self.scanRunDataDir)
                        logging.info("scanrundatadir"+self.scanRunDataDir)
                        config_generator.write_config(self.combinedConfig, 'dwaConfig_'+str(i+1)+'.ini', self.scanRunDataDir) #self.configFileDir


                logging.info("Configuring scans")
                logging.info(self.measuredBy)
                logging.info(self.configStage)
                logging.info(self.configHeadboard)
                logging.info(self.configHeadboard*2)


        logging.info(channelGroups)
                        

 
        # startRun() is in a thread...  need to get logger?
        logger = logging.getLogger(__name__)
        self.configFile = os.path.join("config/", self.configFileName.text())
        # If configFile is blank, use the generated one

        if not self.configFileName.text():
            for i, btn in enumerate(self.radioBtns):
                if btn.isChecked():
                    self.configFile = os.path.join("config/", "dwaConfig_"+str(i+1)+".ini")
        #else:
            # If no generated one was found, use the default one
            #self.configFile = os.path.join("config/", "dwaConfig.ini")
        #the above else statement should never happen because a radio button should always be clicked
        logger.info(self.configFile)
        logger.info(f"config file = {self.configFile}")
        #
        ## FIXME: the textbox doesn't update right away...
        ## need to force an update somehow....
        self._loadConfigFile(updateGui=False)

        print("\n\n =================== startRun()\n\n")
        print(f"self.configFile = {self.configFile}")
        # verify that config file can be opened (DEFUNCT: this is done in _loadConfigFile()
        #try:
        #    with open(self.configFile) as fh:
        #        pass
        #except:
        #    self.logger.error("Could not open config file -- cannot proceed")

        try:
            self.logger.info('======= dwaReset() ===========')
            self.uz.reset()
        except:
            self.logger.error("DWA reset failed")
            
        try:
            self.logger.info('======= dwaConfig() ===========')
            self.uz.config(self.dwaConfigFile.config['FPGA'])
        except:
            self.logger.error("DWA run configuration failed")
            
        try:
            self.logger.info('======= dwaStart() ===========')
            self.uz.start()
            self.logger.info('======= DONE WITH dwaStart() ===========')
            
            #logger.info('\n\n======= dwaStat() ===========')
            #self.uz.stat()

        except:
            self.logger.error("DWA run start failed")
            

    #@pyqtSlot()
    #def quitAll(self):

    @pyqtSlot()
    def tabChangedStage(self):
        self.currentViewStage = self.tabWidgetStages.currentIndex()
        if self.verbose > 0:
            print(f"tabWidgetStage changed... self.currentViewStage = {self.currentViewStage}")

    @pyqtSlot()
    def tabChangedStim(self):
        self.currentViewStim = self.tabWidgetStim.currentIndex()
        if self.verbose > 0:
            print(f"tabWidgetStim changed... self.currentViewStim = {self.currentViewStim}")
        

    @pyqtSlot()
    def resFitParameterUpdated(self):
        self.runResonanceAnalysis()

    def resFreqGetParams(self): 
        self._resFreqSetDefaultParams()  # reset to defaults

        # Should we detrend the A(f) data first?
        self.resFitParams['preprocess']['detrend'] = self.resFitPreDetrend.isChecked()

        # polynomial order for background subtraction (after integrating)
        try:
            print(f'self.resFitBkgPoly.text() = {self.resFitBkgPoly.text()}')
            self.resFitParams['find_peaks']['bkgPoly'] = int(self.resFitBkgPoly.text())
        except:
            print('failed')
            self.resFitParams['find_peaks']['bkgPoly'] = 2

        # peak width parameter
        print(f'self.resFitWidth.text() = {self.resFitWidth.text()}')
        self.resFitParams['find_peaks']['width'] = self._resFreqParseNumOrList( self.resFitWidth.text() )

        # prominence parameter
        print(f'self.resFitProminence.text() = {self.resFitProminence.text()}')
        self.resFitParams['find_peaks']['prominence'] =self._resFreqParseNumOrList( self.resFitProminence.text() )

        print("BEFORE READING KWARGS:")
        print(f'   self.resFitParams = {self.resFitParams}')
        
        # read the kwargs field, (which takes precedence over anything set previously)!
        # expect: "key1=val1, key2=val2, ..."
        kwargDict = self._resFreqParseKwargParam( self.resFitKwargs.text() )
        for key, val in kwargDict.items():
            if key not in self.resFitParams['find_peaks']:
                continue
            self.resFitParams['find_peaks'][key] = val

        # Print params and refit
        print(f'self.resFitParams = {self.resFitParams}')

        
    @pyqtSlot()
    def configFileNameEnter(self):
        self._loadConfigFile()

    @pyqtSlot()
    def ampDataFilenameEnter(self):
        self._loadAmpData()
        self.runResonanceAnalysis()

    @pyqtSlot()
    def _resFreqUserInputText(self):
        for reg in self.registers:
            print(getattr(self, f'le_resfreq_val_{reg}').text())

        # FIXME: add check for which channel's textbox this came from
        # and only update the f0 values and GUI display for that associated channel
        for reg in self.registers:
            fString = getattr(self, f'le_resfreq_val_{reg}').text()
            self.resonantFreqs[reg.value] = self._freqsOfString(fString)
        self.resFreqUpdateDisplay(chan=None)

    def _freqsOfString(self, fString):
        # FIXME: add check to guard against failed parse
        toks = fString.split(',')
        print(f"resFreqUserInputText: toks = {toks}")
        try:
            freqList = [ float(tok) for tok in toks ]
        except:
            freqList = []
        return freqList
        
    #@pyqtSlot()
    def _f0LineClicked(self, infLine, clickEvt):
        # evt is an InfiniteLine and an event (sigClicked sent by InfiniteLine)

        print("f0Line clicked")
        #print(f"pyqtgraph version {pg.__version__}")
        print(f"infLine   = {infLine}")
        print(f"clickEvt  = {clickEvt}")

        if clickEvt.modifiers() == qtc.Qt.ControlModifier:
            print("CTRL held down")
            self._f0LineRemove(infLine)

    def _f0LineRemove(self, infLine):
        print(f"removing InfiniteLine {infLine} at f={infLine.value()}")
        source = self._getInfLineSource(infLine)  # 'proc' or 'raw'
        #print(f"Before: {self.resFitLines['proc']}")
        keys = self.resFitLines[source].keys()
        for kk in keys:
            if infLine in self.resFitLines[source][kk]:
                self.resFitLines[source][kk].remove(infLine)  # remove infline from the correct list
                break
        #print(f"After: {self.resFitLines['proc']}")
        #print(f"infLine was in register {kk}")
        if source == 'proc':
            print("removing from proc")
            self.resonanceProcessedPlots[kk].removeItem(infLine)
        elif source == 'raw':
            print("removing from raw")
            self.resonanceRawPlots[kk].removeItem(infLine)
        else:
            print("error: could not find the plot that owns {infLine}")
            print("cannot remove line from the plot...")
        del infLine
        
        self._updateResFreqsFromLineLocations(source)
        self.resFreqUpdateDisplay(chan=None)  # update GUI
        self.removedInfLine = True
        
    #@pyqtSlot()
    def _evtVwrF0LineMoved(self):
        print("\n\n\nevtVwr f0 Line moved")
        fDragged = self.curves['evtVwr']['A(f)']['marker'].value()
        # Get the current frequency
        # get index into freq that is closest to fDragged

        if self.evtData is None:
            print("Event Data not loaded yet")
            self.curves['evtVwr']['A(f)']['marker'].setValue(0)
            return

        # Find closest frequency
        diffs = np.abs(np.array(self.evtData['freqUnion'])-fDragged)
        dfMin = np.min(diffs)
        idx = np.where(diffs == dfMin)[0][0]            
        # Update values
        f0 = self.evtData['freqUnion'][idx]
        self.evtData['freqIdx'] = idx
        self.evtData['freqCurrent'] = f0
        ## Update plots
        self.evtVwrUpdatePlots(plotAmpl=False)
        
    #@pyqtSlot()
    def _f0LineMoved(self, evt):
        # evt is an InfiniteLine instance (sigDragged event from InfiniteLine)
        
        print("f0Line moved")
        print(f"evt = {evt}")
        print(f"self.resFitLines['raw'] = {self.resFitLines['raw']}")
        print(f"self.resFitLines['proc'] = {self.resFitLines['proc']}")

        source = self._getInfLineSource(evt)
        self._updateResFreqsFromLineLocations(source)
        self.resFreqUpdateDisplay(chan=None)  # update GUI
        
    def _getInfLineSource(self, infLine):
        # Figure out which plot the line drag was in
        # Flatten the list of InfiniteLines and match to source of signal
        rawLines = list(chain(*self.resFitLines['raw'].values()))
        procLines = list(chain(*self.resFitLines['proc'].values()))
        if infLine in rawLines:
            source = 'raw'
        elif infLine in procLines:
            source = 'proc'
        else:
            print("ERROR: unknown source of signal: {infLine}")
            print("      rawLines  = {rawLines}")
            print("      procLines = {procLines}")
            return
        print(f"_f0LineMoved(): sender is from {source}")
        return source

    def _updateResFreqsFromLineLocations(self, source):
        # source is either 'proc' or 'raw'
        
        # loop over all channels. Get locations of lines
        for reg in self.registers:
            self.resonantFreqs[reg.value] = []  # start w/ empty list
            for infLine in self.resFitLines[source][reg]: # re-create resFreq list
                self.resonantFreqs[reg.value].append(infLine.value())
                self.resonantFreqs[reg.value].sort()
        
    @pyqtSlot()
    def viewStimulus(self):
        self.currentViewStage = MainView.STIMULUS
        self.updateTabView()
        #self.tabWidgetStages.setCurrentIndex(self.currentViewStage)
        self.logger.info("View Stimulus")

    @pyqtSlot()
    def viewResFreqFit(self):
        self.currentViewStage = MainView.RESONANCE
        self.updateTabView()
        #self.tabWidgetStages.setCurrentIndex(self.currentViewStage)
        self.logger.info("View Resonant Frequencies")
            
    @pyqtSlot()
    def viewTensions(self):
        self.currentViewStage = MainView.TENSION
        self.updateTabView()
        #self.tabWidgetStages.setCurrentIndex(self.currentViewStage)
        self.logger.info("View Tensions")

    @pyqtSlot()
    def viewLog(self):
        self.currentViewStage = MainView.LOG
        self.updateTabView()
        #self.tabWidgetStages.setCurrentIndex(self.currentViewStage)
        self.logger.info("View LOG")
        
    @pyqtSlot()
    def viewEvtVwr(self):
        self.currentViewStage = MainView.EVTVWR
        self.updateTabView()
        #self.tabWidgetStages.setCurrentIndex(self.currentViewStage)
        self.logger.info("View EVENT VIEWER")
        
    @pyqtSlot()
    def viewConfig(self):
        self.currentViewStage = MainView.STIMULUS
        self.currentViewStim = StimView.CONFIG
        self.updateTabView()
        #self.tabWidgetStages.setCurrentIndex(self.currentViewStage)
        #self.tabWidget.setCurrentIndex(self.currentViewStim)
        self.logger.info("View CONFIG")
        print("view config")

    def updateTabView(self):
        self.tabWidgetStages.setCurrentIndex(self.currentViewStage)
        self.tabWidgetStim.setCurrentIndex(self.currentViewStim)
        
    @pyqtSlot()
    def viewGrid(self):
        self.currentViewStage = MainView.STIMULUS
        self.currentViewStim = StimView.V_GRID
        self.updateTabView()
        #self.tabWidgetStages.setCurrentIndex(MainView.STIMULUS)
        #self.tabWidget.setCurrentIndex(self.currentView % STIM_VIEW_OFFSET)
        self.logger.info("View V(t) GRID")

    @pyqtSlot()
    def viewAmplGrid(self):
        self.currentViewStage = MainView.STIMULUS
        self.currentViewStim = StimView.A_GRID
        self.updateTabView()
        #self.tabWidgetStages.setCurrentIndex(MainView.STIMULUS)
        #self.tabWidget.setCurrentIndex(self.currentView % STIM_VIEW_OFFSET)
        self.logger.info("View A(f) GRID")

    @pyqtSlot(int)
    def viewAmplChan(self, chan):
        self.currentViewStage = MainView.STIMULUS
        self.currentViewStim = StimView.A_CHAN
        self.updateTabView()
        #self.tabWidgetStages.setCurrentIndex(MainView.STIMULUS)
        #self.tabWidget.setCurrentIndex(self.currentView % STIM_VIEW_OFFSET)
        self.logger.info("View A(f) A_CHAN.  Channel = {}".format(chan))

        if self.chanViewMainAmpl != chan:
            x, y = self.curves['amplchan'][chan].getData()
            self.curves['amplchan']['main'].setData(x, y)
            self.pw_amplchan_main.setTitle(chan)
            self.chanViewMainAmpl = chan
        
    @pyqtSlot(int)
    def viewChan(self, chan):
        self.currentViewStage = MainView.STIMULUS
        self.currentViewStim = StimView.V_CHAN
        self.updateTabView()
        #self.tabWidgetStages.setCurrentIndex(MainView.STIMULUS)
        #self.tabWidget.setCurrentIndex(self.currentView % STIM_VIEW_OFFSET)
        self.logger.info("View V(t) A_CHAN.  Channel = {}".format(chan))

        if self.chanViewMain != chan:
            x, y = self.curves['chan'][chan].getData()
            self.curves['chan']['main'].setData(x, y)
            self.pw_chan_main.setTitle(chan)
            self.chanViewMain = chan


    @pyqtSlot()
    def saveAmplitudeData(self):
        if ("fnOfAmpData" in self.__dict__):
            # add metadata to ampData before writing to file (this could also be done earlier)
            # FIXME: grab these values from user input
            self.ampData["dwa_num"] = ""
            self.ampData["headboard_num"] = ""
            self.ampData["layer"] = ""
            self.ampData["user"] = ""
            self.ampData["location"] = ""
            self.ampData["stage"] = ""
            with open(self.fnOfAmpData, 'w') as outfile:
                json.dump(self.ampData, outfile)
            self.logger.info(f"Saved as {self.fnOfAmpData}") 
        else:
            self.logger.info(f"No run to save.") 

    @pyqtSlot()
    def loadTensions(self):
        # Load sietch credentials #FIXME still using James's credentials
        sietch = SietchConnect("sietch.creds")
        # Get APA UUID from text box
        pointerTableApaUuid = self.pointerTableApaUuid.text()
        # Get most recent pointer table for this layer
        mostRecentPointerTableLookup = ""
        try:
            mostRecentPointerTableLookup = sietch.api("/search/test?limit=1", {
                "formId": "wire_tension_pointer", 
                "componentUuid": pointerTableApaUuid,
                # "layer": layer
            })
        except:
            # No pointer table found for UUID
            self.configFileContents.setPlainText("Invalid UUID")
        

        if mostRecentPointerTableLookup:
            # logging.warning("mostRecentPointerTableLookup")
            # logging.warning(json.dumps(mostRecentPointerTableLookup,indent=2))
            # Get database id for this pointer table
            mostRecentPointerTableDBid = mostRecentPointerTableLookup[0]["_id"]
            # logging.warning("APA Uuid:")
            # logging.warning(pointerTableApaUuid)
            # Get table from database
            pointerTable = sietch.api("/test/"+mostRecentPointerTableDBid)
            # Lookup table found, loop over layers
            wirePointersAllLayers = pointerTable["data"]["wires"]
            for layer in ["G", "U", "V", "X"]:
                if layer in wirePointersAllLayers.keys():
                    wirePointersForLayer = wirePointersAllLayers[layer]
                else:
                    logging.warning("No pointer table found for layer "+layer+".")
                    continue      

                for side in ["A", "B"]:          
                    # logging.warning("wirePointersForLayer")
                    # logging.warning(json.dumps(wirePointersForLayer,indent=2))
                    # Separate the A and B sides
                    pointers = wirePointersForLayer[side]
                    # logging.warning("pointers")
                    # logging.warning(json.dumps(pointers,indent=2))
                    # Get list of database ids for the individual wire measurements
                    recordIds = [x["testId"] for x in pointers]
                    # logging.warning("recordIds")
                    # logging.warning(recordIds)
                    # Get database entries for the individual wire resonance measurements
                    resonanceEntries = sietch.api("/test/getBulk",recordIds) #[allResonanceEntries[x] for x in recordIds]
                    # logging.warning("resonanceEntries")
                    # logging.warning(json.dumps(resonanceEntries,indent=2))
                    # Extract the list of resonances from the database entries
                    resonances = [entry["data"]["wires"][str(i)] for i,entry in enumerate(resonanceEntries)]
                    # logging.warning("resonances")
                    # logging.warning(resonances)
                    # Compute the tension and save it to the table.
                    # FIXME: currently this is done is a very dumb way with no logic to which resonances get picked (just uses the first resonance).
                    for i, res in enumerate(resonances):
                        if len(res)>0:
                            self.tensionData[layer+side][i] = 4*1.16e-4*1.15**2*res[0]**2/3.2

                        
                    # FIXME: this should only happen once -- in _makeCurves()
                    # Create the scatter plot and add it to the view
                    scatter = pg.ScatterPlotItem(pen=pg.mkPen(width=5, color='r'), symbol='o', size=1)
                    self.tensionPlots[layer][side].addItem(scatter)
                    pos = [{'pos': [i,self.tensionData[layer+side][i]]} for i in range(len(self.tensionData[layer+side]))]
                    scatter.setData(pos)
                    #self.curves['tension']['TofWireNum'][layer+side].setData(pos)

        self.tensionTableModel = TensionTableModel(self.tensionData)
        self.tensionTableView.setModel(self.tensionTableModel)
        self.tensionTableView.resizeColumnsToContents()
        self.tensionTableView.resizeRowsToContents()

        #self.tensionPlots['tensionOfWireNumber'].addItem(scatter)
    @pyqtSlot()
    def submitResonances(self):
        # Load sietch credentials #FIXME still using James's credentials
        sietch = SietchConnect("sietch.creds")
        for ch in [1, 2, 3, 4]: # Loop over wire numbers in scan
            resonance_result = {
                "componentUuid":"b9fe4600-706c-11eb-93b0-6183ed4cabef",
                "formId": "wire_resonance_measurement",
                "formName": "Wire Resonance Measurement",
                "data": {
                    "versionDaq": "1.1",
                    "dwaUuid": "1",
                    "versionFirmware": "1.1",
                    "site": "Harvard",
                    "measuredBy": self.measuredBy,
                    "productionStage": "[dropdown]",
                    "side": "A",
                    "layer": "V",
                    "wires": {
                    },
                    "channel": {
                        str(ch): [73.5, 84.6]
                    },
                    "saveAsDraft": True,
                    "submit": True
                },
            }
            dbid = sietch.api('/test',resonance_result)


    @pyqtSlot()
    def loadEventData(self):
        scanId = self.evtVwr_runName_val.text()
        print(f'scanId = {scanId}')

        fileroot = 'scanData/'+self.evtVwr_runName_val.text()+'/'


        wireDataFilenames = [ f'{scanId}_{nn:02d}.txt' for nn in range(N_DWA_CHANS) ]
        wireDataFilenames = [ os.path.join(fileroot, ff) for ff in wireDataFilenames ]
        runHeaderFile = os.path.join(fileroot, f'{scanId}_FF.txt')

        print("Replaying data from the following files: ")
        print(f"  runHeaderFile = {runHeaderFile}")
        for ff in wireDataFilenames:
            print(f"                  {ff}")

        # Open/parse all files in memory
        udpData = {}
        udpData['FF'] = self._getAllLines(runHeaderFile)

        for chan in range(N_DWA_CHANS):
            # Read the full file into memory
            lines = self._getAllLines(wireDataFilenames[chan])
            # Find where the UDP packet boundaries are in the file (lines starting with 'AAAA0')
            udpDelimIdxs = []
            for ii, line in enumerate(lines):
                if line.startswith('AAAA0'):
                    udpDelimIdxs.append(ii)
            # Make a list of lists. Outer level list is one entry per UDP packet
            # inner level of list is one entry per line of that UDP packet
            for ii in range(len(udpDelimIdxs)-1):
                udpData[chan] = [ lines[udpDelimIdxs[ii]:udpDelimIdxs[ii+1]]
                                  for ii in range(len(udpDelimIdxs)-1) ]
                udpData[chan].append(lines[udpDelimIdxs[-1]:])

        # In principle, all channels should have data at all frequencies. But in practice
        # some data could be lost. So need to have a list of frequencies for each channel
        # and keep track of current frequency for each channel separately
        self.evtData = { 'freq':{}, 'periodInt':{},
                         'V(t)':{}, 'V(t)_time':{}, 'A(f)':{}, 'V(t)_fit':{}, 'V(t)_fit_time':{},
                         'freqCurrent':0, 'freqIdx':0,
                        }
        tmpData = { 'freq':{},
                    'V(t)':{},
                    'stimPeriod_int':{},
                    'dt':{}
                   }
        
        for ii in range(N_DWA_CHANS):
            tmpData['dt'][ii] = []              # list for each channel
            tmpData['freq'][ii] = []            # list for each channel
            tmpData['V(t)'][ii] = []            # list of lists for each channel
            tmpData['stimPeriod_int'][ii] = []  # list for each channel
            #
            # Y-axis data
            self.evtData['V(t)'][ii] = []          # list of lists for each channel
            self.evtData['V(t)_fit'][ii] = []      # list of lists for each channel
            self.evtData['A(f)'][ii] = []          # list for each channel
            #
            # X-axis data
            self.evtData['freq'] = []              # single list (valid for all channels)
            self.evtData['V(t)_time'][ii] = []     # list for each frequency
            self.evtData['V(t)_fit_time'][ii] = [] # list for each frequency

        # First pass through the data -- gather V(t) and frequency information
        udpCounterList = []
        self.evtDataParser = ddp.DwaDataParser()

        for ichan in range(N_DWA_CHANS):
            nfreqs = len(udpData[ichan])
            for ifreq in range(nfreqs):
                self.evtDataParser.parse(udpData[ichan][ifreq])
                udpCounterList.append(self.evtDataParser.dwaPayload[ddp.Frame.UDP]['UDP_Counter'])
                
                # extract the V(t) and stim period data for each channel
                tmpData['V(t)'][ichan].append(self.evtDataParser.dwaPayload[ddp.Frame.ADC_DATA]['adcSamples'])
                tmpData['stimPeriod_int'][ichan].append(self.evtDataParser.dwaPayload[ddp.Frame.FREQ]['stimPeriodActive'])
                tmpData['freq'][ichan].append(self.evtDataParser.dwaPayload[ddp.Frame.FREQ]['stimFreqActive_Hz'])
                tmpData['dt'][ichan].append(self.evtDataParser.dwaPayload[ddp.Frame.FREQ]['adcSamplingPeriod']*1e-8)
                
        # Come up with a master list of frequencies (if data is dropped, then not all channels will have all frequencies)
        self.evtData['stimPeriodUnion'] = np.array(list(set().union(tmpData['stimPeriod_int'][0],
                                                                    tmpData['stimPeriod_int'][1],
                                                                    tmpData['stimPeriod_int'][2],
                                                                    tmpData['stimPeriod_int'][3],
                                                                    tmpData['stimPeriod_int'][4],
                                                                    tmpData['stimPeriod_int'][5],
                                                                    tmpData['stimPeriod_int'][6],
                                                                    tmpData['stimPeriod_int'][7]
                                                                    )
                                                        )
                                                   )
        self.evtData['stimPeriodUnion'].sort()
        self.evtData['stimPeriodUnion'] = self.evtData['stimPeriodUnion'][::-1]  # reverse the sort
        #print(self.evtData['periodUnion'])
        self.evtData['freqUnion'] = CLOCK_PERIOD_SEC/self.evtData['stimPeriodUnion']
        #print(self.evtData['freqUnion'])
        
        # Second pass through the data -- align individual channel data with the master frequency list
        # indexed in a consistent way across channel (all channels share a single frequency array)
        # Missing data is represented by None instead of a list of data
        nptsInFit=500
        for ifrq, period in enumerate(self.evtData['stimPeriodUnion']):
            for ichan in range(N_DWA_CHANS):
                if period in tmpData['stimPeriod_int'][ichan]:
                    idx = tmpData['stimPeriod_int'][ichan].index(period)
                    dt = tmpData['dt'][ichan][idx]
                    vt = tmpData['V(t)'][ichan][idx]
                    tt = np.arange(len(vt))*dt
                    # Fit the V(t) data
                    (B, C, D, freq_Hz) = dwa.fitSinusoidToTimeseries(vt, dt, tmpData['freq'][ichan][idx])
                    amp = np.sqrt(B**2+C**2)
                    tfit = np.linspace(tt[0], tt[-1], nptsInFit)
                    yfit = B*np.sin(2*np.pi*freq_Hz*tfit) + C*np.cos(2*np.pi*freq_Hz*tfit) + D
                else:  # data from this frequency is absent for this channel
                    vt = None
                    tt = None
                    amp = np.nan
                    tfit = None
                    yfit = None
                    
                self.evtData['V(t)'][ichan].append(vt)
                self.evtData['V(t)_time'][ichan].append(tt)
                self.evtData['A(f)'][ichan].append(amp)
                self.evtData['V(t)_fit_time'][ichan].append(tfit)
                self.evtData['V(t)_fit'][ichan].append(yfit)

        # Update the A(f) and V(t) plots
        for ichan in range(N_DWA_CHANS):
            self.evtData['freqIdx'] = 0
            self.evtData['freqCurrent'] = self.evtData['freqUnion'][self.evtData['freqIdx']] 
        self.evtVwrUpdatePlots(plotAmpl=True)
            
        #print("Payload -------------------")
        #print(self.evtDataParser.dwaPayload)
        #print(self.evtData['freq'])
        #print(self.evtData)
        self._findMissingUdpCounters(udpCounterList)

    def _findMissingUdpCounters(self, udpCtrs):
        udpCtrs.sort()
        missingVals = [x for x in range(0,udpCtrs[-1]+1) if x not in udpCtrs]
        print(f"Missing UDP packets: {missingVals}")
        print(f"(may also be missing a packet with value larger than {udpCtrs[-1]})")

        
        
    def _getAllLines(self, fname):
        f = open(fname, "r")
        # read all data into a list (without newlines)
        # https://stackoverflow.com/questions/12330522/how-to-read-a-file-without-newlines
        data = f.read().splitlines()
        f.close()
        return data

    def _loadAmpData(self):
        ampFilename = "DWANUM_HEADBOARDNUM_LAYER_"+self.ampDataFilename.text()+".json"
        ampFilename = os.path.join(self.scanRunDataDir, ampFilename)
        print(f"ampFilename = {ampFilename}")
        self.ampDataActiveLabel.setText(ampFilename)
        # read in the json file
        # FIXME: add check that the filename exists...
        with open(ampFilename, "r") as fh:
            data = json.load(fh)
        for reg in self.registers:
            #print(data[str(reg.value)]['freq'])
            self.ampData[reg.value]['freq'] = data[str(reg.value)]['freq']
            self.ampData[reg.value]['ampl'] = data[str(reg.value)]['ampl']
            self.curves['resRawFit'][reg].setData(self.ampData[reg.value]['freq'],
                                                  self.ampData[reg.value]['ampl'])
        
    def _loadConfigFile(self, updateGui=True):
        #updateGui function no longer works with left column  and original textbox removed 
        # try to read the requested file
        # if found, display contents
        # if not found, display error message
        for i, btn in enumerate(self.radioBtns):
            if btn.isChecked():
                if not self.configFileName.text():
                    configFileToOpen = os.path.join("config/", "dwaConfig_"+str(i+1)+".ini")
                else:
                    configFileToOpen = os.path.join("config/", self.configFileName.text())
            else:
                pass

        validConfigFilename = False
        try:
            with open(configFileToOpen) as fh:
                pass
            validConfigFilename = True
        except:
            textToDisplay = "Could not open file"
            if updateGui:
                self.configFileContents.setPlainText(textToDisplay)
            else:
                print(textToDisplay)

        if not validConfigFilename:
            return
                
        # read/parse config file
        self.dwaConfigFile = dcf.DwaConfigFile(configFileToOpen, sections=['FPGA'])
        textToDisplay = self.dwaConfigFile.getRawText()
        if self.omitComments_cb.isChecked():
            self.logger.info("cutting out commented lines from config file")
            lines = textToDisplay.split('\n')
            lines = [line for line in lines if line.strip()!="" and not line.strip().startswith('#')]
            textToDisplay = '\n'.join(lines)

        # FIXME: need to find a way to update the GUI in a thread that is not main thread....
        # right now, updating the GUI in a thread causes a crash.
        # see: https://stackoverflow.com/questions/10905981/pyqt-qobject-cannot-create-children-for-a-parent-that-is-in-a-different-thread
        # https://stackoverflow.com/questions/3268073/qobject-cannot-create-children-for-a-parent-that-is-in-a-different-thread
        if updateGui:
            self.configFileContents.setPlainText(textToDisplay)

            # update various config file fields in the GUI
            self.freqMin_val.setText(self.dwaConfigFile.config['FPGA']['stimFreqMin_Hz'])
            self.freqMax_val.setText(self.dwaConfigFile.config['FPGA']['stimFreqMax_Hz'])
            self.freqStep_val.setText(self.dwaConfigFile.config['FPGA']['stimFreqStep_Hz'])
            self.stimTime_val.setText(self.dwaConfigFile.config['FPGA']['stimTime_s'])
            self.cycPerFreq_val.setText(self.dwaConfigFile.config['FPGA']['cyclesPerFreq_dec'])
            self.sampPerCyc_val.setText(self.dwaConfigFile.config['FPGA']['adcSamplesPerCycle_dec'])
            self.clientIP_val.setText(self.dwaConfigFile.config['FPGA']['client_IP'])
            

    def _makeWordList(self, udpDataStr):
        '''
        Converts a UDP transmission (single string) into a python list

        Each entry in the list is a string representation of a 32-bit hex word 
        

        e.g.
        >>> udpDataStr  = 'AAAA0002100000F1110000FFAAAAAAAA'
        >>> dataStrings = self._makeWordList(udpDataStr)
           ['AAAA0002', '100000F1', '110000FF', 'AAAAAAAA']
        '''
        chunkLength = 8
        dataStrings = [udpDataStr[ii:ii+chunkLength]
                       for ii in range(0, len(udpDataStr), chunkLength)]
        self.logger.info(f"dataStrings = {dataStrings}")
        return dataStrings

    def _logRawUdpTransmissionToFile(self, dataStrings):
        self.logger.info("Data came from:")
        # FIXME: need to deal with this -- the file jsut gets bigger and bigger
        # consider using a rolling log file, or erasing at the start of each GUI launch?
        rawFH = open("udpstream.txt", 'a')
        for item in dataStrings:
            rawFH.write(f'{item}\n')
        rawFH.close()

    def _clearResonanceFits(self):
        print("Clearing fit lines from the resonance plots")

        for reg in self.registers:
            #print(f"self.resFitLines['proc'][{reg}] = ")
            #print(self.resFitLines['proc'][reg])
            for infLine in self.resFitLines['proc'][reg]:
                self.resonanceProcessedPlots[reg].removeItem(infLine)
            for infLine in self.resFitLines['raw'][reg]:
                self.resonanceRawPlots[reg].removeItem(infLine)
            for line in self.resFitLines['procDebug'][reg]:
                self.resonanceProcessedPlots[reg].removeItem(line)

        self._initResonanceFitLines()

                
    def _clearAmplitudeData(self):
        self.ampData = {}
        for reg in self.registers:
            self.ampData[reg] = {'freq':[],  # stim freq in Hz
                                 'ampl':[] } # amplitude in ADC counts

        # Clear amplitude plots
        plotTypes = ['amplchan', 'amplgrid', 'resRawFit', 'resProcFit']
        for ptype in plotTypes:
            for reg in self.registers:
                regId = reg
                self.curves[ptype][regId].setData([])
        self.curves['amplgrid']['all'][regId].setData([])
        self.curves['amplchan']['main'].setData([])
        
        # Set x-ranges for frequency plots so pyqtgraph does not have to autoscale
        runFreqMin = self.dwaDataParser.dwaPayload[ddp.Frame.RUN]['stimFreqMin_Hz'] 
        runFreqMax = self.dwaDataParser.dwaPayload[ddp.Frame.RUN]['stimFreqMax_Hz'] 
        plotTypes = ['amplgrid', 'amplchan']
        for ptype in plotTypes:
            for ii in range(N_DWA_CHANS):
                getattr(self, f'pw_{ptype}_{ii}').setXRange(runFreqMin, runFreqMax)
        self.pw_amplgrid_all.setXRange(runFreqMin, runFreqMax)
        self.pw_amplchan_main.setXRange(runFreqMin, runFreqMax)
            
        #self.registerOfVal = {}
        #for reg in ddp.Registers:
        #    self.registerOfVal[reg.value] = reg
        
    def _makeOutputFilenames(self):
        # Generate a unique filename for each register
        # Generate filehandles for each register
        # FIXME: move this to a higher level (only do it once...)
        #def getUniqueFileroot():
        #    return datetime.datetime.now().strftime("data/%Y%m%dT%H%M%S")
        print("_makeOutputFilenames()")
        froot = os.path.join(self.scanRunDataDir, self.timeString)
        self.logger.info(f"fileroot = {froot}")
        # create new output filenames
        self.fnOfReg = {}  # file names for output. Keys are 2-digit hex string (e.g. '03' or 'FF'). values are filenames
        #self.fnOfReg['FF'] = "{}_{:02X}.txt".format(froot, 'FF')
        for reg in self.registers_all:
            self.fnOfReg['{:02X}'.format(reg.value)] = "{}_{:02X}.txt".format(froot, reg.value)
        self.logger.info(f"self.fnOfReg = {self.fnOfReg}")
        self.fnOfAmpData = os.path.join(self.scanRunDataDir, "DWANUM_HEADBOARDNUM_LAYER_"+self.timeString+".json") # FIXME: get the DWANUM HEADBOARDNUM and LAYER from user input
        self.logger.info(f"self.fnOfAmpData = {self.fnOfAmpData}") 

    def startUdpReceiver(self, newdata_callback):
        # initiate a DWA acquisition
        # send configuration
        # start listening for UDP data
        # establish signal/slot for sending data from udp receiver to GUI
        # FIXME: this is run in a separate thread -- do we need to get logger?
        # logger = logging.getLogger()

        # This is in a separate thread... need to get logger
        logger = logging.getLogger()
        logger.setLevel(logging.INFO)
        logger.info("============= startUdpReceiver() ===============")
        print("\n\n ============= startUdpReceiver() ===============\n\n")
        
        while True:
            try:
                data, addr = self.sock.recvfrom(self.udpBufferSize)
                if self.verbose > 0:
                    logger.info("")
                    logger.info("bing! data received")
                #logger.info(data)                
                udpDataStr = binascii.hexlify(data).decode(self.udpEnc).upper()
                if self.verbose > 0:
                    logger.info(udpDataStr)
                
                # Break up string into a list of 8-character chunks
                dataStrings = self._makeWordList(udpDataStr)

                # Write the raw udp payload to file
                self._logRawUdpTransmissionToFile(dataStrings)

                # FIXME: THIS EVENTUALLY GOES AWAY
                # Currently it's a kluge to handle the case where DWA transmission
                # contains the old-style (and now non-standard) header lines...
                while not dataStrings[0].startswith("AAAA"):
                    if self.verbose > 0:
                        logger.info(f"popping udp word: {dataStrings[0]}")
                    dataStrings.pop(0)

                if self.verbose > 0:
                    print("post popping")
                    print(dataStrings)
                    
                # Parse UDP transmission
                self.dwaDataParser.parse(dataStrings)
                if 'FFFFFFFF' in dataStrings:
                    if self.verbose > 0:
                        logger.info('\n\n')
                        logger.info(f'self.dwaDataParser.dwaPayload = {self.dwaDataParser.dwaPayload}')

                # FIXME: this should go into processUdpPayload() !!!
                # If there is a run frame with no '77' key, or if this is a run start frame
                # then this is a new run, so need to clear plots and create new filenames
                if ddp.Frame.RUN in self.dwaDataParser.dwaPayload:
                    self.oldDataFormat = False
                    if self.dwaDataParser.dwaPayload[ddp.Frame.RUN]['runStatus'] == None:
                        self.oldDataFormat = True
                    if self.dwaDataParser.dwaPayload[ddp.Frame.RUN]['runStatus'] == RUN_START or \
                       self.oldDataFormat:
                        print("New run detected... creating new filenames")
                        print("runStatus = ")
                        print(self.dwaDataParser.dwaPayload[ddp.Frame.RUN]['runStatus'])
                        print(f'self.oldDataFormat = {self.oldDataFormat}')
                        if self.verbose > 0:
                            logger.info("New run detected... creating new filenames")
                        self._makeOutputFilenames()
                        self._clearAmplitudeData()
                        self._clearResonanceFits()
                        if self.verbose > 0:
                            logger.info(self.fnOfReg)
                
                # write data to file by register
                reg = self.dwaDataParser.dwaPayload[ddp.Frame.UDP]['Register_ID_hexStr']
                if self.verbose > 0:
                    print(f"reg = {reg}")
                    print(f"self.fnOfReg: {self.fnOfReg}")
                    logger.info(f"self.fnOfReg: {self.fnOfReg}")
                with open(self.fnOfReg[reg], 'a') as regFH:
                    for item in dataStrings:
                        regFH.write(f'{item}\n')
                    regFH.close()
                
                newdata_callback.emit(self.dwaDataParser.dwaPayload)
                    
            except socket.timeout:
                if self.verbose > 0:
                    logger.info("  UDP Timeout")
                self.sock.close()
                break
            else:
                pass
            finally:
                pass

    def processUdpPayload(self, udpDict):
        # new UDP payload has arrived from DWA.
        # Deal with it (update plots, or status, or ...)
        self.logger.info('\n\n')
        self.logger.info("processUdpPayload()")

        kk = udpDict.keys()
        self.logger.info(kk)

        self.outputText.appendPlainText("UDP Counter: {}".format(udpDict[ddp.Frame.UDP]['UDP_Counter']))
        
        # Look for run header frame
        if ddp.Frame.RUN in udpDict:   # Assumes this is start of a new scan
            self.outputText.appendPlainText("\nFOUND RUN HEADER")
            self.outputText.appendPlainText(str(udpDict))


            # if start of run, set up GUI scan parameters
            if udpDict[ddp.Frame.RUN]['runStatus'] == RUN_START:
                # FIXME: TEMPORARY...
                self.logger.info("\n\n\n\nFOUND RUN HEADER")
                # update the frequency information (min, max, step)
                # FIXME: move this to a subroutine...
                self.stimFreqMin  = udpDict[ddp.Frame.RUN]['stimFreqMin_Hz']
                self.stimFreqMax  = udpDict[ddp.Frame.RUN]['stimFreqMax_Hz']
                self.stimFreqStep = udpDict[ddp.Frame.RUN]['stimFreqStep_Hz']
                self.globalFreqMin_val.setText(f"{udpDict[ddp.Frame.RUN]['stimFreqMin_Hz']:.2f}")
                self.globalFreqMax_val.setText(f"{udpDict[ddp.Frame.RUN]['stimFreqMax_Hz']:.2f}")
                self.globalFreqStep_val.setText(f"{udpDict[ddp.Frame.RUN]['stimFreqStep_Hz']:.4f}")

            #if end of run...
            elif udpDict[ddp.Frame.RUN]['runStatus'] == RUN_END:
                print("\n\n\n\n\n\n\n SCAN IS DONE!!!")
                self.btnScanCtrl.setStyleSheet("background-color : rgb(3, 205,0)")
                self.btnScanCtrl.setText("Start Scan")
                for i, btn in enumerate(self.radioBtns):
                    if btn.isChecked():
                        #logging.info("Changing color of row "+str(i))
                        for c in range(0, self.scanTable.columnCount()):
                            self.scanTable.item(i,c).setBackground(qtg.QColor(3,205,0))
                        if len(self.radioBtns)>(i+1):
                            self.nextBtn = i+1
                        else: 
                            self.nextBtn = 0
                    else:
                        pass
                item = qtw.QRadioButton(self.scanTable)
                self.scanTable.setCellWidget(self.nextBtn, 0, item)
                item.setChecked(True)
                self.radioBtns[self.nextBtn]=item

                self.state = State.IDLE
                self.saveAmplitudeData()  # do this first to avoid data loss
                self.updateAmplitudePlots()
                self.initiateResonanceAnalysis()
                
            else:
                 print("ERROR: unknown value of runStatus:")   
                 print(udpDict[ddp.Frame.RUN])
                 print(udpDict[ddp.Frame.RUN]['runStatus'])
            
            
        # Look for frequency header
        if ddp.Frame.FREQ in udpDict:  
            self.logger.info("FOUND FREQUENCY HEADER")
            self.logger.info(udpDict)
            self.globalFreqActive_val.setText(f"{udpDict[ddp.Frame.FREQ]['stimFreqActive_Hz']:.2f}")

        # Check to see if this is an ADC data transfer:
        if ddp.Frame.ADC_DATA in udpDict:
            self.outputText.appendPlainText("\nFOUND ADC DATA\n")
            # update the relevant plot...
            regId = udpDict[ddp.Frame.FREQ]['Register_ID_Freq']
            self.logger.info(f'regId = {regId}')
            reg = self.registerOfVal[regId]
            #self.mycurves[reg].setData(udpDict[ddp.Frame.ADC_DATA]['adcSamples'])
            dt = udpDict[ddp.Frame.FREQ]['adcSamplingPeriod']*1e-8
            tt = np.arange(len(udpDict[ddp.Frame.ADC_DATA]['adcSamples']))*dt

            #################################
            # Update plots
            if self.currentViewStage == MainView.STIMULUS and self.currentViewStim == StimView.V_GRID:
                self.curves['grid'][regId].setData(tt, udpDict[ddp.Frame.ADC_DATA]['adcSamples'])
            if self.currentViewStage == MainView.STIMULUS and self.currentViewStim == StimView.V_CHAN:
                self.curves['chan'][regId].setData(tt, udpDict[ddp.Frame.ADC_DATA]['adcSamples'])
                # FIXME: need to update the main window in chan view, too
                if regId == self.chanViewMain:
                    self.curves['chan']['main'].setData(tt, udpDict[ddp.Frame.ADC_DATA]['adcSamples'])

            # compute the best fit to V(t) and plot (in red)
            (B, C, D, freq_Hz) = dwa.processWaveform(udpDict)
            self.ampData[reg]['freq'].append(freq_Hz)
            self.ampData[reg]['ampl'].append(np.sqrt(B**2+C**2))
            nptsInFit=500
            tfit = np.linspace(tt[0], tt[-1], nptsInFit)
            yfit = B*np.sin(2*np.pi*freq_Hz*tfit) + C*np.cos(2*np.pi*freq_Hz*tfit) + D
            #print(f'   B = {B}')
            #print(f'   C = {C}')
            #print(f'   D = {D}')
            if self.currentViewStage == MainView.STIMULUS and self.currentViewStim == StimView.V_GRID:
                self.curvesFit['grid'][regId].setData(tfit, yfit)
            if self.currentViewStage == MainView.STIMULUS and self.currentViewStim == StimView.V_CHAN:
                self.curvesFit['chan'][regId].setData(tfit, yfit)
                if regId == self.chanViewMain:
                    self.curvesFit['chan']['main'].setData(tfit, yfit)

            # Update A(f) plots
            # During scan, only update plots in the STIMULUS tab.
            if self.currentViewStage == MainView.STIMULUS:
                if self.currentViewStim == StimView.A_GRID:
                    self.curves['amplgrid'][regId].setData(self.ampData[reg]['freq'], self.ampData[reg]['ampl'])
                    # don't update the "all" plot until the end...
                if self.currentViewStim == StimView.A_CHAN:
                    self.curves['amplchan'][regId].setData(self.ampData[reg]['freq'], self.ampData[reg]['ampl'])
                    if regId == self.chanViewMainAmpl:
                        self.curves['amplchan']['main'].setData(self.ampData[reg]['freq'], self.ampData[reg]['ampl'])
                    
        # Look for STATUS frame
        if ddp.Frame.STATUS in udpDict:
            self.outputText.appendPlainText("\nFOUND STATUS FRAME:")
            self.outputText.appendPlainText(str(udpDict[ddp.Frame.STATUS]))
            print(f"\n FOUND STATUS FRAME {datetime.datetime.now()}")
            print(udpDict[ddp.Frame.STATUS])
            self.dwaControllerState_val.setText(f"{udpDict[ddp.Frame.STATUS]['controllerStateStr']}")
            self.statusErrors_val.setText(f"{udpDict[ddp.Frame.STATUS]['statusErrorBits']}")
            self.buttonStatus_val.setText(f"{udpDict[ddp.Frame.STATUS]['buttonStatus']}")


    def updateAmplitudePlots(self):
        # This should only update the plots on the STIMULUS tab
        # other A(f) plots are updated elsewhere
        for reg in self.registers:
            regId = reg
            # Stimulus tab plots
            self.curves['amplgrid'][regId].setData(self.ampData[reg]['freq'], self.ampData[reg]['ampl'])
            self.curves['amplgrid']['all'][regId].setData(self.ampData[reg]['freq'], self.ampData[reg]['ampl'])
            self.curves['amplchan'][regId].setData(self.ampData[reg]['freq'], self.ampData[reg]['ampl'])
            if regId == self.chanViewMainAmpl:
                self.curves['amplchan']['main'].setData(self.ampData[reg]['freq'], self.ampData[reg]['ampl'])
            
    def _resFreqSetDefaultParams(self):
        #height=None, threshold=None, distance=None, prominence=None, width=None, wlen=None, rel_height=0.5, plateau_size=None
        self.resFitParams['find_peaks'] = {'height':None, 'threshold':None, 'distance':None,
                                           'prominence':None, 'width':None, 'wlen':None,
                                           'rel_height':0.5, 'plateau_size':None}
        
    def _resFreqParseKwargParam(self, entryStr):
        entryStr = entryStr.strip()
        toks = entryStr.split(";")
        toks = [tok.strip() for tok in toks]
        print(f"kwarg toks: {toks}")
        kwargDict = {}
        for tok in toks:
            print(f"kwarg: {tok}")
            try:
                key, val = tok.split("=")
            except:
                print(f"invalid kwarg: {tok}")
                continue
            key = key.strip()
            if key == 'width':
                val = self._resFreqParseNumOrList(val)
            elif key == 'prominence':
                val = self._resFreqParseNumOrList(val)
            elif key == 'wlen':
                val = int(val)
            elif key == 'rel_height':
                val = float(val)
            elif key == 'distance':
                val = float(val)
            elif key == 'plateau_size':
                val = self._resFreqParseNumOrList(val)
            elif key == 'threshold':
                val = self._resFreqParseNumOrList(val)
            elif key == 'height':
                val = self._resFreqParseNumOrList(val)
            else:
                print(f"unrecognized kwval: {tok}")
            kwargDict[key] = val
        print(f"kwargDict = {kwargDict}")
        return kwargDict
                
    #def _resFreqParseWidthParam(self, entryStr):
    def _resFreqParseNumOrList(self, entryStr):
        parens_to_replace = {"(":"", ")":"", "[":"", "]":""}
        entryStr = entryStr.strip()
        for key,val in parens_to_replace.items():
            entryStr = entryStr.replace(key, val)
        toks = [x.strip() for x in entryStr.split(",")]
        print(f'toks = {toks}')
        vals = [None,None]
        for ii, tok in enumerate(toks):
            if tok.upper() == 'NONE':
                continue
            try:
                #self.resFitParams['find_peaks']['width'][ii] = int(tok)
                vals[ii] = float(tok)
            except:
                print(f"invalid entry: {tok} in {entryStr}")
                vals[ii] = None
        return vals

    def initiateResonanceAnalysis(self):
        # Set the active tab to be RESONANCE
        self.currentViewStage = MainView.RESONANCE
        self.tabWidgetStages.setCurrentIndex(self.currentViewStage)

        # Set the amplitude filename to the most recent run
        self.ampDataFilename.setText(self.fnOfAmpData)
        
        # "load" that file
        self.ampDataFilenameEnter()

    def runResonanceAnalysis(self):
        # get A(f) data for each channel
        # run peakfinding -- assumes that peak finding parameters are already set
        # overlay f0 locations on A(f) plots
        # loop over each register

        # FIXME: this function should be farmed out to dwaTools, or somewhere else...
        #        need only pass the self.ampData and self.resFitParams dictionaries
        
        print("runResonanceAnalysis():")
        self.resFreqGetParams()
        self.resFreqRunFit()
        self.resFreqUpdateDisplay(chan=None)

    def resFreqRunFit(self):
        
        for reg in self.registers:
            #print(f'reg       = {reg}')
            #print(f'reg.value = {reg.value}')
            chan = reg.value
            if len(self.ampData[reg]['freq']) == 0:  # maybe a register has no data?
                continue
            #peakIds, _ = find_peaks(np.cumsum(self.ampData[reg]['ampl']))

            # Make a copy of the data to work with
            dataToFit = self.ampData[reg]['ampl'][:]
            
            # subtract a line first?
            if self.resFitParams['preprocess']['detrend']:
                # remove linear fit
                if self.verbose > 2:
                    print("detrending")
                dataToFit -= dwa.baseline(self.ampData[reg]['freq'], dataToFit, polyDeg=1)
            
            # Cumulative sum, remove baseline, plot, fit peaks, annotate plot
            # Vertical shift to start the y-values at zero
            dataToFit -= np.min(dataToFit)
            dataToFit  = scipy.integrate.cumtrapz(dataToFit, x=self.ampData[reg]['freq'], initial=0)

            # User can disable this step by specifying a negative Baseline poly value
            if self.resFitParams['find_peaks']['bkgPoly'] >= 0:
                dataToFit -= dwa.baseline(self.ampData[reg]['freq'], dataToFit,
                                          polyDeg=self.resFitParams['find_peaks']['bkgPoly'])

            # plot fxn that is used for peakfinding
            self.curves['resProcFit'][reg].setData(self.ampData[reg]['freq'], dataToFit)
            
            # FIXME: set width based on frequency, not hard-coded number of samples!
            peakIds, properties = find_peaks(dataToFit,
                                             height=self.resFitParams['find_peaks']['height'],
                                             threshold=self.resFitParams['find_peaks']['threshold'],
                                             distance=self.resFitParams['find_peaks']['distance'],
                                             prominence=self.resFitParams['find_peaks']['prominence'],
                                             width=self.resFitParams['find_peaks']['width'],
                                             wlen=self.resFitParams['find_peaks']['wlen'],
                                             rel_height=self.resFitParams['find_peaks']['rel_height'],
                                             plateau_size=self.resFitParams['find_peaks']['plateau_size']
                                             )
            self.resFitParamsOut[chan]['peaks'] = peakIds
            self.resFitParamsOut[chan]['properties'] = properties
            # FIXME: could add interpolation for better precision

            # update the label:
            peakFreqs = [ self.ampData[reg]['freq'][id] for id in peakIds ]

            # Store the resonant *frequencies* and then update the GUI based on that
            self.resonantFreqs[reg.value] = peakFreqs[:]
            
        
    def resFreqUpdateDisplay(self, chan=None):
        """ 
        FIXME: if chan=None, update all channels, otherwise, 
        only update the indicated channels...
        """

        # Remove any existing InfiniteLines from A(f) plots and reset dict
        self._clearResonanceFits()
                
        # FIXME: move pen definition to __init__ (self.f0pen)
        f0Pen = pg.mkPen(color='#FF0000', width=4, style=qtc.Qt.DashLine)

        debug = False
        
        for reg in self.registers:
            chan = reg.value
            #print(f'in update: {chan}: {self.resonantFreqs[chan]}')
            labelStr = ', '.join([f'{ff:.3f}' for ff in self.resonantFreqs[chan]])
            getattr(self, f'le_resfreq_val_{reg}').setText(labelStr)
            
            fitx, fity = self.curves['resProcFit'][chan].getData()

            # Create/display new InfiniteLine instance for each resonant freq
            for ii, ff in enumerate(self.resonantFreqs[chan]):
                # Plot vertical line from peak down to "baseline"
                # And horizontal line showing width of fitted peak
                # as in last example here:
                # https://docs.scipy.org/doc/scipy/reference/generated/scipy.signal.find_peaks.html
                #try:
                #    ymax = fity[self.resFitParamsOut[chan]['peaks'][ii]]
                #    ymin = ymax - self.resFitParamsOut[chan]['properties']['prominences'][ii]
                #    print(f'ymin, ymax = {ymin}, {ymax}')
                #except:
                #    print("\n\n\nERROR!!!!!!!!!\n\n\n")

                if (debug):
                    print(f"Chan, Freq = {chan}, {ii}, {ff}")
                    ymax = fity[self.resFitParamsOut[chan]['peaks'][ii]]
                    ymin = ymax - self.resFitParamsOut[chan]['properties']['prominences'][ii]
                    xmin = fitx[int(np.floor(self.resFitParamsOut[chan]['properties']['left_ips'][ii]))]
                    xmax = fitx[int(np.ceil(self.resFitParamsOut[chan]['properties']['right_ips'][ii]))] 
                    ywidth = self.resFitParamsOut[chan]['properties']['width_heights'][ii]
                    print(f'ymin, ymax = {ymin}, {ymax}')
                    print("")
                    self.resFitLines['procDebug'][reg].append( self.resonanceProcessedPlots[reg].plot(x=[ff,ff], y=[ymin,ymax]))
                    self.resFitLines['procDebug'][reg].append( self.resonanceProcessedPlots[reg].plot(x=[xmin, xmax], y=[ywidth,ywidth]))

                
                self.resFitLines['proc'][reg].append( self.resonanceProcessedPlots[reg].addLine(x=ff, movable=True, pen=f0Pen) )
                # FIXME: should the next 2 lines really be commented out?
                self.resFitLines['proc'][reg][-1].sigClicked.connect(self._f0LineClicked)
                self.resFitLines['proc'][reg][-1].sigPositionChangeFinished.connect(self._f0LineMoved)
                self.resFitLines['raw'][reg].append( self.resonanceRawPlots[reg].addLine(x=ff, movable=True, pen=f0Pen) )
                self.resFitLines['raw'][reg][-1].sigClicked.connect(self._f0LineClicked)
                self.resFitLines['raw'][reg][-1].sigPositionChangeFinished.connect(self._f0LineMoved)
                
    def cleanUp(self):
        self.logger.info("App quitting:")
        self.logger.info("   closing UDP connection")
        self.sock.close()


class MyApplication(qtw.QApplication):

    t = qtc.QElapsedTimer()

    def notify(self, receiver, event):
        self.t.start()
        ret = qtw.QApplication.notify(self, receiver, event)
        if(self.t.elapsed() > 10):
            print(f"processing event type {event.type()} for object {receiver.objectName()} " 
                  f"took {self.t.elapsed()}ms")
        return ret
        
if __name__ == "__main__":
    app = qtw.QApplication(sys.argv)
    #app = MyApplication(sys.argv)

    pg.setConfigOptions(antialias=False)
    
    win = MainWindow()
    win.setWindowTitle(f"DWA: DUNE Wire Analyzer v. {DWA_DAQ_VERSION}")
    app.aboutToQuit.connect(win.cleanUp)
    app.exec_()
    #sys.exit(app.exec_())  # diff btw this and prev. line???
        <|MERGE_RESOLUTION|>--- conflicted
+++ resolved
@@ -95,23 +95,14 @@
 #DWA_CONFIG_FILE = "config/dwaConfigShortScan.ini"
 #DWA_CONFIG_FILE = "config/dwaConfig_SP.ini"
 DAQ_CONFIG_FILE = 'dwaConfigDAQ.ini'
-<<<<<<< HEAD
-AMP_DATA_FILE   = 'scan run timestamp' #"ampData/slowScan.json"
-#EVT_VWR_TIMESTAMP = "20210526T222903"
+#
+AMP_DATA_FILE   = "test/data/50cm24inch/20210616T203958_amp.json"
 EVT_VWR_TIMESTAMP = "20210617T172635"
 DAQ_UI_FILE = 'dwaDaqUI.ui'
 OUTPUT_DIR_SCAN_DATA = './scanData/'
+OUTPUT_DIR_CONFIG = './config/'
+#OUTPUT_DIR_UDP_DATA = './udpData/'
 #OUTPUT_DIR_AMP_DATA = './ampData/'        
-=======
-#
-AMP_DATA_FILE   = "test/data/50cm24inch/20210616T203958_amp.json"
-#AMP_DATA_FILE   = "ampData/slowScan.json"
-EVT_VWR_TIMESTAMP = "20210617T172635"
-DAQ_UI_FILE = 'dwaDaqUI.ui'
-OUTPUT_DIR_UDP_DATA = './udpData/'
-OUTPUT_DIR_AMP_DATA = './ampData/'        
-OUTPUT_DIR_CONFIG = './config/'
->>>>>>> 58d7d433
 CLOCK_PERIOD_SEC = 1e8
 STIM_VIEW_OFFSET = 0
 #
@@ -873,59 +864,9 @@
                 logging.info("freqMin")
                 logging.info(self.freqMin*16)
                 wires.sort(key = int)
-<<<<<<< HEAD
+
                 scanListText = scanListText + str(scanNum) + "." + ", ".join(wires) + " (" + str(self.freqMin) + ", " + str(self.freqMax) + ")\n"
-=======
-                scanListText = scanListText + str(scanNum) + "." + ", ".join(wires) + " (" + str(freqMin) + ", " + str(freqMax) + ")\n"
-                # XYZ
-
-                #defaultConfig = dcf.DwaConfigFile("dwaConfig.ini")
                 
-
-                fpgaConfig = config_generator.configure_default()
-                
-                if advFss: fpgaConfig.update(config_generator.configure_scan_frequencies(freqMin, freqMax, stim_freq_step=advFss))
-                else: pass
-                fpgaConfig.update(config_generator.configure_relays(self.configLayer,channels))
-
-                fpgaConfig.update(config_generator.configure_ip_addresses()) # TODO: Make configurable
-                fpgaConfig.update(config_generator.configure_run_type()) # TODO: This chould change based on fixed freq or freq sweep
-                fpgaConfig.update(config_generator.configure_fixed_frequency())
-
-                logging.info("advInitDelay")
-                logging.info(advInitDelay)
-                logging.info("advStimTime")
-                logging.info(advStimTime)
-                if advInitDelay: 
-                    if advStimTime: fpgaConfig.update(config_generator.configure_wait_times(advInitDelay, advStimTime))
-                    else: fpgaConfig.update(config_generator.configure_wait_times(advInitDelay))
-                elif advStimTime: fpgaConfig.update(config_generator.configure_wait_times(advStimTime))
-                else: pass
-
-                if advAmplitude: 
-                    fpgaConfig.update(config_generator.configure_gains(stim_freq_max=freqMax, stim_mag=int(advAmplitude)))
-                else: pass
-
-                fpgaConfig.update(config_generator.configure_sampling()) # TODO: Should this be configurable?
-                fpgaConfig.update(config_generator.configure_relays(self.configLayer,channels))
-                fpgaConfig.update(config_generator.configure_noise_subtraction(freqMin, freqMax))
-                
-                logging.info("fpgaConfig")
-                logging.info(fpgaConfig)
-
-                #sorting apa channels list to follow increasing order of dwa channels
-                dwaChannels = []
-                for i in range(0,len(channels)):
-                    dwaChannels.append(str(channel_map.wire_relay_to_dwa_channel(channel_map.apa_channel_to_wire_relay(self.configLayer, channels[i]))))
-                apaChannels = [x for _, x in sorted(zip(dwaChannels, channels), key=lambda pair: pair[0])]
-
-                dataConfig = {"channels": apaChannels, "wires": wires, "measuredBy": self.measuredBy, "stage": self.configStage, "apaUuid": self.configApaUuid, 
-                "layer": self.configLayer, "headboardNum": self.configHeadboard, "side": self.SideComboBox}
-
-                combinedConfig = {"FPGA": fpgaConfig, "Database": dataConfig}
-                config_generator.write_config(combinedConfig, 'dwaConfig_'+str(scanNum)+'.ini', self.configFileDir)
->>>>>>> 58d7d433
-
                 scanNum = scanNum + 1
 
                 #table with scan details
