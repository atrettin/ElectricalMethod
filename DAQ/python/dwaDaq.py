# FIXME/TODO:
# * Move _getAllLines() to DwaDataParser as a static method
# 
# * pop-up to confirm that HV is on before run starts
#
# * When loading a scan with fewer than 8 active channels, the resonance numbers on the right sidebar of the Resonance tab don't get deleted for the inactive channels. Their values are kept to whatever the previous scan happened to be. This doesn't affect the submission to the DB, but is confusing when using the GUI.
#
# *  configuring a new table in the Config tab while the start button is orange due to disabling relays makes that button clickable.
#
# * UUID dropdown list for the Config tab, based on UUIDs found in data folders. The same list should be made available for the tension tab.
# * Configuration parameter to enable mains noise subtraction: This parameter is already in the firmware: bit 1 of register 1, i.e. 2nd bit of 2nd register. It now needs to be used in the software.
#
# * The noise sampling period, noise NCnv, active channels and relayMask parameters are unnecessary in the firmware. To avoid possible unforeseen issues in the firmware due to a bad configuration of them, they should be removed from the firmware and software.
# 
# * Play audible alert after a scan is done?
#   and/or bring focus to config tab?
#
# * can't just use self.recentScansTableRowInUse because rows may have been added
#   to the scan since the A(f) data was loaded!
#   Should probably get rid of self.recentScansTableRowInUse entirely
# 
# * Handle STATUS frames that are pushed because of errors or voltage changes
#   Write these to file (for button change or error)
#   KEY = 0x61
#   0: timeout
#   1: state change
#   2: button change
#   3: error
#   So a value of 1010b = 10(decimal) would mean that both an error and state change triggered the push
#
# * to sense "stale" values: every time a status frame arrives, reset a count-down timer (QTimer) of duration
#   equal to the status frame period (plus a small amount). When that timer times out, trigger a call to a
#   function that highlights values as stale (e.g. the 50Vac and 500Vdc indicators)
# 
# * In automated scan, the config file gets a "statusPeriod" field, but it should only have statusPeriodSec
# 
# * may need progress bars (or other indicator) for long processes such as:
#   - submit to db
#   - fetch resonances to compute tension
#
# * May need to thread some processes:
#   - dB actions (submit/read)
#   - abort run
#
# * Add scroll-bar to Advanced tab in Stimulus tab:
#   https://stackoverflow.com/questions/63228003/add-scroll-bar-into-tab-pyqt5
#   [was:] "Advanced" tab: not all items show (below the "config file contents" text area)
# 
# * Replace hard-coded 'amplitudeData.json' string with AMP_DATA_FILE or similar
#   same for 'resonanceData.json'
# 
# * Add graphic of APA wires to Config tab
#
# * Filter glitches in A(f) prior to integration. (sigma-clipping and width can work). See e.g. V_A_10_361-363-...
#
# * Tension plotting bug -- when you plot a second layer, it replots the first layer's data on the same axes
#
# * scan list: directory name is too long! trim off anything before the scanData/ or scanDataAdv/ (if exists)
#
# * in resonance fitting plots, show expected location of resonances? (use shaded regions?)
#
# * LEDs:
#   + A red one that would light up if there’s any errors reported in the error bits.
#   + A blue one for scan activity when scan is ongoing for example, or when data is received. Nathan has the hardware one set to be on during a scan, but it turns off for a fraction of a second (maybe 10 ms?), and this happens at a period of 1.5 s at 10 Hz, with a linearly decreasing period as a function of frequency to 150 ms at 1 kHz. It doesn’t have to be that, it could stay on when a scan is happening, say between run frames, or based on the reported DWA status in the heartbeat.
#   + A green one that would blink when the DAQ is connected to the DWA: it could alternate between on and off every status frame received. The hardware one is currently on when the DWA is connected to the internet and flashes when receiving TCP configuration info. Maybe that could be an additional one (or maybe that’s too many).
#
# * AUTO-SCAN items
#   + After all scans are done in an AUTO scan, the "Start Scan" button should be disabled until another "Configure Scan List" is done
#   + Suggestion: the "Wires" column in the AUTO scan config table should just list the numbers, not an array of strings...
#     and should be left-justified
#   + "All wires" and "Single wire" should be in the same "radio group" and
#   + also search "BUG:" for a couple other things
# * remove self.oldDataFormat -- it's not actually used (is it?)
# * Update GUI process to protect against missing end of run frame.
#   Can listen for STATUS frame. If DAQ thinks a run is active but then sees STATUS=IDLE,
#   then trigger end of run sequence
# * The wire number spinBox should be disabled unless "Single Wire" is selected
# * When clicking to add f0 line -- use "hover" width for tolerance (instead of a hardcoded # of pixels)
#   or just check to see if any of the InfiniteLines are in "hover" mode. If so, don't add a new line
# * Add validator() to QLineEdits (e.g. for resonance fits)
# * Update plot title V(t) to show frequency of scan
# * Update plot title to list file root YYYYMMDDTHHMMSS
# * Print GUI software version in title bar
# * Can't close window without killing process on linux...
# * Force "Windows style" tabs on mac
# * Add axis labels to plots
# * resonance lines could use "span" keyword to draw only the part of the plot that is in the peak
#   e.g. from "baseline" to peak, as well as peak width, as in final example of:
#   https://docs.scipy.org/doc/scipy/reference/generated/scipy.signal.find_peaks.html
# * Single-wire spin-box: "Connect to headboard #" should be updated/defuncted when spinbox changes
#    (not just when "configure scan list" is pushed)
# * "Configure scan list" button should be renamed to "Configure single wire scan" if single wire is selected
# * The new register to set an additional stimulus time for the first sample in the run,  stimTimeInitial,
#   is a 24 bit register with the same units as the stimulus time, 2.56us, and is at address 0x2C. 
# * Logging: is generally a mess. many log entries are printed to screen in duplicate...
# * Logging: use RotatingFileHandler for log file, and don't create a new log file each time... ???
# * Use rotatingfilehandler for the udpStream.txt, too!
# * look for dropped UDP packets by monitoring the UDP counter
#   (careful with wraps of the counter, and with STATUS frames)
# * if there is a dropped UDP packet, how can we tell what register it was from?
# * From Sebastien: 4/17/2020
#   Another idea that came from people doing the measurement for
#   protodune was to get a summary of the recent previous wire tension
#   values (maybe something like an overall graph per layer so far in
#   the measurement process). This comes as the tension values are
#   usually similar for close-by wires so it’s been useful in the past
#   to have that to determine where a bad bunch lies.  Similarly,
#   something like a histogram for the layer or for the whole APA
#   would be good at the end of a measurement process.

# for logging info:
# https://fangpenlin.com/posts/2012/08/26/good-logging-practice-in-python/

import faulthandler   # helps debug segfaults
faulthandler.enable()

import traceback, sys
import time
import socket
import binascii
import datetime
import os
import sys
import logging
import json
import platform
import shutil
import copy
import ctypes

from functools import partial
from enum import Enum, IntEnum
import string

from itertools import chain

import numpy as np
import scipy
from scipy.signal import find_peaks, savgol_filter

from PyQt5 import uic
from PyQt5 import QtWidgets as qtw
from PyQt5 import QtGui as qtg
from PyQt5 import QtCore as qtc
from PyQt5.QtCore import pyqtSlot

import pyqtgraph as pg

import dwaTools as dwa
import DwaDataParser as ddp
import DwaConfigFile as dcf
import DwaMicrozed as duz


from SietchConnect import SietchConnect

sys.path.append('./mappings')
sys.path.append('./database')
sys.path.append('./fitting')
import config_generator
import channel_map
import channel_frequencies
import database_functions
import resonance_fitting
import ssl
ssl._create_default_https_context = ssl._create_unverified_context

DWA_DAQ_VERSION = "X.X.X"
#
DWA_CONFIG_FILE = "dwaConfigWC.ini"
#DWA_CONFIG_FILE = "config/dwaConfigShortScan.ini"
#DWA_CONFIG_FILE = "config/dwaConfig_SP.ini"
DAQ_CONFIG_FILE = 'dwaConfigDAQ.ini'
#
#AMP_DATA_FILE   = "test/data/50cm24inch/20210616T203958_amp.json"
#AMP_DATA_FILE = './scanDataAdv/dwaConfigWC_20210812T112511/amplitudeData.json'

APA_UUID_DUMMY_VAL = 'd976ed20-fc5d-11eb-b6f5-a70e70a44436'

EVT_VWR_TIMESTAMP = "20210617T172635"
DAQ_UI_FILE = 'dwaDaqUI.ui'
OUTPUT_DIR_SCAN_DATA = './scanData/'
OUTPUT_DIR_SCAN_DATA_ADVANCED = './scanDataAdv/'
OUTPUT_DIR_SCAN_STATUS = './scanStatus/'
SCAN_OUTPUT_DIRS = [OUTPUT_DIR_SCAN_DATA, OUTPUT_DIR_SCAN_DATA_ADVANCED]

#OUTPUT_DIR_CONFIG = './config/'
#OUTPUT_DIR_UDP_DATA = './udpData/'
#OUTPUT_DIR_AMP_DATA = './ampData/'        
CLOCK_PERIOD_SEC = 1e8
STIM_VIEW_OFFSET = 0
#
UDP_RECV_BUF_SIZE = 16*2**20 # Bytes (2**20 Bytes is ~1MB)
SYSTEM_PLATFORM   = platform.system().upper()
if SYSTEM_PLATFORM == 'DARWIN':
    UDP_RECV_BUF_SIZE = 7*2**20 # Bytes (2**20 Bytes is ~1MB)

#
N_DWA_CHANS = 8
PUSH_BUTTON_LIST = [1, 2] # PB0 is deprecated
#INTER_SCAN_DELAY_SEC = 2  # [seconds] How long to wait before user can start another scan (in AUTO scan mode)

# DEBUGGING FLAGS
AUTO_CHANGE_TAB = False # False for debugging
GUI_Y_OFFSET = 0 #FIXME: remove this!

# FIXME: these should go in DwaDataParser.py
SCAN_START = 1
SCAN_END = 0

APA_TESTING_STAGES = [ "DWA Development", "Winding", "Post-Winding", "Installation (Top)", "Installation (Bottom)", "Storage"]
APA_LAYERS = ["G", "U", "V", "X"]
APA_SIDES = ["A", "B"]
MAX_WIRE_SEGMENT = {
    "U": 1151,
    "V": 1151,
    "X": 480,
    "G": 481
}

# FIXME: these should be read from somewhere else (DwaConfigFile)...
DATABASE_FIELDS = ['wireSegments', 'apaChannels', 'measuredBy', 'stage', 'apaUuid', 'layer', 'headboardNum', 'side']

# Recent scan list 
SCAN_LIST_TABLE_HDRS = ['submitted', 'scanName', 'side', 'layer', 'headboardNum', 'measuredBy', 'apaUuid']
SCAN_LIST_DATA_KEYS = ['submitted', 'scanName', 'side', 'layer', 'headboardNum', 'measuredBy', 'apaUuid', 'stage'] #'wireSegments'
N_RECENT_SCANS = 50

TENSION_SPEC = 6.5 # Newtons
TENSION_SPEC_MIN = TENSION_SPEC-1.0
TENSION_SPEC_MAX = TENSION_SPEC+1.0
TENSION_LOW_COLOR  = qtg.QColor(253,253,150)
TENSION_HIGH_COLOR = qtg.QColor(219,88,86)
TENSION_GOOD_COLOR = qtg.QColor(178, 251, 165)


PLOT_UPDATE_TIME_SEC = 0.5

# Attempt to display logged events in a text window in the GUI
#class QtHandler(logging.Handler):
#    """ handle logging events -- display them in a text box in the gui"""
#    def __init__(self):
#        logging.Handler.__init__(self)
#
#    def emit(self, record):
#        print("in EMIT....")
#        msg = self.format(record)
#        self.logTextBox.appendPlainText(msg)
#        #XStream.stdout().write("{}\n".format(record))

class State(IntEnum):
    IDLE = 0             # Idle Waiting for the start of a test
    NOISE_PREP = 1       # Prepare to sample noise for mains noise subtraction
    NOISE_READOUT = 2    # Sample noise for mains noise subtraction
    STIM_ENABLE = 3      # Enable stimulus frequency and wait for initial stimulus time
    STIM_PREP = 4        # Wait for stimulus frequency to update and check that the ADC data buffer is empty
    STIM_RUN = 5         # Wait for the specified stimulus time
    STIM_READOUT = 6     # Get the stimulated sense wire ADC samples
    FREQ_SCAN_FINISH = 7 # At the end of the frequency sweep, wait for the last UDP data to be sent
    PKT_BUILD_FINISH = 8 # Wait for the end of run header to be sent before we go to the idle state and wait for another scan

class ScanType(IntEnum):
    CUSTOM = 0 # user-defined custom config file
    AUTO = 1   # auto-generated scan list

SCAN_END_MODE_KEYWORD = 'scanEndMode'
class ScanEnd(IntEnum):
    NORMAL  = 0  # scan ended normally
    ABORTED = 1  # scan ended because user pushed Abort button
    
class MainView(IntEnum):
    STIMULUS  = 0 # config/V(t)/A(f) [Stimulus view]
    RESONANCE = 1 # A(f) data and fitting
    TENSION   = 2 # Tension view
    LOG       = 3 # Log-file output    
    EVTVWR    = 4 # Event Viewer tab

class StimView(IntEnum):
    ''' for stackedWidget page indexing '''
    CONFIG   = 0+STIM_VIEW_OFFSET  # Show the configuration parameters
    ADVANCED = 1+STIM_VIEW_OFFSET  # "Advanced" configuration tab
    V_GRID   = 2+STIM_VIEW_OFFSET  # V(t) (grid view)
    V_CHAN   = 3+STIM_VIEW_OFFSET  # V(t) (channel view)
    A_GRID   = 4+STIM_VIEW_OFFSET  # A(f) (grid view)
    A_CHAN   = 5+STIM_VIEW_OFFSET  # A(f) (channel view)


TAB_ACTIVE_MAIN = MainView.STIMULUS
#TAB_ACTIVE_MAIN = MainView.RESONANCE
#TAB_ACTIVE_MAIN = MainView.TENSION
#TAB_ACTIVE_MAIN = MainView.EVTVWR
TAB_ACTIVE_STIM = StimView.CONFIG

    
class Shortcut(Enum):
    STIMULUS  = "CTRL+S"
    RESONANCE = "CTRL+R"
    TENSION   = "CTRL+T"
    LOG       = "CTRL+L"
    EVTVWR    = "CTRL+E"
    #
    CONFIG   = "CTRL+C"
    V_GRID   = "CTRL+V"
    A_GRID   = "CTRL+A"
    #
    EVT_NEXT = qtc.Qt.Key_Right
    EVT_PREV = qtc.Qt.Key_Left
    EVT_NEXT10 = qtc.Qt.Key_Up
    EVT_PREV10 = qtc.Qt.Key_Down
    EVT_FIRST = "A"
    EVT_LAST = "E"
    
class Submitted(IntEnum):
    YES = 0
    NO = 1
    UNKNOWN = 2

class WorkerSignals(qtc.QObject):
    '''
    Defines the signals available from a running worker thread.

    Supported signals are:
    finished
       No data

    error
       'tuple'  (exctype, vaue, traceback.format_exc() )

    result
       'object' data returned from processing, anything

    progress
       'int' percent complete, from 0-100

    data
       'tuple' of (identifier, data)

    newUdpPayload
       'dict' of data from UDP transmission

    '''
    starting = qtc.pyqtSignal()
    finished = qtc.pyqtSignal()
    error = qtc.pyqtSignal(tuple)
    result = qtc.pyqtSignal(object)
    progress = qtc.pyqtSignal(int)
    data = qtc.pyqtSignal(tuple)
    newUdpPayload = qtc.pyqtSignal(dict)
    status = qtc.pyqtSignal(tuple)
    
class Worker(qtc.QRunnable):
    ''' 
    Worker thread

    Inherits from QRunnable to handle worker thread setup, signals and wrap-up

    :param callback: The function callback to run on this worker thread
    :                Supplied args and kwargs will be passed through to 
    :                the runner
    :type callback: function
    :param args: Arguments to paasss to the callback function
    :param kwargs: Keywords to pass to the callback function
    '''

    '''
    :param id: The id for this worker
    :param url: the url to retrieve
    '''
    
    def __init__(self, fn, *args, **kwargs):
        super(Worker, self).__init__()
        # Store constructor arguments (re-used for processing)
        self.fn = fn
        self.args = args
        self.kwargs = kwargs
        self.signals = WorkerSignals()
        self.logger = logging.getLogger()
        
        # Add the callback to our kwargs, if needed
        # this will be passed on to self.fn so that function
        # has access to the callback
        #kwargs['progress_callback'] = self.signals.progress
        #kwargs['newdata_callback'] = self.signals.newUdpPayload
        
    @qtc.pyqtSlot()
    def run(self):
        '''
        Initialize the runner function with passed args, kwargs.
        '''

        print("\n ======== Worker.run() (thread start) ========== \n")
        self.logger.info("Thread start")
        # retrieve args/kwargs here; and fire processing using them
        try:
            self.signals.starting.emit() # Process is starting
            result = self.fn(*self.args, **self.kwargs)
            #result = self.fn(
            #    *self.args, **self.kwargs,
            #    status = self.signals.status,
            #    progress = self.signals.progress,
            #)
        except:
            print("\n ======== Worker.run() exception ========== \n")
            traceback.print_exc()
            exctype, value = sys.exc_info()[:2]
            self.signals.error.emit( (exctype, value, traceback.format_exc()) )
        else:
            print("\n ======== Worker.run() else ========== \n")
            self.signals.result.emit(result)  # return the result of the processing
        finally:
            self.signals.finished.emit() # Done
            print("\n ======== Worker.run() finally ========== \n")
            self.logger.info("Thread complete")
        
# new additions
# From:
# https://stackoverflow.com/questions/51404102/pyqt5-tabwidget-vertical-tab-horizontal-text-alignment-left
#class TabBar(qtw.QTabBar):
#    def tabSizeHint(self, index):
#        s = qtw.QTabBar.tabSizeHint(self, index)
#        s.transpose()
#        return s
#
#    def paintEvent(self, event):
#        painter = qtw.QStylePainter(self)
#        opt = qtw.QStyleOptionTab()
#
#        for i in range(self.count()):
#            self.initStyleOption(opt, i)
#            painter.drawControl(qtw.QStyle.CE_TabBarTabShape, opt)
#            painter.save()
#
#            s = opt.rect.size()
#            s.transpose()
#            r = qtc.QRect(qtc.QPoint(), s)
#            r.moveCenter(opt.rect.center())
#            opt.rect = r
#
#            c = self.tabRect(i).center()
#            painter.translate(c)
#            painter.rotate(90)
#            painter.translate(-c)
#            painter.drawControl(qtw.QStyle.CE_TabBarTabLabel, opt)
#            painter.restore()

class APA_UUID_List_Model(qtc.QStringListModel):
    def __init__(self, parent=None):
        super(APA_UUID_List_Model, self).__init__(parent)

class TensionTableModel(qtc.QAbstractTableModel):
    # See: https://www.learnpyqt.com/tutorials/qtableview-modelviews-numpy-pandas/
    def __init__(self, data):
        super(TensionTableModel, self).__init__()
        self._data = data

    def data(self, index, role):
        kk = list(sorted(self._data.keys()))[index.column()]
        val =  self._data[kk][index.row()]
        if role == qtc.Qt.DisplayRole:
            if val is np.nan:
                return ""
            else:
                return f'{val:.2f}'

        if role == qtc.Qt.BackgroundRole:
            if val is np.nan:
                return
            if val < 0:
                return
            elif val < TENSION_SPEC_MIN:
                return TENSION_LOW_COLOR
            elif val > TENSION_SPEC_MAX:
                return TENSION_HIGH_COLOR
            else:
                return TENSION_GOOD_COLOR

    def rowCount(self, index):
        return len(self._data[list(self._data.keys())[0]])

    def columnCount(self, index):
        # assumes all rows are the same length!
        return len(self._data.keys())

    def setData(self, dd):
        self._data = dd  # FIXME: do we need deepcopy?
    
    def headerData(self, section, orientation, role):
        if role == qtc.Qt.DisplayRole:
            if orientation == qtc.Qt.Horizontal:
                return str(sorted(self._data.keys())[section])
            if orientation == qtc.Qt.Vertical:
                return str(section+1)
    
class RecentScansTableModel(qtc.QAbstractTableModel):
    # See: https://www.learnpyqt.com/tutorials/qtableview-modelviews-numpy-pandas/
    def __init__(self, data, headers):
        super(RecentScansTableModel, self).__init__()
        self._data = data    # list of dictionarys. e.g. [ {'submitted':Submitted.YES, 'side':'A', 'layer':'G'...}, {'submitted':Submitted.NO, 'side':'A', 'layer':'V'}, ... ]
        self._hdrs = headers # list of which keys to use from the dict

    def append(self, scandict):
        self._data.append(scandict)

    def insert(self, index, scandict):
        self._data.insert(index, scandict)

    def prepend(self, scandict):
        self.insert(0, scandict)

    def pop(self, index=-1):
        self._data.pop(index)
        
    def data(self, index, role):
        kk = self._hdrs[index.column()]
        value = self._data[index.row()][kk]

        if role == qtc.Qt.DisplayRole:

            if isinstance(value, list):
                return str(value)  # FIXME: may want to change

            #if isinstance(value, bool):
            if isinstance(value, Submitted):
                return ""
            
            # default
            return value

        if role == qtc.Qt.DecorationRole:
            #if isinstance(value, bool):
            if isinstance(value, Submitted):
                if value == Submitted.YES:
                    return qtg.QIcon('icons/check-mark-48.png')
                elif value == Submitted.NO:
                    return qtg.QIcon('icons/cross-mark-48.png')
                else:
                    return qtg.QIcon('icons/question.png')

        
    def rowCount(self, index):
        return len(self._data)

    def columnCount(self, index):
        # assumes all rows are the same length!
        return len(self._hdrs)

    def headerData(self, section, orientation, role):
        if role == qtc.Qt.DisplayRole:
            if orientation == qtc.Qt.Horizontal:
                return str(self._hdrs[section])
            #if orientation == qtc.Qt.Vertical:
            #    return str(section+1)
    
    def getData(self):
        return self._data

    def setSubmitted(self, index, val):
        self._data[index]['submitted'] = val
    
            
class MainWindow(qtw.QMainWindow):
    def __init__(self, *args, **kwargs):
        super(MainWindow, self).__init__(*args, **kwargs)

        self._initLogging()
        self._configureOutputs()

        ###########################################
        # Define list of registers
        # wire registers only
        self.registers = [ddp.Registers.D0, ddp.Registers.D1, ddp.Registers.D2,
                          ddp.Registers.D3, ddp.Registers.D4, ddp.Registers.D5,
                          ddp.Registers.D6, ddp.Registers.D7]
        # inclues wires & run & status registers
        self.registers_all = [item for item in ddp.Registers]  

        # Load the UI (built in Qt Designer)
        uic.loadUi(DAQ_UI_FILE, self)
        self.configFileContents.setReadOnly(True)
        self.scanCtrlButtons = [self.btnScanCtrl, self.btnScanCtrlAdv]
        self.scanType = None
        self._scanButtonDisable()
        self._submitResonanceButtonDisable()
        self._setScanButtonAction('START')
        #self.interScanDelay = INTER_SCAN_DELAY_SEC
        self.setDwaStatusLabel('notConnected')
        self.setPushButtonStatusAll([-1]*4)
        self.setDwaErrorStatus(None)
        self.dwaInfoHeading_label.setStyleSheet("font-weight: bold;")
        self.runStatusHeading_label.setStyleSheet("font-weight: bold;")
        self.initRecentScanList()
        self.initTensionTable()
        self.heartPixmaps = [qtg.QPixmap('icons/heart1.png'), qtg.QPixmap('icons/heart2.png')]
        self.heartval = 0
        self.udpListening = False
        self.tensionApaUuid.setText(APA_UUID_DUMMY_VAL)
        self.initApaUuidSuggestions()
       
        # On connect, don't activate Start Scan buttons until we confirm that DWA is in IDLE state
        self.enableScanButtonTemp = False
        
        ####self.logTextBox = QTextEditLogger(self.page_logging)
        self.logTextBox.appendPlainText("log viewing not yet implemented")
        #logging.getLogger().addHandler(self.logTextBox)
        #logging.getLogger().setLevel(logging.INFO)

        #self.logHandler = QtHandler()
        #self.logHandler.setFormatter(logging.Formatter("%(levelname)s:%(message)s"))
        #self.logger.addHandler(self.logHandler)
        
        self.logFilename_val.setText(self.logFilename)  # must come after loadUi() call
        self.logFilenameLog_val.setText(self.logFilename)  
        #self.log_tb.append("logging window...")  # FIXME... how to update...?

        self.configFileName.setText(DWA_CONFIG_FILE)

        # Event viewer tab stuff
        self._configureEventViewer()
        self.evtData = None
        
        # Make handles for widgets in the UI
        #self.stack = self.findChild(qtw.QStackedWidget, "stackedWidget")  #FIXME: can you just use self.stackedWidget ???
        #self.stack.setStyleSheet("background-color:white")
        
        # self.tabWidgetStage is the main set of tabs showing each stage in the process
        # self.tabWidgetStim is the set of tabs under the stimulus tab
        self.currentViewStage = TAB_ACTIVE_MAIN
        self.tabWidgetStages.setCurrentIndex(self.currentViewStage)
        self.currentViewStim = TAB_ACTIVE_STIM
        self.tabWidgetStim.setCurrentIndex(self.currentViewStim)
        self.DATA_TO_PLOT = False
        
        # testing updating tab labels
        self._setTabTooltips()
        
        # Connect slots/signals
        self._connectSignalsSlots()
        
        # Tension Tab
        self._configureTensionTab()

        # Configure/label plots
        self.apaChannels = [None]*N_DWA_CHANS
        self.activeRegisters = []
        self._configurePlots()
        
        # make dummy data to display
        self._makeDummyData()

        # get refs to curves on each plot
        self._makeCurves()
        self._plotDummyAmpl()
        self._plotDummyTimeseries()
        #self._plotDummyGrid()
        #self._plotDummyChan()
        self._plotDummyTension()

        # Establish keyboard shortcuts and associated signals/slots
        self._keyboardShortcuts()

        self._configureGUI()
        self._configureMultithreading()

        ###########################################
        # Create instance of data parser to handle incoming data
        self.dwaDataParser = ddp.DwaDataParser()
        # Create placeholder for a config file parser
        self.dwaConfigFile = None

        self.registerOfVal = {}
        for reg in ddp.Registers:
            self.registerOfVal[reg.value] = reg

        self._configureAmps()
        self._initTimeseriesData()
        self.initPlottingUpdater()
        
        # KLUGE to prevent a res freq InfLine from being added right after removal
        # via mouse click
        self.removedInfLine = False
        
        # Info about current run
        self.stimFreqMin = 0
        self.stimFreqMax = 0
        #self.dwaControllerState = None

        # For loading saved A(f) data
        self._initResonanceFitLines()
        self._initResonanceExpLines()
        
        # Socket for UDP connection to FPGA    
        self.sock = None

        # Start listening for UDP data (different from TCP/IP connection to uzed)
        self.verbose = 1
        self.udpConnect()

        
    # end of __init__ for class MainWindow

    def setPushButtonStatusAll(self, buttonVals):
        # Set all push button GUI elements
        # buttonVals is a list of integers or bools

        for ii, val in enumerate(buttonVals):
            self.setPushButtonStatus(ii, val)
        
    def setDwaErrorStatus(self, errorString):
        #print(f"setDwaErrorStatus: {errorString}")
        if errorString is None:
            color = 'gray'
        else:
            error = True if '1' in errorString else False
            print(f"error = {error}")
            if error:
                color = 'red'
            else:
                color = 'green'
            
        borderSize = 3
        style = f"border: {borderSize}px solid {color};"
        #print(f"tyle = {style}")
        # FIXME: add background color: e.g. "background-color green;"
        self.dwaErrorState_val.setStyleSheet(style)

    def setPushButtonStatus(self, buttonId, buttonVal):
        # Set a single push button GUI element
        #width = self.dwaPB0Status_label.size().width()
        #radius = int(width/2)
        #self.dwaPB0Status.resize(width, width)
        #print(f"setPushButtonStatus: buttonId, buttonVal = {buttonId}, {buttonVal}")
        if buttonId not in PUSH_BUTTON_LIST:
            return

        if buttonVal == '0':
            color = 'gray'
            borderSize = 3
        elif buttonVal == '1':
            color = 'green'
            borderSize = 3
        else:
            color = 'black'
            borderSize = 0
        #style = f"border: 3px solid {color}; border-radius: {radius}px;"
        style = f"border: {borderSize}px solid {color};"
        getattr(self, f'dwaPB{buttonId}Status').setStyleSheet(style)
        #self.dwaPB0Status.setStyleSheet(style)
        #self.dwaPB1Status.setStyleSheet(style)
        
    def generateScanListEntry(self, scanDir, submitted=None):
        
        entry = {}
        for kk in SCAN_LIST_DATA_KEYS:  # populate with default/garbage
            entry[kk] = None
            
        ampFilename = os.path.join(scanDir, 'amplitudeData.json')
        #print("generateScanListEntry()")
        #print(f"  ampFilename = {ampFilename}")
        try:         # Ensure that there is an amplitudeData.json file present!
            with open(ampFilename, "r") as fh:
                data = json.load(fh)

            # Add in a couple fields
            data['scanName'] = scanDir
        except:
            print(f"Could not add new scan to list (bad json file?) {ampFilename}...")
            return None

        # If caller doesn't specify a "submitted" status, the try to figure it out
        if not submitted:
            try:
                resFilename = ampFilename.replace('amplitudeData.json', 'resonanceData.json')
                with open(resFilename, 'r') as fh:
                    pass
                submitted = Submitted.YES
            except:
                submitted = Submitted.NO
                
        data['submitted'] = submitted
        
        for kk in SCAN_LIST_DATA_KEYS: # populate with useful information
            try:
                entry[kk] = data[kk]
            except:
                print(f"key [{kk}] missing")
                print(f"cannot add scan to list: {ampFilename}")
                return None
        return entry

    def initApaUuidSuggestions(self):

        # Get list of known APA UUIDs from disk
        uuids = []
        with os.scandir(OUTPUT_DIR_SCAN_DATA) as it:  # iterator
            for entry in it:
                if entry.is_dir() and os.path.basename(entry.name).startswith('APA_'):
                    uuids.append(entry.name[4:])
        print(f'uuids: {uuids}')

        # (should update the list of APA UUIDs during the GUI session)
        
        # Store the UUIDs in the model
        self.apaUuidListModel = APA_UUID_List_Model()
        self.apaUuidListModel.setStringList(uuids)
        apaUuidAutocompleter = qtw.QCompleter(caseSensitivity=qtc.Qt.CaseInsensitive,
                                              completionMode=qtw.QCompleter.UnfilteredPopupCompletion)
        apaUuidAutocompleter.setModel(self.apaUuidListModel)
        self.configApaUuidLineEdit.setCompleter(apaUuidAutocompleter)

    def updateApaUuidListModel(self):
        uuids = self.apaUuidListModel.stringList()  # get current list of auto-complete APA UUIDs
        newUuid = self.configApaUuid # could also use self.configApaUuidLineEdit.text()
        if newUuid not in uuids:         # if the new UUID not already in the list, then add it
            uuids.insert(0, newUuid)
        self.apaUuidListModel.setStringList(uuids)
        
    def initTensionTable(self):
        print("init")
        # self.tensionData = {
        #     'A':[np.nan]*MAX_WIRE_SEGMENT,
        #     'B':[np.nan]*MAX_WIRE_SEGMENT,
        # }
        # self.tensionTableModel = TensionTableModel(self.tensionData)
        # self.tensionTableView.setModel(self.tensionTableModel)
        # #self.tensionTableView.resizeColumnsToContents()
        # self.tensionTableView.resizeRowsToContents()
        
    
    def initRecentScanList(self):
        scanDirs = dwa.getScanDataFolders(autoDir=OUTPUT_DIR_SCAN_DATA,
                                          advDir=OUTPUT_DIR_SCAN_DATA_ADVANCED,
                                          sort=True)
        tabledata = []
        
        for sd in scanDirs:  # first entry in list is most recent
            print(f"scanDir = {sd}")
            if '.DS_Store' in sd:
                print("directory contains .DS_STORE... ignoring")
                continue
            #tabledata.append(self.generateScanListEntry(sd, Submitted.UNKNOWN))  # add to end of table
            entry = self.generateScanListEntry(sd, submitted=None)  # add to end of table
            if not entry:
                continue
            tabledata.append(entry)  # add to end of table
            
            if len(tabledata) == N_RECENT_SCANS:
                break
                
        self.recentScansTableModel = RecentScansTableModel(tabledata, SCAN_LIST_TABLE_HDRS)
        self.recentScansTableView.setModel(self.recentScansTableModel)
        self.recentScansTableView.resizeColumnsToContents()
        self.recentScansTableView.resizeRowsToContents()
        #self.recentScansTableView.setMaximumHeight(80)
        self.recentScansTableView.setSelectionBehavior(qtw.QTableView.SelectRows)  # clicking in cell selects entire row
        self.recentScansTableView.setSelectionMode(qtw.QTableView.SingleSelection) # only select one item at a time
        #https://doc.qt.io/qt-5/qabstractitemview.html#SelectionMode-enum
        self.recentScansTableView.doubleClicked.connect(self.recentScansRowDoubleClicked)
        #self.recentScansTableRowInUse = None
        self.recentScansNameOfLoadedScan = None

    def recentScansRowDoubleClicked(self, mi):
        print(f"double-clicked row: {mi.row()}")
        print(f"double-clicked col: {mi.column()}")
        self.loadRecentScanData()
        
    def initPlottingUpdater(self):
        self.plottingTimer = qtc.QTimer()
        self.plottingTimer.timeout.connect(self.updatePlots)
        self.plottingTimer.setInterval(int(PLOT_UPDATE_TIME_SEC*1000)) # millseconds
        self.plottingTimer.start()
        
    def _initTimeseriesData(self):
        self.adcData = {}
        for reg in self.registers:
            self.adcData[reg] = {}
            
        #self.adcData[reg]['time'] = list
        #self.adcData[reg]['ADC']  = list
        #self.adcData[reg]['freq'] = float
        #self.adcData[reg]['tfit'] = list
        #self.adcData[reg]['ADCfit'] = list

        
    def _configureAmps(self):
        self.ampData = {}  # hold amplitude vs. freq data for a scan (and metadata)
        self.resonantFreqs = {}  
        self.expectedFreqs = {}  
        
        # Set default A(f) peak detection parameters
        self.resFitParams = {}
        self.resFitParams['preprocess'] = {'detrend':True}  # detrend: subtract a line from A(f) before processing?
        self.resFitParams['find_peaks'] = {'bkgPoly':-3, 'width':10, 'prominence':99}
        # FIXME: replace this with a Model/View approach
        self.resFitPreDetrend.blockSignals(True)
        self.resFitPreDetrend.setChecked(self.resFitParams['preprocess']['detrend'])
        self.resFitPreDetrend.blockSignals(False)
        self.resFitBkgPoly.setText(str(self.resFitParams['find_peaks']['bkgPoly']))
        print(f"str(self.resFitParams['find_peaks']['width']) = {str(self.resFitParams['find_peaks']['width'])}")
        self.resFitWidth.setText(str(self.resFitParams['find_peaks']['width']))
        self.resFitProminence.setText(str(self.resFitParams['find_peaks']['prominence']))
        #FIXME: remove!!!!
        #self.resFitKwargs.setText("width=[9,None)")

        # KLUGE for now...
        self.resFitParamsOut = {}
        for reg in self.registers:
            chan = reg.value
            self.resFitParamsOut[chan] = {'peaks':[], 'properties':{}}

    def _configureOutputs(self):

        ###########################################
        # Ensure there is a directory to save automated scan data
        self.scanDataDir = OUTPUT_DIR_SCAN_DATA
        logging.info(f"Checking for Scan Data directory {self.scanDataDir}...")
        try:
            os.makedirs(self.scanDataDir)
            logging.info("  Directory did not exist... made {}".format(self.scanDataDir))
        except FileExistsError:
            # directory already exists
            logging.warning("  Directory already exists: [{}]".format(self.scanDataDir))        
        

        ###########################################
        # Ensure there is a directory to save advanced scan data
        self.scanDataDirAdv = OUTPUT_DIR_SCAN_DATA_ADVANCED
        logging.info(f"Checking for Advanced Scan Data Data directory {self.scanDataDirAdv}...")
        try:
            os.makedirs(self.scanDataDirAdv)
            logging.info("  Directory did not exist... made {}".format(self.scanDataDirAdv))
            print("  Directory did not exist...made {}".format(self.scanDataDirAdv))
        except FileExistsError:
            logging.warning("  Directory already exists: [{}]".format(self.scanDataDirAdv))

        # Ensure there is a directory to save Scan Status data
        self.scanStatusDir = OUTPUT_DIR_SCAN_STATUS
        logging.info(f"Checking for Scan Status directory {self.scanStatusDir}...")
        try:
            os.makedirs(self.scanStatusDir)
            logging.info("  Directory did not exist... made {}".format(self.scanStatusDir))
            print("  Directory did not exist...made {}".format(self.scanStatusDir))
        except FileExistsError:
            logging.warning("  Directory already exists: [{}]".format(self.scanStatusDir))

            
        ###########################################
        # Ensure there is a directory to save autogenerated config files
        #self.configFileDir = OUTPUT_DIR_CONFIG
        #try:
        #    logging.info("Checking for Config file directory...")
        #    os.makedirs(self.configFileDir)
        #    print("  Directory did not exist... made {}".format(self.configFileDir))
        #    logging.info("  Directory did not exist... made {}".format(self.configFileDir))
        #except FileExistsError:
            # directory already exists
        #    logging.warning("  Directory already exists: [{}]".format(self.configFileDir))


            
        self.fnOfReg = {}  # file names for output (empty for now)
        #self._makeOutputFilenames() #TODO: no longer works now that directory is made at start of scan
        

            
    def _configureMultithreading(self):
        # signals for callback actions
        self.signals = WorkerSignals()
      
        ###########################################
        # Set up multithreading
        self.threadPool = qtc.QThreadPool()
        self.threadPool.setMaxThreadCount(32)
        logging.info("Multithreading with maximum %d threads" %
              self.threadPool.maxThreadCount())
        print("Multithreading with maximum %d threads" %
              self.threadPool.maxThreadCount())

    def _configureGUI(self):
        # Get platform:
        # platform.system()
        # Returns the system/OS name, such as 'Linux', 'Darwin', 'Java', 'Windows'. An empty string is returned if the value cannot be determined.
        #SYSTEM_PLATFORM   = platform.system().upper()
        #psys = platform.system().upper()
        print(f"platform.system() = {SYSTEM_PLATFORM}")
            
        if SYSTEM_PLATFORM == 'WINDOWS':
            self.showMaximized()
        else:
            ############ Resize and launch GUI in bottom right corner of screen
            # tested on mac & linux (unclear about windows)
            # https://stackoverflow.com/questions/39046059/pyqt-location-of-the-window
            # FIXME: QDesktopWidget() is deprecated... see:
            # https://stackoverflow.com/questions/55227303/qt-qdesktopwidget-is-deprecated-what-should-i-use-instead
            self.resize(1400,800)
            screen = qtw.QDesktopWidget().screenGeometry()
            wgeom = self.geometry()
            x = screen.width() - wgeom.width()
            y = screen.height() - wgeom.height()
            self.move(x, y-GUI_Y_OFFSET)

        # set the background color of the main window
        #self.setStyleSheet("background-color: white;")
        # set the border style
        #self.setStyleSheet("border : 1px solid black;")
        
        self.show()

    def _configureTensionTab(self):
        for stage in APA_TESTING_STAGES:
            self.tensionStageComboBox.addItem(stage)
        for layer in APA_LAYERS:
            self.tensionLayerComboBox.addItem(layer)
    
    def _connectSignalsSlots(self):
        self.tabWidgetStages.currentChanged.connect(self.tabChangedStage)
        self.tabWidgetStim.currentChanged.connect(self.tabChangedStim)
        self.btnDwaConnect.clicked.connect(self.dwaConnect)
        self.configFileName.returnPressed.connect(self.configFileNameEnter)
        self.pb_scanDataLoad.clicked.connect(self.loadArbitraryScanData)
        self.pb_scanDataSelectedLoad.clicked.connect(self.loadRecentScanData)
        for reg in self.registers:
            for seg in range(3):
                getattr(self, f'le_resfreq_val_{reg}_{seg}').editingFinished.connect(self._resFreqUserInputText)
        self.resFitPreDetrend.stateChanged.connect(self.resFitParameterUpdated)
        self.resFitBkgPoly.editingFinished.connect(self.resFitParameterUpdated)
        self.resFitWidth.editingFinished.connect(self.resFitParameterUpdated)
        self.resFitProminence.editingFinished.connect(self.resFitParameterUpdated)
        self.resFitKwargs.editingFinished.connect(self.resFitParameterUpdated)
        #
        # Resonance Tab
        self.btnSubmitResonances.clicked.connect(self.submitTensionsThread)
        # Tensions tab
        self.btnLoadTensions.clicked.connect(self.loadTensionsThread)
        self.btnSubmitTensions.clicked.connect(self.submitTensionsThread)
        # Config Tab
        self.btnConfigureScans.clicked.connect(self.singleOrAllScans)
        for stage in APA_TESTING_STAGES:
            self.configStageComboBox.addItem(stage)
        for layer in APA_LAYERS:
            self.configLayerComboBox.addItem(layer)

        self.headboardLabel.setText("Connect to headboard #"+str(self.spinBox.value()))
        self.headboardLabel.setStyleSheet("color : rgb(3,205,0)")
        self.connectLabel.setStyleSheet("color : red")
        self.connectLabel.setText("DWA is not connected")
        self.configureLabel.setStyleSheet("color : red")
        self.configureLabel.setText("Please configure a scan")

        self.configure = ""
        self.connectedToUzed = ""
        self.idle = False # FIXME: need this?

        # Resonance analysis plots
        self.resonanceProcessedDataGLW.scene().sigMouseClicked.connect(self._resProcGraphClicked)

    #@pyqtSlot() For some reason, uncommenting this prevents evt from being passed!!!???!!!
    #see: https://groups.google.com/u/1/g/pyqtgraph/c/bCWNA0Mown8
    def _resProcGraphClicked(self, evt):
        print("=== Clicked on the GLW ===")
        print(evt)
        #print(f"evt.screenPos() = {evt.screenPos()}")
        #print(f"evt.scenePos()  = {evt.scenePos()}")
        ##print(f"evt.pos()       = {evt.pos()}")
        #print(f"evt.modifiers() = {evt.modifiers()}")

        #if evt.modifiers() == qtc.Qt.ControlModifier:
        #    print("CTRL held down")
        self._addF0LineViaClick(evt)
        #if evt.modifiers() == qtc.Qt.ShiftModifier:
        #    print("SHIFT held down")
        #if evt.modifiers() == qtc.Qt.AltModifier:
        #    print("ALT held down")
        #if evt.modifiers() == (qtc.Qt.AltModifier | qtc.Qt.ShiftModifier):
        #    print("ALT+SHIFT held down")

        
    def _addF0LineViaClick(self, evt):
        # FIXME: don't add line if there is already an f0 sufficiently close...

        # KLUGE: if a line was just removed, don't add a new line!
        if self.removedInfLine:
            print("warning: InfLine was just removed... will not add a new one in the same place...")
            self.removedInfLine = False
            return
        
        items = self.resonanceProcessedDataGLW.scene().items(evt.scenePos())
        clickedItems = [x for x in items if isinstance(x, pg.PlotItem)]
        if self.verbose:
            print(f"Plots: {clickedItems}")

        # Take the first item (should only be one!)
        try:
            ci = clickedItems[0]
        except:
            print("no PlotItem here...")
            return

        # which DWA channel was clicked?
        try:
            chan = self.resonanceProcessedPlots.index(ci)
        except ValueError:
            print(f"error: PlotItem {ci} not found in self.resonanceProcessedPlots: {self.resonanceProcessedPlots}")
        
        if self.verbose:
            print(f"ci, chan = {ci}, {chan}")
        # Convert to data coordinates
        dataPoint = ci.getViewBox().mapSceneToView(evt.scenePos())
        newF0 = dataPoint.x()
        if self.verbose:
            print(f"dataPoint = {dataPoint}")

        # specify clicking tolerance for new line creation in pixels (so tolerance in Hz changes with zoom level)
        minTolerancePixels = 5  # how far (in pixels) from existing f0 line must click be?
        scenePosTol = qtc.QPointF(evt.scenePos().x() + minTolerancePixels, evt.scenePos().y())
        tolPoint = ci.getViewBox().mapSceneToView(scenePosTol)
        f0Tol = tolPoint.x()-newF0
        print(f"f0Tol = {f0Tol}")
        # If there is already a line at this frequency (within tolerance) then *remove* that line
        f0Diff = np.abs(np.array(self.resonantFreqs[chan])-newF0)
        if newF0 < 0:
            print("Warning: cannot add line with f<0")
            return
        elif (len(self.resonantFreqs[chan]) > 0) and (np.min(f0Diff) < f0Tol):
            print("Warning: already have an f0 line nearby. Will not add new line...")
            return
        else:
            if self.verbose:
                print(f"Will add InfLine at f={dataPoint.x()} Hz")
            self.resonantFreqs[chan].append(newF0)
            self.resonantFreqs[chan].sort()

        self.resFreqUpdateDisplay()
        
    def _configureEventViewer(self):
        #self.evtVwr_runName_val.setText(EVT_VWR_TIMESTAMP)
        #self.evtVwr_runName_val.returnPressed.connect(self.loadEventDataViaName)
        self.evtVwr_openScan_pb.clicked.connect(self.loadEventDataViaFileBrowser)
        self.evtVwrPlotsGLW.setBackground('w')
        self.evtVwrPlots = []
        chanNum = 0
        for irow in range(3):
            for icol in range(3):
                if chanNum < N_DWA_CHANS:
                    self.evtVwrPlots.append(self.evtVwrPlotsGLW.addPlot())
                    plotTitle = f'V(t) Chan {chanNum}'
                    self.evtVwrPlots[-1].setTitle(plotTitle)
                else:
                    # A(f) data for all channels
                    self.evtVwrPlots.append(self.evtVwrPlotsGLW.addPlot())                    
                chanNum += 1
            self.evtVwrPlotsGLW.nextRow()

    def udpConnect(self):
        ###########################################
        # Configure the UDP connection
        UDP_IP = ''     # '' is a symbolic name meaning all available interfaces
        UDP_PORT = 6008 # port (set to match the hard-coded value on the FPGA)
        self.udpServerAddressPort = (UDP_IP, UDP_PORT)
        # See this for UDP buffer size limits
        # https://stackoverflow.com/questions/16460261/linux-udp-max-size-of-receive-buffer
        self.udpBufferSize = 1024*4 # max data to be received at once (bytes?)
        self.udpEnc = 'utf-8'  # encoding
        self.udpTimeoutSec = 20

        # Set up UDP connection
        if self.sock is not None:
            print("closing socket")
            self.sock.close()
            self.sock = None
            
        logging.info("making socket")
        self.sock = socket.socket(family=socket.AF_INET,  # internet
                                  type=socket.SOCK_DGRAM) # UDP
        #
        udpbuffsize = self.sock.getsockopt(socket.SOL_SOCKET, socket.SO_RCVBUF)
        print(f"Initial UDP recv buffer size [bytes]: {udpbuffsize}")
        self.sock.setsockopt(socket.SOL_SOCKET, socket.SO_RCVBUF, UDP_RECV_BUF_SIZE)  # increase the buffer size
        udpbuffsize = self.sock.getsockopt(socket.SOL_SOCKET, socket.SO_RCVBUF)
        print(f"New UDP recv buffer size [bytes]:     {udpbuffsize}")
        #
        self.sock.bind( self.udpServerAddressPort ) # this is required on OSX...
        #self.sock.settimeout(self.udpTimeoutSec)    # if no new data comes from server, quit
        #self.sock.setsockopt(socket.SOL_SOCKET, socket.SO_REUSEADDR, 1) #FIXME: this is not necessary
        
        # Start listening for UDP data in a Worker thread
        #self.udpListen()

    @pyqtSlot()
    def dwaConnect(self):
        # Collect/parse DAQ-related configuration parameters
        # FIXME --- need to read/parse .ini file...

        if not self.udpListening:
            self.udpListen()

        self._loadDaqConfig()

        # Set up connection to Microzed
        if 'DWA_IP' not in self.daqConfig:
            print("Error: cannot connect to DWA... DWA_IP not specified in DAQ config file")
            return
        else:
            self.uz = duz.DwaMicrozed(ip=self.daqConfig['DWA_IP'])

        if 'verbose' in self.daqConfig:
            self.uz.setVerbose(self.daqConfig['verbose'])
            self.verbose = int(self.daqConfig['verbose'])

        print("self.daqConfig")
        print(self.daqConfig)

        # Set up STATUS frame cadence
        self.uz.setStatusFramePeriod(self.daqConfig['statusPeriod'])

        # Set up Client IP address
        if 'client_IP' in self.daqConfig and self.daqConfig['client_IP'] is not None:
            print(f"setting client_IP to {self.daqConfig['client_IP']}")
            self.uz.setUdpAddress(self.daqConfig['client_IP'])
        
        self.clientIp_val.setText(self.daqConfig['client_IP'])
        self.dwaIp_val.setText(self.daqConfig['DWA_IP'])

        if 'guiUpdatePeriodSec' in self.daqConfig:
            print(f"\n\n updating GUI udpate rate to {self.daqConfig['guiUpdatePeriodSec']}\n\n")
            self.plottingTimer.setInterval(int(float(self.daqConfig['guiUpdatePeriodSec'])*1000))
            self.plottingTimer.start()

        # Try reading date code from uzed as a way to confirm connection
        try:
            # Read date code (0x13)
            out = self.uz.readValue('00000013')  # Firmware date code (YYMMDD)
            dateCodeYYMMDD = '{:06X}'.format(out[-1])
            print(f"Firmware date code [YYMMDD] = {dateCodeYYMMDD}")
            self.connectedToUzed = True 
        except:
            self.connectedToUzed = False
            print("could not connect to the microzed...")
        
        if self.connectedToUzed:
            self.btnDwaConnect.setText("Re-connect")
            self.setDwaStatusLabel('connected')
            self.dwaFirmwareDate_val.setText(dateCodeYYMMDD)
            self.enableScanButtonTemp = True
            self.connectLabel.setText("")
            self._scanButtonEnable()
        
        #out = self.uz.readValue('00000012')  # Firmware date code (HHMMSS)
        #print(f"Firmware date code [HHMMSS] = {hex(out[-1])}")

        # Read status frame period (0x35)
        out = self.uz.readValue('00000035') 
        print("Read-back status frame period")
        print(out)
        statusFramePeriod_str = '{:.1f} s'.format(out[-1]*2.56e-6)
        self.statusFramePeriod_val.setText(statusFramePeriod_str)


        # Read DWA serial number
        out = self.uz.readValue('00000030')
        print(out)
        dwaSerialNumber_str = '{:06X}'.format(out[-1])
        self.dwaSerialNumber_val.setText(dwaSerialNumber_str)
            
    def _initResonanceFitLines(self):
        self.resFitLines = {'raw':{},  # hold instances of InfiniteLines for both
                            'proc':{},  # raw and processed A(f) plots
                            'procDebug':{} # for debugging
                            }  
        for reg in self.registers:
            self.resFitLines['raw'][reg] = []
            self.resFitLines['proc'][reg] = []
            self.resFitLines['procDebug'][reg] = []

    def _initResonanceExpLines(self):
        self.resExpLines = {'raw':{},  # hold instances of InfiniteLines that indicate expected resonance positions
                            'proc':{},  # for both raw and processed A(f) plots
                            'procDebug':{} # for debugging
                            }  
        for reg in self.registers:
            self.resExpLines['raw'][reg] = []
            self.resExpLines['proc'][reg] = []
            self.resExpLines['procDebug'][reg] = []
            
    def _setTabTooltips(self):
        self.tabWidgetStages.setTabToolTip(MainView.STIMULUS, Shortcut.STIMULUS.value)
        self.tabWidgetStages.setTabToolTip(MainView.RESONANCE, Shortcut.RESONANCE.value)
        self.tabWidgetStages.setTabToolTip(MainView.TENSION, Shortcut.TENSION.value)
        self.tabWidgetStages.setTabToolTip(MainView.LOG, Shortcut.LOG.value)
        self.tabWidgetStages.setTabToolTip(MainView.EVTVWR, Shortcut.EVTVWR.value)
        #
        self.tabWidgetStim.setTabToolTip(StimView.CONFIG, Shortcut.CONFIG.value)
        self.tabWidgetStim.setTabToolTip(StimView.V_GRID, Shortcut.V_GRID.value)
        self.tabWidgetStim.setTabToolTip(StimView.A_GRID, Shortcut.A_GRID.value)

    def _initLogging(self):
        # logging levels (in order of severity): DEBUG, INFO, WARNING, ERROR, CRITICAL
        self.logDir = './logs/'
        try:
            print("Checking for log directory...")
            os.makedirs(self.logDir)
            print("  Directory did not exist... made {}".format(self.logDir))
        except FileExistsError:  # directory already exists
            print("  Directory already exists: [{}]".format(self.logDir))
        # Initiate the logging system
        self.logger = logging.getLogger(__name__)
        #self.logger.setLevel(logging.INFO)
        self.logger.setLevel(logging.CRITICAL)
        
        self.logFilename = os.path.join(self.logDir,    # e.g. ./logs/20200329T120531.log
                                        datetime.datetime.now().strftime("%Y%m%dT%H%M%S.log") )
        loggingFormatter = logging.Formatter('%(levelname)s:%(name)s:%(message)s')
        #logging.basicConfig(filename=self.logFilename, level=logging.INFO, filemode='w',
        #                    format='%(levelname)s:%(name)s:%(message)s')

        # log output to file (doesn't work in other threads, only in main...)
        fh = logging.FileHandler(self.logFilename)
        #fh.setLevel(logging.INFO)
        fh.setLevel(logging.CRITICAL)
        fh.setFormatter(loggingFormatter)
        self.logger.addHandler(fh)
        
        # log output to terminal
        ch = logging.StreamHandler()
        #ch.setLevel(logging.DEBUG)
        ch.setLevel(logging.CRITICAL)
        ch.setFormatter(loggingFormatter)
        #self.logger.addHandler(ch)

        self.logger.info(f'Log created {self.logFilename}')

    def hexString(self, val):
        return str(hex(int(val))).upper()[2:].zfill(N_DWA_CHANS)

    def singleOrAllScans(self):
        if self.configRadioAll.isChecked():
            self.configureScans()
        elif self.configRadioSingle.isChecked():
            self.configureSingleScans()

    def configureSingleScans(self):
        #TODO: Not poroperly taking into account some advances tab parameters
        self.scanTable.clearContents()

        configLayer = self.configLayerComboBox.currentText()
        configHeadboard = self.configHeadboardSpinBox.value()

        self.radioBtns = [] #list of radio button names
        self.freqMinBox = [] 
        self.freqMaxBox = [] #these are lists to hold the boxes for these values in the table, that way they can be looped later on
        self.range_data_list = []
        #The following loops through the headboards, channels, and wires, to find where the wire the user would to scan is
        #then it saves important data for the table and scan to variables
        for configHeadboard in range(1,11):
            channelGroups = channel_map.channel_groupings(configLayer, configHeadboard)
            for channels in channelGroups:
                range_data = channel_frequencies.get_range_data_for_channels(configLayer, channels)
                for rd in range_data:
                    self.range_data_list.append(rd)
                    wires = rd["wireSegments"]
                    for wire in wires:
                        if wire == self.spinBox.value():
                            valid = True
                            self.singleConfigHeadboard = configHeadboard
                            self.wireNum = [wire]
                            freqMin = float(rd["range"][0])
                            freqMax = float(rd["range"][1])

        try:
            valid
        except:
            logging.info("Please make sure the wire in the spin box is valid, and that the wire is not too short")
            wire = qtw.QMessageBox()
            wire.setWindowTitle("Check Wire")
            wire.setText("Please make sure the wire in the spin box is valid, and that the wire is not too short")
            wire.exec_()
        else:
            self.headboardLabel.setText("Connect to headboard #"+str(self.singleConfigHeadboard))
            #table with scan detailss
            self.scanTable.setRowCount(1)
            item = qtw.QTableWidgetItem()
            self.scanTable.setVerticalHeaderItem(0, item)
            #select column...Radio buttons
            item = qtw.QTableWidgetItem()
            self.scanTable.setItem(0, 0, item)
            item = qtw.QRadioButton(self.scanTable)
            self.scanTable.setCellWidget(0, 0, item)
            self.radioBtns.append(item)
            #run number column
            item = qtw.QTableWidgetItem()
            self.scanTable.setItem(0, 1, item)
            item.setTextAlignment(qtc.Qt.AlignHCenter)
            item.setText(qtc.QCoreApplication.translate("MainWindow", str(1)))
            self.scanTable.resizeColumnsToContents() 
            #wires column
            item = qtw.QTableWidgetItem()
            self.scanTable.setItem(0, 2, item)
            item.setTextAlignment(qtc.Qt.AlignHCenter)
            item.setText(qtc.QCoreApplication.translate("MainWindow", str(self.wireNum)))
            self.scanTable.resizeColumnsToContents()
            #freq min column
            item = qtw.QTableWidgetItem()
            self.scanTable.setItem(0, 3, item)
            item.setTextAlignment(qtc.Qt.AlignHCenter)
            item.setText(qtc.QCoreApplication.translate("MainWindow", str(freqMin)))
            self.scanTable.resizeColumnsToContents()
            self.freqMinBox.append(freqMin)
            #freq max column
            item = qtw.QTableWidgetItem()
            self.scanTable.setItem(0, 4, item)
            item.setTextAlignment(qtc.Qt.AlignHCenter)
            item.setText(qtc.QCoreApplication.translate("MainWindow", str(freqMax)))
            self.scanTable.resizeColumnsToContents()
            self.freqMaxBox.append(freqMax)
            #freq step size column
            advFss = self.advFssLineEdit.text() # Freq step size
            if advFss: advFss = float(advFss)
            else: pass
            if advFss: 
                advFss = config_generator.configure_scan_frequencies(freqMin, freqMax, stim_freq_step=advFss)['stimFreqStep']
            else: 
                advFss= config_generator.configure_scan_frequencies(freqMin, freqMax)['stimFreqStep']
            item = qtw.QTableWidgetItem()
            self.scanTable.setItem(0, 5, item)
            item.setTextAlignment(qtc.Qt.AlignHCenter)
            item.setText(qtc.QCoreApplication.translate("MainWindow", str(advFss)))
            self.scanTable.resizeColumnsToContents()
            self.freqMaxBox.append(freqMax)
            self.scanTable.setColumnCount(6)

            self.radioBtns[0].setChecked(True)
            #need to enable the start button, I think this is sufficient

            self.configureLabel.setText("")
            self.configure = True
            self._scanButtonEnable()

    def configureScans(self):
        self.scanTable.clearContents()

        configLayer = self.configLayerComboBox.currentText()
        configHeadboard = self.configHeadboardSpinBox.value()
        useAdvancedParameters = not self.advDisableAdvancedParametersCheckBox.isChecked()

        channelGroups = channel_map.channel_groupings(configLayer, configHeadboard)
        scanNum = 1
        self.radioBtns = [] #list of radio button names
        self.freqMinBox = [] 
        self.freqMaxBox = [] #these are lists to hold the boxes for these values in the table, that way they can be looped later on
        self.range_data_list = []

        for channels in channelGroups:
            range_data = channel_frequencies.get_range_data_for_channels(configLayer, channels)
            for rd in range_data:
                self.range_data_list.append(rd)
                wires = rd["wireSegments"]
                wires.sort(key = int)
                #table with scan details
                self.scanTable.setRowCount(scanNum)
                item = qtw.QTableWidgetItem()
                self.scanTable.setVerticalHeaderItem(scanNum-1, item)
                #select column...Radio buttons
                item = qtw.QTableWidgetItem()
                self.scanTable.setItem(scanNum-1, 0, item)
                item = qtw.QRadioButton(self.scanTable)
                self.scanTable.setCellWidget(scanNum-1, 0, item)
                self.radioBtns.append(item)
                #run number column
                item = qtw.QTableWidgetItem()
                self.scanTable.setItem(scanNum-1, 1, item)
                item.setTextAlignment(qtc.Qt.AlignHCenter)
                item.setText(qtc.QCoreApplication.translate("MainWindow", str(scanNum)))
                self.scanTable.resizeColumnsToContents() 
                #wires column
                item = qtw.QTableWidgetItem()
                self.scanTable.setItem(scanNum-1, 2, item)
                item.setTextAlignment(qtc.Qt.AlignHCenter)
                item.setText(qtc.QCoreApplication.translate("MainWindow", str(wires)))
                self.scanTable.resizeColumnsToContents()
                #freq min column
                advFreqMin = self.advFreqMinLineEdit.text() # Freq step size
                if advFreqMin and useAdvancedParameters: freqMin = float(advFreqMin)
                else: freqMin = float(rd["range"][0])
                item = qtw.QTableWidgetItem()
                self.scanTable.setItem(scanNum-1, 3, item)
                item.setTextAlignment(qtc.Qt.AlignHCenter)
                item.setText(qtc.QCoreApplication.translate("MainWindow", str(freqMin)))
                self.scanTable.resizeColumnsToContents()
                self.freqMinBox.append(freqMin)
                #freq max column
                advFreqMax = self.advFreqMaxLineEdit.text() # Freq step size
                if advFreqMax and useAdvancedParameters: freqMax = float(advFreqMax)
                else: freqMax = float(rd["range"][1])
                item = qtw.QTableWidgetItem()
                self.scanTable.setItem(scanNum-1, 4, item)
                item.setTextAlignment(qtc.Qt.AlignHCenter)
                item.setText(qtc.QCoreApplication.translate("MainWindow", str(freqMax)))
                self.scanTable.resizeColumnsToContents()
                self.freqMaxBox.append(freqMax)
                #freq step size column
                advFss = self.advFssLineEdit.text() # Freq step size
                if advFss and useAdvancedParameters: fss = float(advFss)
                else: fss = 1/16
                #if advFss: 
                #    advFss = config_generator.configure_scan_frequencies(freqMin, freqMax, stim_freq_step=advFss)['stimFreqStep']
                #else: 
                #    advFss= config_generator.configure_scan_frequencies(freqMin, freqMax)['stimFreqStep']
                item = qtw.QTableWidgetItem()
                self.scanTable.setItem(scanNum-1, 5, item)
                item.setTextAlignment(qtc.Qt.AlignHCenter)
                item.setText(qtc.QCoreApplication.translate("MainWindow", str(fss)))
                self.scanTable.resizeColumnsToContents()
                self.scanTable.setColumnCount(6)


                scanNum = scanNum + 1

        self.radioBtns[0].setChecked(True)

        self.configureLabel.setText("")
        self.configure = True
        self._scanButtonEnable()

    def _configurePlots(self):
        self.chanViewMain = 0  # which channel to show large for V(t) data
        self.chanViewMainAmpl = 0  # which channel to show large for A(f) data
        # FIXME: clean this up...
        getattr(self, f'pw_chan_main').setBackground('w')
        getattr(self, f'pw_chan_main').setTitle(self.chanViewMain)
        getattr(self, f'pw_amplchan_main').setBackground('w')
        getattr(self, f'pw_amplchan_main').setTitle(self.chanViewMainAmpl)
        getattr(self, f'pw_amplgrid_all').setBackground('w')
        getattr(self, f'pw_amplgrid_all').setTitle('All')
        for ii in range(N_DWA_CHANS):
            # set background color to white
            # FIXME: clean this up...
            getattr(self, f'pw_grid_{ii}').setBackground('w')
            getattr(self, f'pw_grid_{ii}').setTitle("DWA Chan: {} APA Chan: {}".format(ii, "N/A"))
            getattr(self, f'pw_chan_{ii}').setBackground('w')
            getattr(self, f'pw_chan_{ii}').setTitle("DWA Chan: {} APA Chan: {}".format(ii, "N/A"))
            getattr(self, f'pw_amplgrid_{ii}').setBackground('w')
            getattr(self, f'pw_amplgrid_{ii}').setTitle("DWA Chan: {} APA Chan: {}".format(ii, "N/A"))
            getattr(self, f'pw_amplchan_{ii}').setBackground('w')
            getattr(self, f'pw_amplchan_{ii}').setTitle("DWA Chan: {} APA Chan: {}".format(ii, "N/A"))
            #getattr(self, f'pw_resfreqfit_{ii}').setBackground('w')
            #getattr(self, f'pw_resfreqfit_{ii}').setTitle(ii)

        # Resonance Tab, raw A(f) plots (will also show f0 lines)
        self.resonanceRawDataGLW.setBackground('w')        # "GLW" = GraphicsLayoutWidget
        self.resonanceProcessedDataGLW.setBackground('w')

        self.resonanceRawPlots = []
        self.resonanceProcessedPlots = []
        chanNum = 0
        #for irow in range(4):
        #    for icol in range(2):
        for irow in range(8):     # fixme: can addPlot(row=, col=)...
            for icol in range(1):
                if irow == 2 and icol == 2:
                    continue
                self.resonanceRawPlots.append(self.resonanceRawDataGLW.addPlot())
                self.resonanceRawPlots[-1].setTitle(f'DWA Chan: {chanNum} APA Chan: N/A')
                self.resonanceProcessedPlots.append(self.resonanceProcessedDataGLW.addPlot())
                self.resonanceProcessedPlots[-1].setTitle(f'DWA Chan: {chanNum} APA Chan: N/A')
                chanNum += 1
            self.resonanceRawDataGLW.nextRow()
            self.resonanceProcessedDataGLW.nextRow()

        # Tension tab
        self.tensionGLW.setBackground('w')
        self.tensionPlots = {}

        self.tensionPlots['tensionOfWireNumber'] = {}  # scatter plot of y=Tension, x=Wire number, one plot per layer per side
        for icol, layer in enumerate(APA_LAYERS):
            self.tensionPlots['tensionOfWireNumber'][layer] = {}
            for irow, side in enumerate(APA_SIDES):
                labels = None
                if (irow==1 and icol==0):
                    labels = {'left':'Tension [N]', 'bottom':'Wire number'}
                self.tensionPlots['tensionOfWireNumber'][layer][side] = self.tensionGLW.addPlot(row=irow, col=icol,
                                                                                                title=f'{layer}{side}',
                                                                                                labels=labels)
                self.tensionPlots['tensionOfWireNumber'][layer][side].addItem(pg.LinearRegionItem(values=[TENSION_SPEC_MIN,TENSION_SPEC_MAX],
                                                                                                  orientation='horizontal',
                                                                                                  movable=False))
                self.tensionPlots['tensionOfWireNumber'][layer][side].setYRange(3,10)
        # # tensionSpecRegion = pg.LinearRegionItem(values=self.tensionData["GA"], orientation='horizontal',  movable=False) 

        # can add other kinds of plots here (e.g. histograms)

        
        #for side in APA_SIDES:
        #    self.tensionPlots[side] = (self.tensionGLW.addPlot())
        #    self.tensionPlots[side].setTitle(f'Side {side}')

        #self.tensionPlots = {}
        #self.tensionPlots['tensionOfWireNumber'] = self.tensionGLW.addPlot(title="Tensions", labels={'left':"Tension [N]", 'bottom':"Wire number"})
        # logging.warning("self.tensionData[GA]")
        # logging.warning(self.tensionData["GA"])
        # # tensionSpecRegion = pg.LinearRegionItem(values=self.tensionData["GA"], orientation=1,  movable=False) # 1=horizontal, 0=vert.

        # # Create the scatter plot and add it to the view
        # scatter = pg.ScatterPlotItem(pen=pg.mkPen(width=5, color='r'), symbol='o', size=1)
        # self.tensionPlots['tensionOfWireNumber'].addItem(scatter)
        # pos = [{'pos': [i,self.tensionData["GA"][i]]} for i in range(MAX_WIRE_SEGMENT)]
        # scatter.setData(pos)
        # self.tensionPlots['tensionOfWireNumber'].addItem(scatter)
            
        
    def printOutput(self, s):
        print("printOutput():")
        print(s)

    def threadComplete(self):
        logging.info("THREAD COMPLETE!")

    def submitResonancesThreadComplete(self):
        print("submitResonancesThread complete!")

    def loadTensionsThreadComplete(self):
        print("loadTensionsThread complete!")

    def submitTensionsThreadComplete(self):
        print("submitTensionsThread complete!")
        
    def _makeDummyData(self):
        # V(t)
        self.dummyData = {}  
        xx = np.linspace(0, 2*np.pi, 32)
        for ii in range(9):
            self.dummyData[ii] = {'x':xx[:],
                                  'y':np.sin(xx[:]*(ii+1))
            }
        # Amplitude vs. Freq
        self.dummyDataAmpl = {}
        xx = np.linspace(10, 100, 30)
        for ii in range(9):
            self.dummyDataAmpl[ii] = {'x':xx[:],
                                      'y':xx[:]*ii+1
            }

        xx = np.arange(200)  # wire numbers
        mu = 6.50 # Newtons
        sigma = 0.5 # Newtons
        tt = np.random.normal(mu, sigma, len(xx)) # wire tensions (Newtons)
        self.dummyDataTension = {'x':xx[:],
                                 'y':tt[:]}

            
    def _makeCurves(self):
        ''' make one curve in each pyqtgraph PlotWidget '''
        # FIXME: merge all curves into self.curves = {}
        # self.curves = {'grid': ... ,   # grid view
        #                'chan': ...     # chan view
        #               }
        # e.g. for channel 5:
        #   self.curves['grid'][5]['V(t)']['data']
        #   self.curves['grid'][5]['V(t)']['fit']
        #   self.curves['grid'][5]['A(f)']['data']
        #   self.curves['grid'][5]['A(f)']['fit']

        # pyqtgraph pen configuration
        fitPen = pg.mkPen(color=(255,0,0), width=3)

        self.curves = {}
        self.curves['grid'] = {}   # V(t), grid view
        self.curves['chan'] = {}   # V(t), channel view
        self.curves['amplgrid'] = {}   # A(f), grid view
        self.curves['amplgrid']['all'] = {}   # A(f), all channels, single axes (in grid view)
        self.curves['amplchan'] = {}   # A(f), channel view
        #self.curves['resfreqfit'] = {}   # Fitting f0 values to A(f)
        self.curves['resRawFit'] = {}    # Raw A(f) data on Resonance tab
        self.curves['resProcFit'] = {}   # Processed A(f) data on Resonance tab
        self.curves['tension'] = {} # Wire tension plots (multiple figures, all on "tension" page)
        self.curves['evtVwr'] = {'V(t)':{}, 'A(f)':{}} # V(t) and A(f)
        self.curvesFit = {}  # FIXME: kluge -- merge w/ self.curves
        self.curvesFit['evtVwr'] = {'V(t)':{}} # V(t) 
        self.curvesFit['grid'] = {} # V(t), grid
        self.curvesFit['chan'] = {} # V(t), chan
        amplAllPlotColors = ['#2a1636', '#541e4e', '#841e5a', '#b41658',
                         '#dd2c45', '#f06043', '#f5946b', '#f6c19f']
        amplAllPlotPens = [pg.mkPen(color=col) for col in amplAllPlotColors]
        vtAllPlotColors = amplAllPlotColors[:]
        vtAllPlotPens = amplAllPlotPens[:]
        
        for pen in amplAllPlotPens:
            pen.setWidth(3)
        amplPlotPen = pg.mkPen(color=(0,0,0), style=qtc.Qt.DotLine, width=1)
        for loc in range(N_DWA_CHANS):
            #
            # V(t) plots
            self.curvesFit['grid'][loc] = getattr(self, f'pw_grid_{loc}').plot([], pen=fitPen)
            self.curvesFit['chan'][loc] = getattr(self, f'pw_chan_{loc}').plot([], pen=fitPen)
            self.curves['grid'][loc] = getattr(self, f'pw_grid_{loc}').plot([], symbol='o', symbolSize=4,
                                                                            symbolBrush=vtAllPlotColors[loc],
                                                                            symbolPen=vtAllPlotColors[loc],
                                                                            pen=None)
            self.curves['chan'][loc] = getattr(self, f'pw_chan_{loc}').plot([], symbol='o', symbolSize=4,
                                                                            symbolBrush=vtAllPlotColors[loc],
                                                                            symbolPen=vtAllPlotColors[loc],
                                                                            pen=None)
            #
            # A(f) plots (grid view)
            self.curves['amplgrid'][loc] = getattr(self, f'pw_amplgrid_{loc}').plot([], symbol='o', symbolSize=2,
                                                                                    symbolBrush=amplAllPlotColors[loc],
                                                                                    symbolPen=amplAllPlotColors[loc],
                                                                                    pen=amplAllPlotPens[loc])
            # for testing only
            #getattr(self, f'pw_amplgrid_{loc}').setRange(xRange=(0, 1000), yRange=(0,35000), update=True)
           
            # A(f), all channels on single axes
            self.curves['amplgrid']['all'][loc] = getattr(self, f'pw_amplgrid_all').plot([], pen=amplAllPlotPens[loc])
            # A(f) plots (channel view)
            self.curves['amplchan'][loc] = getattr(self, f'pw_amplchan_{loc}').plot([], symbol='o', symbolSize=2, symbolBrush='k', symbolPen='k', pen=amplPlotPen)
            # Fitting f0 to A(f) plots
            self.curves['resRawFit'][loc] = self.resonanceRawPlots[loc].plot([], symbol='o', symbolSize=2, symbolBrush='k', symbolPen='k', pen=amplPlotPen)
            self.curves['resProcFit'][loc] = self.resonanceProcessedPlots[loc].plot([], symbol='o', symbolSize=2, symbolBrush='k', symbolPen='k', pen=amplPlotPen)
            
        # add in the main window, too (large view of V(t) for a single channel)
        self.curvesFit['chan']['main'] = getattr(self, f'pw_chan_main').plot([], pen=fitPen)
        self.curves['chan']['main'] = getattr(self, f'pw_chan_main').plot([], symbol='o', symbolSize=4, symbolBrush='k', symbolPen='k', pen=None)

        # add in the main window, too (large view of A(f) for a single channel)
        self.curves['amplchan']['main'] = getattr(self, f'pw_amplchan_main').plot([], symbol='o', symbolSize=3, symbolBrush='k', symbolPen='k', pen=amplPlotPen)

        # Tension
        self.curves['tension']['tensionOfWireNumber'] = {}
        tensionPen = pg.mkPen(width=5, color='r')
        tensionSymbolBrush = pg.mkBrush('r')
        tensionSymbolPen = pg.mkPen(width=1, color=qtg.QColor('gray'))
        tensionSymbolSize = 5
        for layer in APA_LAYERS:
            self.curves['tension']['tensionOfWireNumber'][layer] = {}
            for side in APA_SIDES:
                self.curves['tension']['tensionOfWireNumber'][layer][side] = self.tensionPlots['tensionOfWireNumber'][layer][side].plot([], pen=None, symbolBrush=tensionSymbolBrush, symbolPen=tensionSymbolPen, symbolSize=tensionSymbolSize)
        #[layer+side] = pg.ScatterPlotItem(pen=tensionPen, symbol='o', size=1)
        
        ### Tension information
        ###self.curves['tension']['tensionOfWireNumber'] = self.tensionPlots['tensionOfWireNumber'].plot([], symbol='o', symbolSize=2, symbolBrush='k', symbolPen='k', pen=None)

        # Event Viewer plots
        evtVwrPlotPenVolt = pg.mkPen(color=(0,0,0), style=qtc.Qt.DotLine, width=1)
        evtVwrPlotPenAmpl = pg.mkPen(color=(0,0,0), style=qtc.Qt.DotLine, width=1)
        for loc in range(N_DWA_CHANS):
            self.curvesFit['evtVwr']['V(t)'][loc] = self.evtVwrPlots[loc].plot([], pen=amplAllPlotPens[loc])
            self.curves['evtVwr']['V(t)'][loc] = self.evtVwrPlots[loc].plot([], symbol='o', symbolSize=3, symbolBrush='k',
                                                                            symbolPen='k', pen=None)#, pen=evtVwrPlotPenVolt)
        self.evtVwrPlots[6].setLabel("bottom", "Time [s]")
        self.evtVwrPlots[7].setLabel("bottom", "Time [s]")
        self.evtVwrPlots[8].setLabel("bottom", "Frequency [Hz]")
        # In the 9th plot, put all A(f) data
        for chan in range(N_DWA_CHANS):
            self.curves['evtVwr']['A(f)'][chan] = self.evtVwrPlots[-1].plot([], pen=amplAllPlotPens[chan], symbol='o', symbolSize=2, symbolBrush=amplAllPlotPens[chan].color(), symbolPen=amplAllPlotPens[chan].color())
        # Add a vertical line showing the current frequency
        f0Pen = pg.mkPen(color='#000000', width=2, style=qtc.Qt.DashLine)
        self.curves['evtVwr']['A(f)']['marker'] = self.evtVwrPlots[-1].addLine(x=0, movable=True, pen=f0Pen)
        self.curves['evtVwr']['A(f)']['marker'].sigPositionChangeFinished.connect(self._evtVwrF0LineMoved)
        
    def _plotDummyAmpl(self):
        # A(f), chan view, large plot
        self.curves['amplchan']['main'].setData(self.dummyDataAmpl[self.chanViewMainAmpl]['x'],
                                                self.dummyDataAmpl[self.chanViewMainAmpl]['y'])
        for ii in range(N_DWA_CHANS):
            # A(f) data, grid view
            self.curves['amplgrid'][ii].setData(self.dummyDataAmpl[ii]['x'],
                                                self.dummyDataAmpl[ii]['y'])
            # all curves on single axes (lower right plot in grid view)
            self.curves['amplgrid']['all'][ii].setData(self.dummyDataAmpl[ii]['x'],
                                                       self.dummyDataAmpl[ii]['y'])
            # A(f) data, chan view (small plots)
            self.curves['amplchan'][ii].setData(self.dummyDataAmpl[ii]['x'],
                                                self.dummyDataAmpl[ii]['y'])

            
    #def _plotDummyGrid(self, dummy=False):
    #    ''' plot data in Grid view '''
    #    # V(t) data, grid view
    #    keys = sorted(self.curves['grid'])  # keys sorted (0, 1, ..., 7)
    #    print(keys)
    #    for ii, kk in enumerate(keys):
    #        self.curves['grid'][kk].setData(self.dummyData[ii]['x'],
    #                                        self.dummyData[ii]['y'])
            
    def _plotDummyTimeseries(self):
        ''' plot data in channel mode
        all 8 channels are plotted on the small graphs at top
        '''
        # V(t), chan view, large plot
        self.curves['chan']['main'].setData(self.dummyData[self.chanViewMain]['x'],
                                            self.dummyData[self.chanViewMain]['y'])

        # update the 8 small plots
        for ii in range(N_DWA_CHANS):
            self.curves['chan'][ii].setData(self.dummyData[ii]['x'],
                                            self.dummyData[ii]['y'])
            self.curves['grid'][ii].setData(self.dummyData[ii]['x'],
                                            self.dummyData[ii]['y'])


    def _plotDummyTension(self):
        pass
        #for layer in APA_LAYERS:
        #    for side in APA_SIDES:
        #        self.curves['tension']['tensionOfWireNumber'][layer][side].setData(self.dummyDataTension['x'],
        #                                                                           self.dummyDataTension['y'])
            
    def _keyboardShortcuts(self):
        print("Setting up keyboard shortcuts")
        # Stimulus Screen
        self.scStimulusView = qtw.QShortcut(qtg.QKeySequence(Shortcut.STIMULUS.value), self)
        self.scStimulusView.activated.connect(self.viewStimulus)

        # Resonant frequency fit
        self.scResFreqFitView = qtw.QShortcut(qtg.QKeySequence(Shortcut.RESONANCE.value), self)
        self.scResFreqFitView.activated.connect(self.viewResFreqFit)

        # Tension data
        self.scTensionView = qtw.QShortcut(qtg.QKeySequence(Shortcut.TENSION.value), self)
        self.scTensionView.activated.connect(self.viewTensions)

        # Show log
        self.scLog = qtw.QShortcut(qtg.QKeySequence(Shortcut.LOG.value), self)
        self.scLog.activated.connect(self.viewLog)

        # Show event viewer
        self.scEvtVwr = qtw.QShortcut(qtg.QKeySequence(Shortcut.EVTVWR.value), self)
        self.scEvtVwr.activated.connect(self.viewEvtVwr)

        # Show configuration parameters
        self.scConfig = qtw.QShortcut(qtg.QKeySequence(Shortcut.CONFIG.value), self)
        self.scConfig.activated.connect(self.viewConfig)

        # V(t) data (grid view)
        self.scGridView = qtw.QShortcut(qtg.QKeySequence(Shortcut.V_GRID.value), self)
        self.scGridView.activated.connect(self.viewGrid)

        # A(f) data (grid view)
        self.scAmplGridView = qtw.QShortcut(qtg.QKeySequence(Shortcut.A_GRID.value), self)
        self.scAmplGridView.activated.connect(self.viewAmplGrid)
        
        # Show V(t) or A(f) (channel view)
        # FIXME: move these to "Shortucut" ENUM?
        chans = range(N_DWA_CHANS)
        self.chanViewShortcuts = []  # FIXME: no need to save these, just need to connect slot...
        for chan in chans:
            # V(t)
            self.chanViewShortcuts.append(qtw.QShortcut(qtg.QKeySequence(f'Alt+{chan}'), self))
            self.chanViewShortcuts[-1].activated.connect(partial(self.viewChan, chan))
            # A(f)
            self.chanViewShortcuts.append(qtw.QShortcut(qtg.QKeySequence(f'Ctrl+{chan}'), self))
            self.chanViewShortcuts[-1].activated.connect(partial(self.viewAmplChan, chan))

        # Event Viewer shortcuts
        self.scEvtVwrNext = qtw.QShortcut(qtg.QKeySequence(Shortcut.EVT_NEXT.value), self)
        self.scEvtVwrNext.activated.connect(partial(self.evtVwrChange, 1))
        self.scEvtVwrPrev = qtw.QShortcut(qtg.QKeySequence(Shortcut.EVT_PREV.value), self)
        self.scEvtVwrPrev.activated.connect(partial(self.evtVwrChange, -1))
        self.scEvtVwrNext10 = qtw.QShortcut(qtg.QKeySequence(Shortcut.EVT_NEXT10.value), self)
        self.scEvtVwrNext10.activated.connect(partial(self.evtVwrChange, 10))
        self.scEvtVwrPrev10 = qtw.QShortcut(qtg.QKeySequence(Shortcut.EVT_PREV10.value), self)
        self.scEvtVwrPrev10.activated.connect(partial(self.evtVwrChange, -10))
        self.scEvtVwrLast = qtw.QShortcut(qtg.QKeySequence(Shortcut.EVT_LAST.value), self)
        self.scEvtVwrLast.activated.connect(partial(self.evtVwrChange, 100000000))
        self.scEvtVwrFirst = qtw.QShortcut(qtg.QKeySequence(Shortcut.EVT_FIRST.value), self)
        self.scEvtVwrFirst.activated.connect(partial(self.evtVwrChange, -100000000))

        
    @pyqtSlot()
    def evtVwrChange(self, step=None):
        #print('\n\n\n')
        #print(f"step by {step}")

        if self.evtData is None:
            print("No EVENT VIEWER data yet available")
            return
        
        nfreq = len(self.evtData['freqUnion'])
        idx = self.evtData['freqIdx'] + step
        if idx < 0:
            idx = 0
        if idx >= nfreq:
            idx = nfreq-1
        self.evtData['freqIdx'] = idx
        self.evtData['freqCurrent'] = self.evtData['freqUnion'][self.evtData['freqIdx']] 
        #print('\n\n\n')
        self.evtVwrUpdatePlots()
        
    def evtVwrUpdatePlots(self, plotAmpl=False):
        #print("updating plots...")
        ifrq = self.evtData['freqIdx']
        for ichan in range(N_DWA_CHANS):
            plotTitle = (f"V(t) Chan {ichan} Freq: {self.evtData['freqCurrent']:.3f} Hz  Ampl: {self.evtData['A(f)'][ichan][ifrq]:.2f}")
            self.evtVwrPlots[ichan].setTitle(plotTitle)
            if self.evtData['V(t)'][ichan][ifrq] is not None:
                self.curves['evtVwr']['V(t)'][ichan].setData(self.evtData['V(t)_time'][ichan][ifrq],
                                                             self.evtData['V(t)'][ichan][ifrq])
                self.curvesFit['evtVwr']['V(t)'][ichan].setData(self.evtData['V(t)_fit_time'][ichan][ifrq],
                                                                self.evtData['V(t)_fit'][ichan][ifrq])
            else:
                self.curves['evtVwr']['V(t)'][ichan].setData([])
                self.curvesFit['evtVwr']['V(t)'][ichan].setData([])
            
        # update the amplitude plots in the 9th window
        self.curves['evtVwr']['A(f)']['marker'].setValue(self.evtData['freqUnion'][ifrq])
        # Kluge -- no need to redraw this... just redraw
        if plotAmpl:
            for ichan in range(N_DWA_CHANS):
                self.curves['evtVwr']['A(f)'][ichan].setData(self.evtData['freqUnion'], self.evtData['A(f)'][ichan])

                
    def udpListen(self):
        # Pass the function to execute
        worker = Worker(self.startUdpReceiver, newdata_callback=self.signals.newUdpPayload)
        worker.signals.result.connect(self.printOutput)
        worker.signals.finished.connect(self.threadComplete)
        self.signals.newUdpPayload.connect(self.processUdpPayload)
        
        # execute
        self.threadPool.start(worker)


    def _loadDaqConfig(self):
        self.daqConfigFile = dcf.DwaConfigFile(DAQ_CONFIG_FILE)#, sections=['DAQ'])
        self.daqConfig = self.daqConfigFile.getConfigDict(section='DAQ')

    @pyqtSlot()
    def abortScan(self):
        print("User has requested a soft abort of this run...")
        print("... this is not yet tested")
        self.ampData[SCAN_END_MODE_KEYWORD] = ScanEnd.ABORTED
        self.uz.abort()


    def setDwaStatusLabel(self, state):
        # state can be 'connected', 'configuring', 'notConnected'
        if state == 'connected':
            text = 'Connected'
            color = 'green'
        elif state == 'configuring':
            text = 'Configuring...'
            color = 'orange'
        elif state == 'notConnected':
            text = 'Not Connected'
            color = 'red'
        
        self.dwaConnected_label.setText(text)
        self.dwaConnected_label.setStyleSheet(f"color: {color}")
        
    ###############################################################
    # Auto Scan Thread
    def startScanThreadStarting(self):
        self._scanButtonDisable()
        self.btnScanCtrl.setStyleSheet("background-color : orange")
        self.btnScanCtrl.setText("Configuring DWA...")
        self.setDwaStatusLabel('configuring')

        for i, btn in enumerate(self.radioBtns):
            if btn.isChecked():
                #logging.info("Changing color of row "+str(i))
                for c in range(0, self.scanTable.columnCount()):
                    self.scanTable.item(i,c).setBackground(qtg.QColor(255,140,0))
            else:
                #logging.info("Row "+str(i)+"has not been selected")
                pass
    
    def startScanThreadComplete(self):
        self.setDwaStatusLabel('connected')
        self._setScanButtonAction('ABORT')
        self._scanButtonEnable(force=True)
        print("startScanThread complete!")

    def startNextScanIfRequested(self):
        print("Checking if next scan should start automatically...")
        runAllScans = self.scanCtrlRunAll.isChecked()
        if not runAllScans:
            print('"Run all scans" box is not checked... no more scans to run')
            return
        #buttonStatus = [btn.isChecked() for btn in self.radioBtns]
        #print(f'buttonStatus = {buttonStatus}')
        #print(f'self.radioBtns[-1].isChecked() = {self.radioBtns[-1].isChecked()}')
        if self.autoScansRemain:
            self.autoScansRemain = not self.radioBtns[-1].isChecked()
            self.startScanThread()
        else:
            print("final scan has completed...")

    @pyqtSlot()
    def startScanThreadHandler(self):
        # Launch either one scan or all scans
        self.autoScansRemain = not self.radioBtns[-1].isChecked()
        self.startScanThread()
        ## Get the checkbox status (one or all scans):
        #runAllScans = self.scanCtrlRunAll.isChecked()
        #print(f"runAllScans = {runAllScans}")
        #if not runAllScans:
        #    self.startScanThread()
        #
        #else:
        #    print("not yet implemented")
        #    # Get a list of scans to run
        #    print(self.radioBtns)
        #    nScans = len(self.radioBtns)
        #    scansToRun = list(range(nScans))
        #    for iscan in scansToRun:
        #        print(f'activating radio button {iscan}')
        #        self.radioBtns[iscan].setChecked(True)
        #        self.startScanThread()

            
    def startScanThread(self):
        print("User has requested a new AUTO scan (DWA is IDLE)")
        self.scanType = ScanType.AUTO

        # Pass the function to execute
        worker = Worker(self.startScan)  # could pass args/kwargs too..
        #worker.signals.result.connect(self.printOutput)
        worker.signals.finished.connect(self.startScanThreadComplete)
        worker.signals.starting.connect(self.startScanThreadStarting)

        # execute
        self.threadPool.start(worker)

    ###############################################################
    # Advanced Scan Thread
    def startScanAdvThreadStarting(self):
        print("startScanAdvThread starting!")
        self._scanButtonDisable()
        self.btnScanCtrlAdv.setStyleSheet("background-color : orange")
        self.btnScanCtrlAdv.setText("Configuring DWA...")

    def startScanAdvThreadComplete(self):
        print("startScanAdvThread complete!")
        self._setScanButtonAction('ABORT')
        self._scanButtonEnable(force=True)

    @pyqtSlot()
    def startScanAdvThread(self):

        print("User has requested a new CUSTOM scan (DWA is IDLE)")
        self.scanType = ScanType.CUSTOM

        # Pass the function to execute
        worker = Worker(self.startScanAdv)  # could pass args/kwargs too..
        #worker.signals.result.connect(self.printOutput)
        worker.signals.finished.connect(self.startScanAdvThreadComplete)
        worker.signals.starting.connect(self.startScanAdvThreadStarting)

        # execute
        self.threadPool.start(worker)
        
    @pyqtSlot()
    def submitResonancesThread(self):
    
        # Pass the function to execute
        worker = Worker(self.submitResonances)  # could pass args/kwargs too..
        #worker.signals.result.connect(self.printOutput)
        worker.signals.finished.connect(self.submitResonancesThreadComplete)

        # execute
        self.threadPool.start(worker)

    @pyqtSlot()
    def loadTensionsThread(self):
    
        # Pass the function to execute
        worker = Worker(self.loadTensions)  # could pass args/kwargs too..
        #worker.signals.result.connect(self.printOutput)
        worker.signals.finished.connect(self.loadTensionsThreadComplete)

        # execute
        self.threadPool.start(worker)

    @pyqtSlot()
    def submitTensionsThread(self):
    
        # Pass the function to execute
        worker = Worker(self.submitTensions)  # could pass args/kwargs too..
        #worker.signals.result.connect(self.printOutput)
        worker.signals.finished.connect(self.submitTensionsThreadComplete)

        # execute
        self.threadPool.start(worker)

        
    def disableRelaysThreadComplete(self):
        print("disableRelaysThreadComplete")
        self._setScanButtonAction('START')
        self._scanButtonEnable(force=True)
        self.startNextScanIfRequested()

    def disableRelaysThreadStarting(self):
        self.btnScanCtrl.setStyleSheet("background-color : orange")
        self.btnScanCtrl.setText("Disabling relays...")
        self.btnScanCtrlAdv.setStyleSheet("background-color : orange")
        self.btnScanCtrlAdv.setText("Disabling relays...")

        
    def disableRelays(self):
        self.uz.disableAllRelays() # Break all relay connections to let charge bleed off of wires
        
    def disableRelaysThread(self):
        # Pass the function to execute
        worker = Worker(self.disableRelays)
        worker.signals.finished.connect(self.disableRelaysThreadComplete)
        worker.signals.starting.connect(self.disableRelaysThreadStarting)

        # execute
        self.threadPool.start(worker)
        

    def startScan(self):
        #need to create dictionaries in this thread to actually update inputs and files

        self.configMeasuredBy = self.measuredByLineEdit.text()
        self.configStage = self.configStageComboBox.currentText()
        self.configApaUuid = self.configApaUuidLineEdit.text()
        self.configLayer = self.configLayerComboBox.currentText()
        self.configHeadboard = self.configHeadboardSpinBox.value()
        self.configApaSide = self.SideComboBox.currentText()
        is_flex_connection_winderlike = True
        if self.configStage == "Installation (Top)": is_flex_connection_winderlike = False

        self.updateApaUuidListModel()  
        
        useAdvancedParameters = not self.advDisableAdvancedParametersCheckBox.isChecked()
        advStimTime = self.advStimTimeLineEdit.text() # Stimulation time
        advInitDelay = self.advInitDelayLineEdit.text() # Init delay
        advStimAmplitude = self.advStimAmplitudeLineEdit.text() # Amplitude
        advDigipotAmplitude = self.advDigipotAmplitudeLineEdit.text() # Digipot amplitude
        
        scanIndex = -1
        logging.info(self.radioBtns)
        for i, btn in enumerate(self.radioBtns):
            logging.info(btn.isChecked())
            if btn.isChecked():
                scanIndex = i
        if scanIndex < 0: return
        
        # This gets values from the table for scan configurations
        freqMax = float(self.scanTable.item(scanIndex, 4).text())
        freqMin = float(self.scanTable.item(scanIndex, 3).text())
        freqStep = float(self.scanTable.item(scanIndex, 5).text())
        
        # TODO: Make sure inputs can be safely converted to floats
        # TODO: Grab default values if undefined
        if advStimTime: advStimTime = float(advStimTime)
        if advInitDelay: advInitDelay = float(advInitDelay)
        if advStimAmplitude: advStimAmplitude = int(advStimAmplitude)
        if advDigipotAmplitude: advDigipotAmplitude = int(advDigipotAmplitude)


        rd = self.range_data_list[scanIndex]
        #need to impliment list of all -1 for channels not being used
        #this makes it so for a single scan it just lists the one apa channel used, and then sorts all apa channels for an all wire scan
        if self.configRadioSingle.isChecked():
            self.configHeadboard = self.singleConfigHeadboard
            self.wires = self.wireNum
            channels = channel_map.wire_to_apa_channel(self.configLayer, self.wires)
        else:
            self.wires = rd["wireSegments"]
            self.wires.sort(key = int)
            channels = rd["apaChannels"]
        #sorting apa channels list to follow increasing order of dwa channels
        dwaChannels = range(8)
        self.apaChannels = [None]*len(dwaChannels)
        for apaChannel in channels:
            dwaChannel = channel_map.apa_channel_to_dwa_channel(self.configLayer, apaChannel, is_flex_connection_winderlike)
            self.apaChannels[dwaChannel] = apaChannel

        self.activeRegisters = [ii for ii in range(len(self.apaChannels)) if self.apaChannels[ii]]  # Which DWA channels have data?
            
        self.wires.sort(key = int)

        fpgaConfig = config_generator.configure_default()
        
        #print(f"self.configLayer, channels = {self.configLayer}, {channels}")
        #print(f"  type(channels) = {type(channels)}")

        fpgaConfig.update(config_generator.configure_ip_addresses()) # TODO: Make configurable
        fpgaConfig.update(config_generator.configure_run_type()) # TODO: This chould change based on fixed freq or freq sweep
        fpgaConfig.update(config_generator.configure_fixed_frequency())

        if useAdvancedParameters:
            if advInitDelay: 
                if advStimTime: fpgaConfig.update(config_generator.configure_wait_times(advInitDelay, advStimTime))
                else: fpgaConfig.update(config_generator.configure_wait_times(advInitDelay))
            elif advStimTime: fpgaConfig.update(config_generator.configure_wait_times(stim_time=advStimTime))
            
            if advStimAmplitude and advDigipotAmplitude: 
                fpgaConfig.update(config_generator.configure_gains(stim_freq_max=freqMax, stim_mag=advStimAmplitude, digipot=advDigipotAmplitude))
            elif advStimAmplitude:
                fpgaConfig.update(config_generator.configure_gains(stim_freq_max=freqMax, stim_mag=advStimAmplitude))
            elif advDigipotAmplitude: 
                fpgaConfig.update(config_generator.configure_gains(stim_freq_max=freqMax, digipot=advDigipotAmplitude))

        fpgaConfig.update(config_generator.configure_sampling()) # TODO: Should this be configurable?
        fpgaConfig.update(config_generator.configure_relays(self.configLayer, channels, is_flex_connection_winderlike))
        #print(f'\n\nAfter Relays:\n  fpgaConfig: {fpgaConfig}')
        
        dataConfig = {"apaChannels": self.apaChannels, "wireSegments": self.wires, "measuredBy": self.configMeasuredBy, "stage": self.configStage, "apaUuid": self.configApaUuid, 
        "layer": self.configLayer, "headboardNum": self.configHeadboard, "side": self.configApaSide}

        self._loadDaqConfig()

        self.combinedConfig = {"FPGA": fpgaConfig, "DATABASE": dataConfig, "DAQ": self.daqConfig}
        
        fpgaConfig.update(config_generator.configure_scan_frequencies(freqMin, freqMax, stim_freq_step = freqStep))
        fpgaConfig.update(config_generator.configure_noise_subtraction(freqMin, freqMax))

        self.combinedConfig = {"FPGA": fpgaConfig, "DATABASE": dataConfig, "DAQ": self.daqConfig}
        
        self.makeScanOutputDir()
        config_generator.write_config(self.combinedConfig, 'dwaConfig.ini', self.scanRunDataDir) #self.configFileDir
        self.configFile = os.path.join(self.scanRunDataDir, "dwaConfig.ini")

        self.runScan()

    def makeScanOutputDir(self):
        scanRunSubDir = "APA_"+str(self.configApaUuid)
        dataDir = os.path.join(self.scanDataDir, scanRunSubDir)
        try:
            os.makedirs(dataDir)
            logging.info("  Directory did not exist...made {}".format(dataDir))
            print("  Directory did not exist...made {}".format(dataDir))
        except FileExistsError:
            logging.warning("  Directory already exists: [{}]".format(dataDir))
        
        self.timeString = datetime.datetime.now().strftime("%Y%m%dT%H%M%S")
        #above makes the scan directory for auto scans, below gives the final scan directory its name
        if self.configRadioSingle.isChecked():
            self.wires = self.wires[0]
        else:
            self.wires = "-".join([str(w) for w in self.wires])
        self.scanRunDataDir = os.path.join(dataDir, self.configLayer + "_" + self.configApaSide + 
        "_" + str(self.configHeadboard) + "_" + str(self.wires) + "_" + self.timeString)
        os.makedirs(self.scanRunDataDir)
     
    def startScanAdv(self):
        self.configFile = self.configFileName.text()

        apaUuid = self.configApaUuidLineEdit.text().strip()
        timestamp = datetime.datetime.now().strftime("%Y%m%dT%H%M%S")
        subdirs = []

        #if there is text in the ApaUuid section then save scan data in:
        #    scanData/APA_[UUID]/[configname]_TIMESTAMP
        # otherwise save scan in:
        #    scanDataAdv/[configname]_TIMESTAMP
        if apaUuid != "":
            print(f"FOUND CONTENT IN APA UUID FIELD: {apaUuid}")
            subdirs.append(self.scanDataDir)  # scanData/
            subdirs.append(f"APA_{apaUuid}")
        else:
            print(f"NO CONTENT IN APA UUID FIELD -- making up a directory name")
            subdirs.append(self.scanDataDirAdv) # scanDataAdv/

        configFileBase = os.path.splitext( os.path.basename(self.configFile) )[0]
        print(f"CONFIG FILE BASE = {configFileBase}")
        subdirs.append(f"{configFileBase}_{timestamp}")

        self.scanRunDataDir = os.path.join(*subdirs)
        print(f"Making directory: {self.scanRunDataDir}")
        os.makedirs(self.scanRunDataDir, exist_ok=True) 
        # copy the config file into the scan output directory
        shutil.copy(self.configFile, os.path.join(self.scanRunDataDir, 'dwaConfig.ini'))

        self.runScan()


    def _setScanMetadata(self):
        # FIXME: rename... really this is used to set metadata in the A(f) .json file
        # During the resonance analysis those values are used to determine if data should
        # be written to database.

        #apaUuid = self.configApaUuidLineEdit.text()
        #print(f"apaUuid: {apaUuid}")

        dbConfig = self.dwaConfigFile.getConfigDict(section='DATABASE')
        if dbConfig:
            print("[DATABASE] section present in config file")
            print(f"[DATABASE] SECTION: {dbConfig}")
        else:
            print("[DATABASE] section not present in config file")

        # If the config file has a valid [DATABASE] section, then user wants to write to the db
        # If you get this far, then the [DATABASE] section has already been validated, so
        # just need to check if [DATABASE] exists in the config...
        # FIXME: does the UUID need to be a "valid"/real DUNE UUID?

        # Pull info from the [DATABASE] section of the config file and pass that along to the A(f) .json file
        for field in DATABASE_FIELDS:
            self.ampData[field] = dbConfig[field] if dbConfig else None

        print(f'self.ampData = {self.ampData}')
            
            
    def runScan(self):

        # runScan() is in a thread...  need to get logger?
        logger = logging.getLogger(__name__)
        logger.info(self.configFile)
        logger.info(f"config file = {self.configFile}")
        #
        ## FIXME: the textbox doesn't update right away...
        ## need to force an update somehow....
        self._loadConfigFile(updateGui=False)

        print("\n\n =================== runScan()\n\n")
        print(f"self.configFile = {self.configFile}")
        # verify that config file can be opened (DEFUNCT: this is done in _loadConfigFile()
        #try:
        #    with open(self.configFile) as fh:
        #        pass
        #except:
        #    self.logger.error("Could not open config file -- cannot proceed")

        try:
            self.logger.info('======= dwaReset() ===========')
            self.uz.reset()
        except:
            self.logger.error("DWA reset failed")
            
        try:
            self.logger.info('======= dwaConfig() ===========')
            self.uz.scanConfig(self.dwaConfigFile.config['FPGA'])
        except:
            self.logger.error("DWA run configuration failed")
            
        try:
            self.logger.info('======= dwaStart() ===========')
            self.uz.start()
            self.logger.info('======= DONE WITH dwaStart() ===========')
            
            #logger.info('\n\n======= dwaStat() ===========')
            #self.uz.stat()

        except:
            self.logger.error("DWA run start failed")
            

    #@pyqtSlot()
    #def quitAll(self):

    @pyqtSlot()
    def tabChangedStage(self):
        self.currentViewStage = self.tabWidgetStages.currentIndex()
        if self.verbose > 0:
            print(f"tabWidgetStage changed... self.currentViewStage = {self.currentViewStage}")

    @pyqtSlot()
    def tabChangedStim(self):
        self.currentViewStim = self.tabWidgetStim.currentIndex()
        if self.verbose > 0:
            print(f"tabWidgetStim changed... self.currentViewStim = {self.currentViewStim}")
        

    @pyqtSlot()
    def resFitParameterUpdated(self):
        self.runResonanceAnalysis()

    def resFreqGetParams(self): 
        self._resFreqSetDefaultParams()  # reset to defaults

        # Should we detrend the A(f) data first?
        self.resFitParams['preprocess']['detrend'] = self.resFitPreDetrend.isChecked()

        # polynomial order for background subtraction (after integrating)
        try:
            print(f'self.resFitBkgPoly.text() = {self.resFitBkgPoly.text()}')
            self.resFitParams['find_peaks']['bkgPoly'] = int(self.resFitBkgPoly.text())
        except:
            print('failed')
            self.resFitParams['find_peaks']['bkgPoly'] = 2

        # peak width parameter
        print(f'self.resFitWidth.text() = {self.resFitWidth.text()}')
        self.resFitParams['find_peaks']['width'] = self._resFreqParseNumOrList( self.resFitWidth.text() )

        # prominence parameter
        print(f'self.resFitProminence.text() = {self.resFitProminence.text()}')
        self.resFitParams['find_peaks']['prominence'] =self._resFreqParseNumOrList( self.resFitProminence.text() )

        print("BEFORE READING KWARGS:")
        print(f'   self.resFitParams = {self.resFitParams}')
        
        # read the kwargs field, (which takes precedence over anything set previously)!
        # expect: "key1=val1, key2=val2, ..."
        kwargString = self.resFitKwargs.text().strip()
        if kwargString != '':
            kwargDict = self._resFreqParseKwargParam( self.resFitKwargs.text() )
            for key, val in kwargDict.items():
                if key not in self.resFitParams['find_peaks']:
                    continue
                self.resFitParams['find_peaks'][key] = val

        # Print params and refit
        print(f'self.resFitParams = {self.resFitParams}')

        
    @pyqtSlot()
    def configFileNameEnter(self):
        self.configFile = self.configFileName.text()
        self._loadConfigFile()


    def loadRecentScanData(self):
        # get the scan filename from the Recent Scans table
        indices = self.recentScansTableView.selectionModel().selectedRows()
        try:
            row = indices[0].row()
        except:
            print("problem selecting row (no row selected?)...")
            return

        print(f"selected row  = {row}")
        tableRowData = self.recentScansTableModel.getData()[row]
        print(f"selected file = {tableRowData['scanName']}")
        #scanFilename = './scanDataAdv/dwaConfigWC_20210812T112511/amplitudeData.json' # DUMMY
        scanFilename = os.path.join(tableRowData['scanName'], 'amplitudeData.json')
        #self.recentScansTableRowInUse = row
        self.recentScansNameOfLoadedScan = tableRowData['scanName']
        self.loadSavedScanData(scanFilename)

    def loadArbitraryScanData(self):
        # open a file selection dialog for user to input a scan filename
        options = qtw.QFileDialog.Options()
        #options |= qtw.QFileDialog.DontUseNativeDialog
        scanFilenames, _ = qtw.QFileDialog.getOpenFileNames(self,"QFileDialog.getOpenFileName()",
                                                          "","All Files (*);;JSON Files (*.json)",
                                                          options=options)
        for scanFilename in scanFilenames:
            if scanFilename:  # validate the selected filename (require .json?)
                print(scanFilename)

                # Insert this scan into to the Recent Scans list
                scanDir = os.path.dirname(scanFilename)
                row = 0
                self.insertScanIntoScanList(scanDir, row=row, submitted=None)
                # and highlight the newly inserted row in the table
                self.recentScansTableView.selectRow(row)
                #self.recentScansTableRowInUse = row
                tableRowData = self.recentScansTableModel.getData()[row]
                #print(f"scanDir = {scanDir}")
                #print(f"tableRowData['scanName'] = {tableRowData['scanName']}")
                self.recentScansNameOfLoadedScan = tableRowData['scanName']
                
                self.loadSavedScanData(scanFilename)

    def loadSavedScanData(self, filename):
        print("loadSavedScanData")
        self._initSavedAmpDataPlots()
        self._clearResonanceFitLines()
        self._clearResonanceExpectedLines()
        self._loadSavedAmpData(filename)
        self._configureResonancePlots()
        self.runResonanceAnalysis()
        self.labelResonanceSubmitStatus.setText("Tensions have not been submitted")

    @pyqtSlot()
    def _resFreqUserInputText(self):
        for reg in self.registers:
            for seg in range(3):
                print(getattr(self, f'le_resfreq_val_{reg}_{seg}').text())

        # FIXME: add check for which channel's textbox this came from
        # and only update the f0 values and GUI display for that associated channel
        print('self.resonantFreqs',self.resonantFreqs)
        for reg in self.registers:
            for seg in range(3):
                if seg < len(self.resonantFreqs[reg.value]):
                    try:
                        tensionInput = float(getattr(self, f'le_resfreq_val_{reg}_{seg}').text())
                        currentFreqs = np.array(self.expectedFreqs[reg.value][seg])
                        newFreqs = currentFreqs*np.sqrt(tensionInput/TENSION_SPEC)
                        self.resonantFreqs[reg.value][seg] = newFreqs.tolist()
                        self.currentTensions[reg.value][seg] = tensionInput
                    except:
                        self.resonantFreqs[reg.value][seg] = []

        self.resFreqUpdateDisplay(chan=None)

    def _freqsOfString(self, fString):
        # FIXME: add check to guard against failed parse
        toks = fString.split(',')
        print(f"resFreqUserInputText: toks = {toks}")
        try:
            freqList = [ float(tok) for tok in toks ]
        except:
            freqList = []
        return freqList
        
    #@pyqtSlot()
    def _f0LineClicked(self, infLine, clickEvt):
        # evt is an InfiniteLine and an event (sigClicked sent by InfiniteLine)

        print("f0Line clicked")
        #print(f"pyqtgraph version {pg.__version__}")
        print(f"infLine   = {infLine}")
        print(f"clickEvt  = {clickEvt}")

        if clickEvt.modifiers() == qtc.Qt.ControlModifier:
            print("CTRL held down")
            self._f0LineRemove(infLine)

    def _f0LineRemove(self, infLine):
        print(f"removing InfiniteLine {infLine} at f={infLine.value()}")
        source = self._getInfLineSource(infLine)  # 'proc' or 'raw'
        #print(f"Before: {self.resFitLines['proc']}")
        keys = self.resFitLines[source].keys()
        for kk in keys:
            if infLine in self.resFitLines[source][kk]:
                self.resFitLines[source][kk].remove(infLine)  # remove infline from the correct list
                break
        #print(f"After: {self.resFitLines['proc']}")
        #print(f"infLine was in register {kk}")
        if source == 'proc':
            print("removing from proc")
            self.resonanceProcessedPlots[kk].removeItem(infLine)
        elif source == 'raw':
            print("removing from raw")
            self.resonanceRawPlots[kk].removeItem(infLine)
        else:
            print("error: could not find the plot that owns {infLine}")
            print("cannot remove line from the plot...")
        del infLine
        
        self._updateResFreqsFromLineLocations(source)
        self.resFreqUpdateDisplay(chan=None)  # update GUI
        self.removedInfLine = True
        
    #@pyqtSlot()
    def _evtVwrF0LineMoved(self):
        print("\n\n\nevtVwr f0 Line moved")
        fDragged = self.curves['evtVwr']['A(f)']['marker'].value()
        # Get the current frequency
        # get index into freq that is closest to fDragged

        if self.evtData is None:
            print("Event Data not loaded yet")
            self.curves['evtVwr']['A(f)']['marker'].setValue(0)
            return

        # Find closest frequency
        diffs = np.abs(np.array(self.evtData['freqUnion'])-fDragged)
        dfMin = np.min(diffs)
        idx = np.where(diffs == dfMin)[0][0]            
        # Update values
        f0 = self.evtData['freqUnion'][idx]
        self.evtData['freqIdx'] = idx
        self.evtData['freqCurrent'] = f0
        ## Update plots
        self.evtVwrUpdatePlots(plotAmpl=False)
        
    #@pyqtSlot()
    def _f0LineMoved(self, evt):
        # evt is an InfiniteLine instance (sigDragged event from InfiniteLine)
        
        print("f0Line moved")
        print(f"evt = {evt}")
        print(f"self.resFitLines['raw'] = {self.resFitLines['raw']}")
        print(f"self.resFitLines['proc'] = {self.resFitLines['proc']}")

        source, c, s, l = self._getInfLineSource(evt)
        self._updateResFreqsFromLineLocations(source, c, s, l)
        self.resFreqUpdateDisplay(chan=None)  # update GUI

    def _getInfLineSource(self, infLine):
        # Figure out which plot the line drag was in
        # Flatten the list of InfiniteLines and match to source of signal
        for source in ['raw', 'proc']:
            for c in self.activeRegistersS:
                chanLines = self.resFitLines[source][c]
                for s,segLines in enumerate(chanLines):
                    for l,line in enumerate(segLines):
                        if line == infLine:
                            return source, c, s, l

        # rawLines = list(chain(*self.resFitLines['raw'].values()))
        # procLines = list(chain(*self.resFitLines['proc'].values()))
        # if infLine in rawLines:
        #     source = 'raw'
        # elif infLine in procLines:
        #     source = 'proc'
        # else:
        #     print("ERROR: unknown source of signal: {infLine}")
        #     print("      rawLines  = {rawLines}")
        #     print("      procLines = {procLines}")
        #     return
        # print(f"_f0LineMoved(): sender is from {source}")
        return None, None, None, None

    def _updateResFreqsFromLineLocations(self, source, c, s, l):
        # source is either 'proc' or 'raw'
        movedLine = self.resFitLines[source][c][s][l]
        newValue = movedLine.value()
        oldValue = self.resonantFreqs[c][s][l]
        self.resonantFreqs[c][s] = (newValue/oldValue)*np.array(self.resonantFreqs[c][s]) #self.resonantFreqs[c][s] + newValue - oldValue  
        self.resFreqUpdateDisplay(chan=None)
        # loop over all channels. Get locations of lines
        # for reg in self.registers:
        #     self.resonantFreqs[reg.value] = []  # start w/ empty list
        #     for infLine in self.resFitLines[source][c]: # re-create resFreq list
        #         self.resonantFreqs[reg.value].append(infLine.value())
        #         self.resonantFreqs[reg.value].sort()
        
    @pyqtSlot()
    def viewStimulus(self):
        self.currentViewStage = MainView.STIMULUS
        self.updateTabView()
        #self.tabWidgetStages.setCurrentIndex(self.currentViewStage)
        self.logger.info("View Stimulus")

    @pyqtSlot()
    def viewResFreqFit(self):
        self.currentViewStage = MainView.RESONANCE
        self.updateTabView()
        #self.tabWidgetStages.setCurrentIndex(self.currentViewStage)
        self.logger.info("View Resonant Frequencies")
            
    @pyqtSlot()
    def viewTensions(self):
        self.currentViewStage = MainView.TENSION
        self.updateTabView()
        #self.tabWidgetStages.setCurrentIndex(self.currentViewStage)
        self.logger.info("View Tensions")

    @pyqtSlot()
    def viewLog(self):
        self.currentViewStage = MainView.LOG
        self.updateTabView()
        #self.tabWidgetStages.setCurrentIndex(self.currentViewStage)
        self.logger.info("View LOG")
        
    @pyqtSlot()
    def viewEvtVwr(self):
        self.currentViewStage = MainView.EVTVWR
        self.updateTabView()
        #self.tabWidgetStages.setCurrentIndex(self.currentViewStage)
        self.logger.info("View EVENT VIEWER")
        
    @pyqtSlot()
    def viewConfig(self):
        self.currentViewStage = MainView.STIMULUS
        self.currentViewStim = StimView.CONFIG
        self.updateTabView()
        #self.tabWidgetStages.setCurrentIndex(self.currentViewStage)
        #self.tabWidget.setCurrentIndex(self.currentViewStim)
        self.logger.info("View CONFIG")
        print("view config")

    def updateTabView(self):
        self.tabWidgetStages.setCurrentIndex(self.currentViewStage)
        self.tabWidgetStim.setCurrentIndex(self.currentViewStim)
        
    @pyqtSlot()
    def viewGrid(self):
        self.currentViewStage = MainView.STIMULUS
        self.currentViewStim = StimView.V_GRID
        self.updateTabView()
        #self.tabWidgetStages.setCurrentIndex(MainView.STIMULUS)
        #self.tabWidget.setCurrentIndex(self.currentView % STIM_VIEW_OFFSET)
        self.logger.info("View V(t) GRID")

    @pyqtSlot()
    def viewAmplGrid(self):
        self.currentViewStage = MainView.STIMULUS
        self.currentViewStim = StimView.A_GRID
        self.updateTabView()
        #self.tabWidgetStages.setCurrentIndex(MainView.STIMULUS)
        #self.tabWidget.setCurrentIndex(self.currentView % STIM_VIEW_OFFSET)
        self.logger.info("View A(f) GRID")

    @pyqtSlot(int)
    def viewAmplChan(self, chan):
        self.currentViewStage = MainView.STIMULUS
        self.currentViewStim = StimView.A_CHAN
        self.updateTabView()
        #self.tabWidgetStages.setCurrentIndex(MainView.STIMULUS)
        #self.tabWidget.setCurrentIndex(self.currentView % STIM_VIEW_OFFSET)
        self.logger.info("View A(f) A_CHAN.  Channel = {}".format(chan))

        if self.chanViewMainAmpl != chan:
            x, y = self.curves['amplchan'][chan].getData()
            self.curves['amplchan']['main'].setData(x, y)
            self.pw_amplchan_main.setTitle(chan)
            self.chanViewMainAmpl = chan
        
    @pyqtSlot(int)
    def viewChan(self, chan):
        self.currentViewStage = MainView.STIMULUS
        self.currentViewStim = StimView.V_CHAN
        self.updateTabView()
        #self.tabWidgetStages.setCurrentIndex(MainView.STIMULUS)
        #self.tabWidget.setCurrentIndex(self.currentView % STIM_VIEW_OFFSET)
        self.logger.info("View V(t) A_CHAN.  Channel = {}".format(chan))

        if self.chanViewMain != chan:
            x, y = self.curves['chan'][chan].getData()
            self.curves['chan']['main'].setData(x, y)
            self.pw_chan_main.setTitle(chan)
            self.chanViewMain = chan


    @pyqtSlot()
    def saveAmplitudeData(self):
        if ("fnOfAmpData" in self.__dict__):
            # add metadata to ampData before writing to file (this could also be done earlier)
            # FIXME: grab these values from user input
            print("\n\nsaveAmplitudeData()")
            #print(self.ampData)
            with open(self.fnOfAmpData, 'w') as outfile:
                json.dump(self.ampData, outfile)
            self.logger.info(f"Saved as {self.fnOfAmpData}") 
        else:
            self.logger.info(f"No run to save.") 

    @pyqtSlot()
    def loadTensions(self):

        # Load sietch credentials #FIXME still using James's credentials
        sietch = SietchConnect("sietch.creds")
        # Get APA UUID from text box
        apaUuid = self.tensionApaUuid.text()
        # Get stage
        stage = self.tensionStageComboBox.currentText()
        # Get pointer table info
        self.pointerTable = database_functions.get_pointer_table(sietch, apaUuid, stage)
        # Get selected layer from GUI
        layer = self.tensionLayerComboBox.currentText()
        self.tensionLayer = layer
        # Build dictionary and table
        self.tensionData = {
            'A':[-1]*MAX_WIRE_SEGMENT[layer],
            'B':[-1]*MAX_WIRE_SEGMENT[layer],
        }
        self.tensionTableModel = TensionTableModel(self.tensionData)
        self.tensionTableView.setModel(self.tensionTableModel)
        #self.tensionTableView.resizeColumnsToContents()
        self.tensionTableView.resizeRowsToContents()

        for side in ["A", "B"]:
            layer_data = database_functions.get_layer_data(sietch, apaUuid, side, layer, stage)
            channels = [int(ch) for ch in layer_data.keys()]
            if not layer_data:
                print(f"layer_data is empty... skipping layer, side = {layer}, {side}")
                continue
            for ch in channels:
                wires, expected_frequencies = channel_frequencies.get_expected_resonances(layer,ch)
                measured_frequencies = database_functions.get_measured_resonances(layer_data, layer, ch)
                #print(expected_frequencies,measured_frequencies)
                if len(measured_frequencies) > 0:
                    mapped = channel_frequencies.compute_tensions_from_resonances(expected_frequencies, measured_frequencies)
                    for i,w in enumerate(wires):
                        self.tensionData[side][w-1] = mapped[i]
            self.curves['tension']['tensionOfWireNumber'][layer][side].setData(range(1, MAX_WIRE_SEGMENT[layer]+1), self.tensionData[side] )
            # FIXME: this should only happen once -- in _makeCurves()
            # Create the scatter plot and add it to the view
            #scatter = pg.ScatterPlotItem(pen=pg.mkPen(width=5, color='r'), symbol='o', size=1)
            #self.tensionPlots[side].addItem(scatter)
            #pos = [{'pos': [i,self.tensionData[side][i]]} for i in range(len(self.tensionData[side]))]
            #scatter.setData(pos)
            
        # need to push new data into the tension table model and then alert the view that the data has changed
        # FIXME: is this the best way to push new tension data into the model?
        #  No... we want to have data for all layers...
        #  Also, we should push data into the model and then update the plots and table from the model!
        self.tensionTableModel.setData(self.tensionData)
        #self.tensionTableView.resizeRowsToContents()
        self.tensionTableModel.layoutChanged.emit()
        #self.tensionTableView.resizeColumnsToContents()  # probably don't need?
        
    def submitTensions(self):
        self.labelResonanceSubmitStatus.setText("Submitting...")
        # Load sietch credentials
        sietch = SietchConnect("sietch.creds")
        apaUuid = self.ampDataS['apaUuid']
        stage = self.ampDataS['stage']
        layer = self.ampDataS['layer']
        side = self.ampDataS['side']
        note = self.submitResonanceNoteLineEdit.text()
        scanId = self.recentScansNameOfLoadedScan.split('\\')[-1]
        tensionTable = database_functions.get_tension_table(sietch, apaUuid, stage)
        if tensionTable:
            wireData = tensionTable['data']['wireSegments']
        else:
            wireData = {}
            for l in APA_LAYERS:
                wireData[l] = {}
                for s in APA_SIDES:
                    wireData[l][s] = {}
                    for i in range(MAX_WIRE_SEGMENT[l]):
                        wireData[l][s][str(i).zfill(5)] = {}

        apaChannels = self.ampDataS['apaChannels']
        for dwaChan,apaChan in enumerate(apaChannels):
            if not apaChan: continue
            wireSegments, _ = channel_frequencies.get_expected_resonances(layer,apaChan)
            if wireData[layer][side] == []:
                wireData[layer][side] = [-1]*MAX_WIRE_SEGMENT[layer]
            for i, wireNum in enumerate(wireSegments):
                currentTension = self.currentTensions[dwaChan][i]
                if currentTension > 0:
                    wireData[layer][side][str(wireNum).zfill(5)][scanId] = {'tension': currentTension}

        # pointerTableId = self.pointerTable["_id"]
        # apaUuid = self.pointerTable["data"]["apaUuid"]
        # stage = self.pointerTable["stage"]
        # note = self.submitResonanceNoteLineEdit.text()
        # wireData = {
        #     'X': {
        #         'A': [],
        #         'B': []
        #     },
        #     'U': {
        #         'A': [],
        #         'B': []
        #     },
        #     'V': {
        #         'A': [],
        #         'B': []
        #     },
        #     'G': {
        #         'A': [],
        #         'B': []
        #     },
        # }
        # wireData[self.tensionLayer] = self.tensionData
        
        record_result = {
            "componentUuid":database_functions.get_tension_frame_uuid_from_apa_uuid(sietch, apaUuid),
            "formId": "Wire Tensions",
            "formName": "Wire Tensions",
            "stage": stage,
            "data": {
                "version": "1.1",
                "apaUuid": apaUuid,
                "wireSegments": wireData,
                "wires": wireData,
                "saveAsDraft": True,
                "submit": True,
                "note": note
            }
        }
        sietch.api('/test',record_result)
        self.labelResonanceSubmitStatus.setText("Submitted!")
        
    def saveResonanceData(self):
        resData = {}

        print(f'self.resonantFreqs = {self.resonantFreqs}')
        
        # Get the actual resonance frequencies (perhaps obtained with manual intervention)
        resData['resonances'] = {}

        for reg in self.registers:
            apaChan = self.ampDataS['apaChannels'][reg.value]
            if not apaChan: continue
            resData['resonances'][reg.value] = self.resonantFreqs[reg.value]
        
        # Get fit parameters and algorithm-determined resonances
        resData['fit'] = self.resFitToLog
            
        print(f"resData = {resData}")
        
        try:
            with open(self.fnOfResData, 'w') as outfile:
                json.dump(resData, outfile)
            print(f"Saved resonance data as: {self.fnOfResData}") 
            self.logger.info(f"Saved as {self.fnOfResData}") 
        except:
            self.logger.info(f"Cannot save resonance data")

        
    @pyqtSlot()
    def submitResonances(self):
        self.labelResonanceSubmitStatus.setText("Submitting...")

        self.saveResonanceData()

        # Load sietch credentials #FIXME still using James's credentials
        sietch = SietchConnect("sietch.creds")

        note = self.submitResonanceNoteLineEdit.text()
        
        out = database_functions.get_tension_frame_uuid_from_apa_uuid(sietch, self.ampDataS["apaUuid"])
        #pointerTable = get_pointer_table(sietch, apa_uuid, stage)
        pointerTable = database_functions.get_pointer_table(sietch, self.ampDataS['apaUuid'], self.ampDataS['stage'])
        if not pointerTable:
            wirePointersAllLayers = {}
            for layer in APA_LAYERS:
                wirePointersAllLayers[layer] = {}
                for side in APA_SIDES:
                    wirePointersAllLayers[layer][side] = [{"testId": None}]*MAX_WIRE_SEGMENT[layer]
        else:
            wirePointersAllLayers = pointerTable["data"]["wireSegments"]

        print("Writing resonance results to db")
        #pointer_list = [{"testId": None}]*MAX_WIRE_SEGMENT  # BUG: shouldn't you read from db what's already there?
        for dwaCh, ch in enumerate(self.ampDataS["apaChannels"]): # Loop over channels in scan
            print("Submitting APA channel ",ch)
            for w in self.ampDataS["wireSegments"]:
                wire_ch = channel_map.wire_to_apa_channel(self.ampDataS["layer"], w)
                if wire_ch == ch:
                    resonance_result = {
                        "componentUuid":database_functions.get_tension_frame_uuid_from_apa_uuid(sietch, self.ampDataS["apaUuid"]),
                        "formId": "wire_resonance_measurement",
                        "formName": "Wire Resonance Measurement",
                        "data": {
                            "versionDaq": "1.1",
                            "dwaUuid": self.ampDataS["apaUuid"],
                            "versionFirmware": "1.1",
                            "site": "Harvard",
                            "measuredBy": self.ampDataS["measuredBy"],
                            "productionStage": self.ampDataS["stage"],
                            "side": self.ampDataS["side"],
                            "layer": self.ampDataS["layer"],
                            "wireSegments": {
                                str(w): self.resonantFreqs[dwaCh]
                            },
                            "saveAsDraft": True,
                            "submit": True,
                            "note": note
                        },
                    }
                    print("Submitting wire ",w)
                    dbid = sietch.api('/test',resonance_result)
                    wirePointersAllLayers[self.ampDataS['layer']][self.ampDataS['side']][w-1] = {"testId": dbid}
                    #pointer_list[w] = {"testId": dbid}
        print("Done writing resonance results to db")

        #pointer_lists[self.ampDataS["layer"]][self.ampDataS["side"]] = pointer_list  # BUG? should copy the list not reference it?
        record_result = {
            "componentUuid":database_functions.get_tension_frame_uuid_from_apa_uuid(sietch, self.ampDataS["apaUuid"]),
            "formId": "wire_tension_pointer",
            "formName": "Wire Tension Pointer Record",
            "stage": self.ampDataS["stage"],
            "data": {
                "version": "1.1",
                "apaUuid": self.ampDataS["apaUuid"],
                "wireSegments": wirePointersAllLayers,
                "saveAsDraft": True,
                "submit": True
            }
        }
        dbid= sietch.api('/test',record_result)
        print("Done writing record_result to db")

        # get the right row number to change Submitted status on
        # can't just use self.recentScansTableRowInUse because rows may have been added
        # to the scan since the A(f) data was loaded!
        # Even this approach is not foolproof (race condition)
<<<<<<< HEAD
        tableData = self.recentScansTableModel.getData()
        for row in range(len(tableData)):
            if tableData[row]['scanName'] == self.recentScansNameOfLoadedScan:
=======
        print("Updating Submitted status in Recent Scans table")
        #print(f"trying to match to: {self.recentScansNameOfLoadedScan}")
        tableData = self.recentScansTableModel.getData()
        for row in range(len(tableData)):
            #print(f"row, scanName = {row}, {tableData[row]['scanName']}")
            if tableData[row]['scanName'] == self.recentScansNameOfLoadedScan:
                #print("found match!")
>>>>>>> e02a9274
                self.recentScansTableModel.setSubmitted(row, Submitted.YES)
            
        #self.recentScansTableModel.setSubmitted(self.recentScansTableRowInUse, Submitted.YES)
        self.recentScansTableModel.layoutChanged.emit()

        self.labelResonanceSubmitStatus.setText("Submitted!")


    #def loadEventDataViaName(self):
    #    print("cannot load event data this way anymore")
        #scanId = self.evtVwr_runName_val.text()
        #print(f'scanId = {scanId}')
        #
        #fileroot = 'scanData/'+scanId+'/'
        #
        #wireDataFilenames = [ f'{scanId}_{nn:02d}.txt' for nn in range(N_DWA_CHANS) ]
        #wireDataFilenames = [ os.path.join(fileroot, ff) for ff in wireDataFilenames ]
        #runHeaderFile = os.path.join(fileroot, f'{scanId}_FF.txt')
    
    def loadEventDataViaFileBrowser(self):
        #options = qtw.QFileDialog.Options()
        #options |= qtw.QFileDialog.DontUseNativeDialog
        #scanDir, _ = qtw.QFileDialog.getOpenFileName(self,"QFileDialog.getOpenFileName()",
        #"","All Files (*);;JSON Files (*.json)",
        #                                                  options=options)
        scanDir = qtw.QFileDialog.getExistingDirectory(self,"Select directory")
        print("scanDir = {scanDir}")
        
        validScanDir = True
        if not scanDir:  # fixme: better check for valid scan
            validScanDir = False
        if not validScanDir:
            print("invalid directory: ignoring request to load event data")
            print(scanDir)
            return

        wireDataFilenames = [ f'rawData_{nn:02d}.txt' for nn in range(N_DWA_CHANS) ]
        wireDataFilenames = [ os.path.join(scanDir, ff) for ff in wireDataFilenames ]
        runHeaderFile = os.path.join(scanDir, f'rawData_FF.txt')

        print("Replaying data from the following files: ")
        print(f"  runHeaderFile = {runHeaderFile}")
        for ff in wireDataFilenames:
            print(f"                  {ff}")

        # Open/parse all files in memory
        udpData = {}
        udpData['FF'] = self._getAllLines(runHeaderFile)

        for chan in range(N_DWA_CHANS):
            # Read the full file into memory
            lines = self._getAllLines(wireDataFilenames[chan])
            # Find where the UDP packet boundaries are in the file (lines starting with 'AAAA0')
            udpDelimIdxs = []
            for ii, line in enumerate(lines):
                if line.startswith('AAAA0'):
                    udpDelimIdxs.append(ii)
            # Make a list of lists. Outer level list is one entry per UDP packet
            # inner level of list is one entry per line of that UDP packet
            for ii in range(len(udpDelimIdxs)-1):
                udpData[chan] = [ lines[udpDelimIdxs[ii]:udpDelimIdxs[ii+1]]
                                  for ii in range(len(udpDelimIdxs)-1) ]
                udpData[chan].append(lines[udpDelimIdxs[-1]:])

        # In principle, all channels should have data at all frequencies. But in practice
        # some data could be lost. So need to have a list of frequencies for each channel
        # and keep track of current frequency for each channel separately
        self.evtData = { 'freq':{}, 'periodInt':{},
                         'V(t)':{}, 'V(t)_time':{}, 'A(f)':{}, 'V(t)_fit':{}, 'V(t)_fit_time':{},
                         'freqCurrent':0, 'freqIdx':0,
                        }
        tmpData = { 'freq':{},
                    'V(t)':{},
                    'stimPeriod_int':{},
                    'dt':{}
                   }
        
        for ii in range(N_DWA_CHANS):
            tmpData['dt'][ii] = []              # list for each channel
            tmpData['freq'][ii] = []            # list for each channel
            tmpData['V(t)'][ii] = []            # list of lists for each channel
            tmpData['stimPeriod_int'][ii] = []  # list for each channel
            #
            # Y-axis data
            self.evtData['V(t)'][ii] = []          # list of lists for each channel
            self.evtData['V(t)_fit'][ii] = []      # list of lists for each channel
            self.evtData['A(f)'][ii] = []          # list for each channel
            #
            # X-axis data
            self.evtData['freq'] = []              # single list (valid for all channels)
            self.evtData['V(t)_time'][ii] = []     # list for each frequency
            self.evtData['V(t)_fit_time'][ii] = [] # list for each frequency

        # First pass through the data -- gather V(t) and frequency information
        udpCounterList = []
        self.evtDataParser = ddp.DwaDataParser()

        for ichan in range(N_DWA_CHANS):
            nfreqs = len(udpData[ichan])
            for ifreq in range(nfreqs):
                self.evtDataParser.parse(udpData[ichan][ifreq])
                udpCounterList.append(self.evtDataParser.dwaPayload[ddp.Frame.UDP]['UDP_Counter'])
                
                # extract the V(t) and stim period data for each channel
                tmpData['V(t)'][ichan].append(self.evtDataParser.dwaPayload[ddp.Frame.ADC_DATA]['adcSamples'])
                tmpData['stimPeriod_int'][ichan].append(self.evtDataParser.dwaPayload[ddp.Frame.FREQ]['stimPeriodActive'])
                tmpData['freq'][ichan].append(self.evtDataParser.dwaPayload[ddp.Frame.FREQ]['stimFreqActive_Hz'])
                tmpData['dt'][ichan].append(self.evtDataParser.dwaPayload[ddp.Frame.FREQ]['adcSamplingPeriod']*1e-8)
                
        # Come up with a master list of frequencies (if data is dropped, then not all channels will have all frequencies)
        self.evtData['stimPeriodUnion'] = np.array(list(set().union(tmpData['stimPeriod_int'][0],
                                                                    tmpData['stimPeriod_int'][1],
                                                                    tmpData['stimPeriod_int'][2],
                                                                    tmpData['stimPeriod_int'][3],
                                                                    tmpData['stimPeriod_int'][4],
                                                                    tmpData['stimPeriod_int'][5],
                                                                    tmpData['stimPeriod_int'][6],
                                                                    tmpData['stimPeriod_int'][7]
                                                                    )
                                                        )
                                                   )
        self.evtData['stimPeriodUnion'].sort()
        self.evtData['stimPeriodUnion'] = self.evtData['stimPeriodUnion'][::-1]  # reverse the sort
        #print(self.evtData['periodUnion'])
        #self.evtData['freqUnion'] = CLOCK_PERIOD_SEC/self.evtData['stimPeriodUnion']
        self.evtData['freqUnion'] = (1e12/self.evtData['stimPeriodUnion'])/78.125 # convert period in 78.125ps to freq in Hz
        #print(self.evtData['freqUnion'])
        
        # Second pass through the data -- align individual channel data with the master frequency list
        # indexed in a consistent way across channel (all channels share a single frequency array)
        # Missing data is represented by None instead of a list of data
        nptsInFit=500
        for ifrq, period in enumerate(self.evtData['stimPeriodUnion']):
            for ichan in range(N_DWA_CHANS):
                if period in tmpData['stimPeriod_int'][ichan]:
                    idx = tmpData['stimPeriod_int'][ichan].index(period)
                    dt = tmpData['dt'][ichan][idx]
                    vt = tmpData['V(t)'][ichan][idx]
                    tt = np.arange(len(vt))*dt
                    # Fit the V(t) data
                    (B, C, D, freq_Hz) = dwa.fitSinusoidToTimeseries(vt, dt, tmpData['freq'][ichan][idx])
                    amp = np.sqrt(B**2+C**2)
                    tfit = np.linspace(tt[0], tt[-1], nptsInFit)
                    yfit = B*np.sin(2*np.pi*freq_Hz*tfit) + C*np.cos(2*np.pi*freq_Hz*tfit) + D
                else:  # data from this frequency is absent for this channel
                    vt = None
                    tt = None
                    amp = np.nan
                    tfit = None
                    yfit = None
                    
                self.evtData['V(t)'][ichan].append(vt)
                self.evtData['V(t)_time'][ichan].append(tt)
                self.evtData['A(f)'][ichan].append(amp)
                self.evtData['V(t)_fit_time'][ichan].append(tfit)
                self.evtData['V(t)_fit'][ichan].append(yfit)

        # Update the A(f) and V(t) plots
        #for ichan in range(N_DWA_CHANS):
        self.evtData['freqIdx'] = 0
        self.evtData['freqCurrent'] = self.evtData['freqUnion'][self.evtData['freqIdx']] 
        self.evtVwrUpdatePlots(plotAmpl=True)
            
        #print("Payload -------------------")
        #print(self.evtDataParser.dwaPayload)
        #print(self.evtData['freq'])
        #print(self.evtData)
        self._findMissingUdpCounters(udpCounterList)

    def _findMissingUdpCounters(self, udpCtrs):
        udpCtrs.sort()
        missingVals = [x for x in range(0,udpCtrs[-1]+1) if x not in udpCtrs]
        print(f"Missing UDP packets: {missingVals}")
        print(f"(may also be missing a packet with value larger than {udpCtrs[-1]})")

    # FIXME: move this to DwaDataParser as a static method
    def _getAllLines(self, fname):
        f = open(fname, "r")
        # read all data into a list (without newlines)
        # https://stackoverflow.com/questions/12330522/how-to-read-a-file-without-newlines
        data = f.read().splitlines()
        f.close()
        return data

    def _initSavedAmpDataPlots(self):
        print("_initSavedAmpDataPlots()")
        #for reg in self.registers:
        for reg in range(N_DWA_CHANS):
            self.curves['resRawFit'][reg].setData([])
            self.curves['resProcFit'][reg].setData([])
        
    def _loadSavedAmpData(self, ampFilename):
        print(f"ampFilename = {ampFilename}")
        self.ampDataActiveLabel.setText(f'Current: {ampFilename}')
        # read in the json file
        # FIXME: add check that the filename exists...
        with open(ampFilename, "r") as fh:
            data = json.load(fh)

        self.activeRegistersS = []
        for reg in self.registers:
            if len(data[str(reg.value)]['freq']) > 0:
                self.activeRegistersS.append(reg.value)

        print(f"Active registers for the saved data is: {self.activeRegistersS}")
                
        self.ampDataS = {}  # "S" = "Saved"
        #for reg in self.registers:
        for chan in self.activeRegistersS:
            #self.ampDataS[reg.value] = {'freq':data[str(reg.value)]['freq'],  # stim freq in Hz
            #                            'ampl':data[str(reg.value)]['ampl'] } # amplitude in ADC counts
            #self.curves['resRawFit'][reg].setData(self.ampDataS[reg.value]['freq'],
            #                                      self.ampDataS[reg.value]['ampl'])
            self.ampDataS[chan] = {'freq':data[str(chan)]['freq'],  # stim freq in Hz
                                        'ampl':data[str(chan)]['ampl'] } # amplitude in ADC counts
            self.curves['resRawFit'][chan].setData(self.ampDataS[chan]['freq'],
                                                   self.ampDataS[chan]['ampl'])
            

        # Get the Metadata
        for field in DATABASE_FIELDS:
            self.ampDataS[field] = data[field]

        okToLogToDb = False if self.ampDataS['apaUuid'] is None else True  # KLUGE: may want a different test here
        print(f'okToLogToDb = {okToLogToDb}')
        print(f"self.ampDataS['apaUuid'] = {self.ampDataS['apaUuid']}")
        if okToLogToDb:
            self._submitResonanceButtonEnable()
        else:
            self._submitResonanceButtonDisable()

        self.fnOfResData = ampFilename.replace('amplitudeData.json', 'resonanceData.json')

            
    def _loadConfigFile(self, updateGui=True):
        #updateGui function no longer works with left column  and original textbox removed 
        # try to read the requested file
        # if found, display contents
        # if not found, display error message
       
        print("=== _loadConfigFile ===")

        # FIXME: should probably pass scan type information to _loadConfigFile...
        if self.currentViewStim == StimView.ADVANCED:
            self.configFile = self.configFileName.text()
        elif self.currentViewStim == StimView.CONFIG:
            self.configFile = os.path.join(self.scanRunDataDir, "dwaConfig.ini")

        print(f"   self.configFile = {self.configFile}")
        validConfigFilename = False
        try:
            with open(self.configFile) as fh:
                pass
            validConfigFilename = True
        except:
            textToDisplay = "Could not open file"
            if updateGui:
                self.configFileContents.setPlainText(textToDisplay)
            else:
                print(textToDisplay)

        if not validConfigFilename:
            return
                
        # read/parse config file
        #self.dwaConfigFile = dcf.DwaConfigFile(self.configFile, sections=['FPGA'])
        self.dwaConfigFile = dcf.DwaConfigFile(self.configFile)

        # FIXME: need to find a way to update the GUI in a thread that is not main thread....
        # right now, updating the GUI in a thread causes a crash.
        # see: https://stackoverflow.com/questions/10905981/pyqt-qobject-cannot-create-children-for-a-parent-that-is-in-a-different-thread
        # https://stackoverflow.com/questions/3268073/qobject-cannot-create-children-for-a-parent-that-is-in-a-different-thread
        if updateGui:
            textToDisplay = self.dwaConfigFile.getRawText()
            if self.omitComments_cb.isChecked():
                self.logger.info("cutting out commented lines from config file")
                lines = textToDisplay.split('\n')
                lines = [line for line in lines if line.strip()!="" and not line.strip().startswith('#')]
                textToDisplay = '\n'.join(lines)
            self.configFileContents.setPlainText(textToDisplay)

    def _makeWordList(self, udpDataStr):
        '''
        Converts a UDP transmission (single string) into a python list

        Each entry in the list is a string representation of a 32-bit hex word 
        

        e.g.
        >>> udpDataStr  = 'AAAA0002100000F1110000FFAAAAAAAA'
        >>> dataStrings = self._makeWordList(udpDataStr)
           ['AAAA0002', '100000F1', '110000FF', 'AAAAAAAA']
        '''
        chunkLength = 8
        dataStrings = [udpDataStr[ii:ii+chunkLength]
                       for ii in range(0, len(udpDataStr), chunkLength)]
        self.logger.info(f"dataStrings = {dataStrings}")
        return dataStrings

    def _logRawUdpTransmissionToFile(self, dataStrings):
        self.logger.info("Data came from:")
        # FIXME: need to deal with this -- the file jsut gets bigger and bigger
        # consider using a rolling log file, or erasing at the start of each GUI launch?
        rawFH = open("udpstream.txt", 'a')
        for item in dataStrings:
            rawFH.write(f'{item}\n')
        rawFH.close()

    def _clearResonanceFitLines(self):
        print("Clearing fit lines from the resonance plots")

        for reg in self.registers:
            #print(f"self.resFitLines['proc'][{reg}] = ")
            #print(self.resFitLines['proc'][reg])
            for segments in self.resFitLines['raw'][reg]:
                for line in segments:
                    self.resonanceRawPlots[reg].removeItem(line)
            for segments in self.resFitLines['proc'][reg]:
                for line in segments:
                    self.resonanceProcessedPlots[reg].removeItem(line)

        self._initResonanceFitLines()


    def _clearResonanceExpectedLines(self):
        print("Clearing expected resonance lines from the resonance plots")

        for reg in self.registers:
            for infLine in self.resExpLines['proc'][reg]:
                self.resonanceProcessedPlots[reg].removeItem(infLine)
            for infLine in self.resExpLines['raw'][reg]:
                self.resonanceRawPlots[reg].removeItem(infLine)
            for line in self.resExpLines['procDebug'][reg]:
                self.resonanceProcessedPlots[reg].removeItem(line)

        self._initResonanceExpLines()

        
                
    def _clearTimeseriesData(self):
        plotTypes = ['grid', 'chan']
        for ptype in plotTypes:
            for reg in self.registers:
                regId = reg
                self.curves[ptype][regId].setData([])
                self.curvesFit[ptype][regId].setData([])
        self.curves['chan']['main'].setData([])
        self.curvesFit['chan']['main'].setData([])
        
    def _clearAmplitudeData(self):
        self.resonantFreqs = {}  # FIXME: this should not go here... should happen when A(f) data is loaded...
        self.ampData = {}        # FIXME: shouldn't really reset the dict like this...
        self.ampData[SCAN_END_MODE_KEYWORD] = ScanEnd.NORMAL
        for reg in self.registers:
            self.ampData[reg] = {'freq':[],  # stim freq in Hz
                                 'ampl':[] } # amplitude in ADC counts
            self.resonantFreqs[reg.value] = None   # a list of f0 values for each wire
            self.expectedFreqs[reg.value] = None

        # Clear amplitude plots
        plotTypes = ['amplchan', 'amplgrid']
        for ptype in plotTypes:
            for reg in self.registers:
                regId = reg
                self.curves[ptype][regId].setData([])
                self.curves['amplgrid']['all'][reg].setData([])
        self.curves['amplchan']['main'].setData([])

    def _configureAmplitudePlots(self):
        # Set x-ranges for frequency plots so pyqtgraph does not have to autoscale
        #runFreqMin = self.dwaDataParser.dwaPayload[ddp.Frame.RUN]['stimFreqMin_Hz'] 
        #runFreqMax = self.dwaDataParser.dwaPayload[ddp.Frame.RUN]['stimFreqMax_Hz'] 
        plotTypes = ['amplgrid', 'amplchan']
        for ptype in plotTypes:
            for ii in range(N_DWA_CHANS):
                try:
                    apaChan = self.apaChannels[ii]
                except:
                    apaChan = None
                #getattr(self, f'pw_{ptype}_{ii}').setXRange(runFreqMin, runFreqMax)
                getattr(self, f'pw_{ptype}_{ii}').setXRange(self.stimFreqMin, self.stimFreqMax)
                getattr(self, f'pw_{ptype}_{ii}').setTitle("{}-{}, DWA Chan: {} APA Chan: {}".format(self.ampData['layer'],
                                                                                                     self.ampData['side'],
                                                                                                     ii, apaChan))
        self.pw_amplgrid_all.setXRange(self.stimFreqMin, self.stimFreqMax)
        self.pw_amplchan_main.setXRange(self.stimFreqMin, self.stimFreqMax)
        #self.pw_amplgrid_all.setXRange(runFreqMin, runFreqMax)
        #self.pw_amplchan_main.setXRange(runFreqMin, runFreqMax)

        #self.registerOfVal = {}
        #for reg in ddp.Registers:
        #    self.registerOfVal[reg.value] = reg

    def _configureResonancePlots(self):
        for index in range(N_DWA_CHANS):
            self.resonanceRawPlots[index].setTitle(f'DWA Chan: {index} APA Chan: N/A')
            self.resonanceProcessedPlots[index].setTitle(f'DWA Chan: {index} APA Chan: N/A')
            for seg in range(3):
                getattr(self, f'lab_resfreq_{index}_{seg}').setText('None')
                getattr(self, f'le_resfreq_val_{index}_{seg}').setText('')
                getattr(self, f'le_resfreq_val_{index}_{seg}').setEnabled(False)
            if index in self.activeRegistersS:
                apaChan = self.ampDataS['apaChannels'][index]
                apaLayer = self.ampDataS['layer']
                apaSide = self.ampDataS['side']
                self.resonanceRawPlots[index].setTitle(f'DWA Chan: {index} APA Chan: {apaLayer}{apaSide}{apaChan}')
                self.resonanceProcessedPlots[index].setTitle(f'DWA Chan: {index} APA Chan: {apaLayer}{apaSide}{apaChan}')
                segments, _ = channel_frequencies.get_expected_resonances(apaLayer,apaChan,200)
                for seg in range(3):
                    if seg < len(segments):
                        wireNum = segments[seg]
                        getattr(self, f'lab_resfreq_{index}_{seg}').setText(f'{apaLayer}{apaSide}{wireNum}')
                        getattr(self, f'le_resfreq_val_{index}_{seg}').setEnabled(True)

    def _makeOutputFilenames(self):
        # Generate a unique filename for each register
        # Generate filehandles for each register
        # FIXME: move this to a higher level (only do it once...)
        froot = os.path.join(self.scanRunDataDir, "rawData")
        self.logger.info(f"fileroot = {froot}")
        # create new output filenames
        self.fnOfReg = {}  # file names for output. Keys are 2-digit hex string (e.g. '03' or 'FF'). values are filenames
        #self.fnOfReg['FF'] = "{}_{:02X}.txt".format(froot, 'FF')
        for reg in self.registers_all:
            self.fnOfReg['{:02X}'.format(reg.value)] = "{}_{:02X}.txt".format(froot, reg.value)
        self.logger.info(f"self.fnOfReg = {self.fnOfReg}")
        self.fnOfAmpData = os.path.join(self.scanRunDataDir, "amplitudeData.json")
        #self.run = self.scanRunDataDir
        print(f"self.fnOfAmpData = {self.fnOfAmpData}") 
        self.logger.info(f"self.fnOfAmpData = {self.fnOfAmpData}") 

    def startUdpReceiver(self, newdata_callback):
        # initiate a DWA acquisition
        # send configuration
        # start listening for UDP data
        # establish signal/slot for sending data from udp receiver to GUI
        # FIXME: this is run in a separate thread -- do we need to get logger?
        # logger = logging.getLogger()

        # This is in a separate thread... need to get logger
        logger = logging.getLogger()
        logger.setLevel(logging.INFO)
        logger.info("============= startUdpReceiver() ===============")
        print("\n\n ============= startUdpReceiver() ===============\n\n")

        if self.udpListening:
            return

        
        while True:
            try:
                self.udpListening = True
                data, addr = self.sock.recvfrom(self.udpBufferSize)
                if self.verbose > 0:
                    logger.info("")
                    logger.info("bing! data received")
                #logger.info(data)                
                udpDataStr = binascii.hexlify(data).decode(self.udpEnc).upper()
                if self.verbose > 0:
                    logger.info(udpDataStr)
                
                # Break up string into a list of 8-character chunks
                dataStrings = self._makeWordList(udpDataStr)

                # Write the raw udp payload to file
                self._logRawUdpTransmissionToFile(dataStrings)

                if self.verbose > 0:
                    print("dataStrings = ")
                    print(dataStrings)
                    
                # Parse UDP transmission
                self.dwaDataParser.parse(dataStrings)
                if 'FFFFFFFF' in dataStrings:
                    if self.verbose > 0:
                        logger.info('\n\n')
                        logger.info(f'self.dwaDataParser.dwaPayload = {self.dwaDataParser.dwaPayload}')

                # FIXME: this should go into processUdpPayload() !!!
                # Since this is happening in a separate thread from the GUI
                # you cannot edit/modify GUI elements here...
                # If there is a run frame with no '77' key, or if this is a run start frame
                # then this is a new run, so need to clear plots and create new filenames
                if ddp.Frame.RUN in self.dwaDataParser.dwaPayload:
                    self.oldDataFormat = False
                    if self.dwaDataParser.dwaPayload[ddp.Frame.RUN]['runStatus'] == None:
                        self.oldDataFormat = True
                    if self.dwaDataParser.dwaPayload[ddp.Frame.RUN]['runStatus'] == SCAN_START or \
                       self.oldDataFormat:
                        print("New run detected... creating new filenames")
                        print("runStatus = ")
                        print(self.dwaDataParser.dwaPayload[ddp.Frame.RUN]['runStatus'])
                        print(f'self.oldDataFormat = {self.oldDataFormat}')
                        if self.verbose > 0:
                            logger.info("New run detected... creating new filenames")
                        self._makeOutputFilenames()
                        #self._clearAmplitudeData()  # cannot go here (in non-GUI thread)
                        if self.verbose > 0:
                            logger.info(self.fnOfReg)
                
                # write data to file by register
                reg = self.dwaDataParser.dwaPayload[ddp.Frame.UDP]['Register_ID_hexStr']
                # Don't write status frames to disk
                statusFrameReg = '{:02X}'.format(ddp.Registers.STATUS)
                if reg != statusFrameReg:
                    if self.verbose > 0:
                        print(f"reg = {reg}")
                        #print(f"self.fnOfReg: {self.fnOfReg}")
                        #logger.info(f"self.fnOfReg: {self.fnOfReg}")
                    with open(self.fnOfReg[reg], 'a') as regFH:
                        for item in dataStrings:
                            regFH.write(f'{item}\n')
                        regFH.close()
                    
                newdata_callback.emit(self.dwaDataParser.dwaPayload)
                    
            except socket.timeout:
                if self.verbose > 0:
                    logger.info("  UDP Timeout")
                self.sock.close()
                self.udpListening = False
                break
            else:
                self.udpListening = False
            finally:
                self.udpListening = False

    def processUdpPayload(self, udpDict):
        # new UDP payload has arrived from DWA.
        # Deal with it (update plots, or status, or ...)
        self.logger.info('\n\n')
        self.logger.info("processUdpPayload()")

        kk = udpDict.keys()
        self.logger.info(kk)

        self.outputText.appendPlainText("UDP Counter: {}".format(udpDict[ddp.Frame.UDP]['UDP_Counter']))
        
        # Look for run header frame
        if ddp.Frame.RUN in udpDict:   # Assumes this is start of a new scan
            self.outputText.appendPlainText("\nFOUND RUN HEADER")
            self.outputText.appendPlainText(str(udpDict))


            # if start of run, set up GUI scan parameters
            if udpDict[ddp.Frame.RUN]['runStatus'] == SCAN_START:
                # FIXME: TEMPORARY...
                self.logger.info("\n\n\n\nFOUND RUN HEADER")
                # update the frequency information (min, max, step)
                # FIXME: move this to a subroutine...
                self.stimFreqMin  = udpDict[ddp.Frame.RUN]['stimFreqMin_Hz']
                self.stimFreqMax  = udpDict[ddp.Frame.RUN]['stimFreqMax_Hz']
                self.stimFreqStep = udpDict[ddp.Frame.RUN]['stimFreqStep_Hz']
                self.formatRunStatusIndicators(state='fresh')
                self.globalFreqMin_val.setText(f"{udpDict[ddp.Frame.RUN]['stimFreqMin_Hz']:.3f}")
                self.globalFreqMax_val.setText(f"{udpDict[ddp.Frame.RUN]['stimFreqMax_Hz']:.3f}")
                self.globalFreqStep_val.setText(f"{udpDict[ddp.Frame.RUN]['stimFreqStep_Hz']:.4f}")
                self.globalFreqActive_val.setText(f"--")

                self._clearTimeseriesData()
                self._clearAmplitudeData() 
                self._setScanMetadata()    # must come after clearAmplitudeData
                self._configureAmplitudePlots() # must come after setScanMetadata()
                
                print("\n\nSCAN START")
                print(f"self.ampData = {self.ampData}")
                
            #if end of scan...
            elif udpDict[ddp.Frame.RUN]['runStatus'] == SCAN_END:
                print("\n SCAN IS DONE!!!")

                self.saveAmplitudeData()  # do this first to avoid data loss

                self.formatRunStatusIndicators(state='stale')
                
                # FIXME: shouldn't really change button state or controller state via
                # RUN end frame. Should only do this from STATUS frame...
                #print("\nScan button disable\n")
                self._scanButtonDisable()
                #print("\nSet button to START\n")
                self._setScanButtonAction('START')
                #qtc.QCoreApplication.processEvents()
                print("Disable relays")
                self.disableRelaysThread()
                
                #self.uz.disableAllRelays() # Break all relay connections to let charge bleed off of wires
                #print("\nStart sleep\n")
                #time.sleep(self.interScanDelay)
                #print("\nEnable button\n")
                #self._scanButtonEnable()
                
                #self.dwaControllerState = State.IDLE

                #self.disableScanButtonForTime(self.interScanDelay)  # Don't allow user to start another scan for a bit

                #
                #print(f'self.scanType = {self.scanType}')
                #if the scan is auto, then when it finishes and the scan is over this finds what row was scanned and changes it green, 
                #this also selects the next radio button
                if self.scanType == ScanType.AUTO:  # One scan of a set is done
                    for i, btn in enumerate(self.radioBtns):
                        if btn.isChecked(): 
                            btnNum = i
                    for c in range(0, self.scanTable.columnCount()):
                        self.scanTable.item(btnNum,c).setBackground(qtg.QColor(3,205,0))
                    # select the next row
                    nextBtn = btnNum + 1
                    if nextBtn > (len(self.radioBtns)-1):
                        nextBtn = len(self.radioBtns)-1
                    #if len(self.radioBtns)>(btnNum+1):
                    #    nextBtn = btnNum+1
                    #else: 
                    #    nextBtn = len(self.radioBtns)-1
                    item = qtw.QRadioButton(self.scanTable)
                    self.scanTable.setCellWidget(nextBtn, 0, item)
                    item.setChecked(True)
                    self.radioBtns[nextBtn]=item

                #self.updateAmplitudePlots()
                #self.updateTimeseriesPlots()
                print("UPDATING PLOTS ONE LAST TIME")
                self.updatePlots(force_all=True)
                self.wrapUpStimulusScan()
                self.scanType = None
                
            else:
                 print("ERROR: unknown value of runStatus:")   
                 print(udpDict[ddp.Frame.RUN])
                 print(udpDict[ddp.Frame.RUN]['runStatus'])
            
            
        # Look for frequency header
        if ddp.Frame.FREQ in udpDict:  
            self.logger.info("FOUND FREQUENCY HEADER")
            self.logger.info(udpDict)
            self.globalFreqActive_val.setText(f"{udpDict[ddp.Frame.FREQ]['stimFreqActive_Hz']:.4f}")

        # Check to see if this is an ADC data transfer:
        if ddp.Frame.ADC_DATA in udpDict:
            self.outputText.appendPlainText("\nFOUND ADC DATA\n")
            
            # update the relevant plot...
            regId = udpDict[ddp.Frame.FREQ]['Register_ID_Freq']
            self.logger.info(f'regId = {regId}')
            reg = self.registerOfVal[regId]

            # If this DWA channel does not correspond to an actual wire, then don't update
            # plots in the GUI
            #print(f" regId = {regId}; self.apaChannels = {self.apaChannels}")
            if (self.scanType == ScanType.AUTO) and (self.apaChannels[regId] is None):
                return
            
            #self.mycurves[reg].setData(udpDict[ddp.Frame.ADC_DATA]['adcSamples'])
            dt = udpDict[ddp.Frame.FREQ]['adcSamplingPeriod']*1e-8
            self.adcData[reg]['ADC'] = udpDict[ddp.Frame.ADC_DATA]['adcSamples'] # FIXME: list copy issue?
            self.adcData[reg]['time'] = np.arange(len(self.adcData[reg]['ADC']))*dt
            self.adcData[reg]['freq'] = udpDict[ddp.Frame.FREQ]['stimFreqActive_Hz']
            
            #################################
            # Update plots
            self.DATA_TO_PLOT = True
            
            # compute the best fit to V(t) and plot (in red)
            (B, C, D, freq_Hz) = dwa.processWaveform(udpDict)
            self.ampData[reg]['freq'].append(freq_Hz)
            self.ampData[reg]['ampl'].append(np.sqrt(B**2+C**2))
            nptsInFit=500
            tmin, tmax = self.adcData[reg]['time'][0], self.adcData[reg]['time'][-1]
            self.adcData[reg]['tfit'] = np.linspace(tmin, tmax, nptsInFit)
            self.adcData[reg]['ADCfit'] = B*np.sin(2*np.pi*freq_Hz*self.adcData[reg]['tfit']) + C*np.cos(2*np.pi*freq_Hz*self.adcData[reg]['tfit']) + D
            
        # Look for STATUS frame
        if ddp.Frame.STATUS in udpDict:
            if self.verbose > 1:
                self.outputText.appendPlainText("\nFOUND STATUS FRAME:")
                self.outputText.appendPlainText(str(udpDict[ddp.Frame.STATUS]))
                print(f"\n FOUND STATUS FRAME {datetime.datetime.now()}")
                print(udpDict[ddp.Frame.STATUS])

            # some status frames should be logged...
            # see DwaDataParser.py for details
            # e.g. 'trgTimeout', 'trgStateChange', 'trgButtonChange', 'trgErrorChange'
            if udpDict[ddp.Frame.STATUS]['trgButtonChange']:
                self.logDwaButtonStatus(''.join(udpDict[ddp.Frame.STATUS]['buttonStatusList']))
            if udpDict[ddp.Frame.STATUS]['trgErrorChange']:
                self.logDwaErrorStatus(udpDict[ddp.Frame.STATUS]['statusErrorBits'])

            self.updateErrorStatusInGui(udpDict[ddp.Frame.STATUS]['statusErrorBits'])
            
            # update heart logo
            self.updateHeartbeatLogo()

            self.dwaControllerState = udpDict[ddp.Frame.STATUS]['controllerState']

            if self.enableScanButtonTemp and (self.dwaControllerState == State.IDLE):
                print("\n\n enabling button via temp\n\n")
                self.enableScanButtonTemp = False
                self._scanButtonEnable()
                
            self.dwaControllerState_val.setText(f"{udpDict[ddp.Frame.STATUS]['controllerStateStr']}")
            self.idle = False # KLUGE: we may not get status frames for all states...
            if udpDict[ddp.Frame.STATUS]['controllerStateStr'] == "IDLE":
                self.idle = True
                #self._scanButtonEnable()

            else:
                pass

            self.statusErrors_val.setText(f"{udpDict[ddp.Frame.STATUS]['statusErrorBits']}")

            # Display the status of the push buttons
            self.buttonStatus_val.setText(f"{udpDict[ddp.Frame.STATUS]['buttonStatus']}")
            self.setPushButtonStatusAll(udpDict[ddp.Frame.STATUS]['buttonStatusList'])

    def updateErrorStatusInGui(self, errorBitsString):
        # print(udpDict[ddp.Frame.STATUS]['statusErrorBits'])
        # statusErrorBits looks like this: '000000000000000000000000'
        # not yet sure of the mapping...
        self.setDwaErrorStatus(errorBitsString)

    def logDwaButtonStatus(self, msg):
        timestamp = datetime.datetime.now().strftime("%Y-%m-%dT%H:%M:%S")
        fout = self.getScanStatusFilename()
        with open(fout, 'a') as ff:
            ff.write(f'btn0 {timestamp} {msg}\n')
            #e.g. btn0 2019-01-14T20:01:46 0010

    def logDwaErrorStatus(self, msg):
        timestamp = datetime.datetime.now().strftime("%Y-%m-%dT%H:%M:%S")
        fout = self.getScanStatusFilename()
        with open(fout, 'a') as ff:
            ff.write(f'err0 {timestamp} {msg}\n')
            #e.g. err0 2019-01-14T20:01:46 0010

    def getScanStatusFilename(self):
        fname = datetime.datetime.now().strftime("%Y%m%d.status")
        fname = os.path.join(self.scanStatusDir, fname)
        return fname
            
    def formatRunStatusIndicators(self, state=None):
        if state.upper() == 'STALE':
            color = 'gray'
        elif state.upper() == 'FRESH':
            color = 'black'
            
        self.globalFreqMin_val.setStyleSheet(f"color: {color}")
        self.globalFreqMax_val.setStyleSheet(f"color: {color}")
        self.globalFreqStep_val.setStyleSheet(f"color: {color}")
        self.globalFreqActive_val.setStyleSheet(f"color: {color}")
    
            
    def updatePlotsVGrid(self):
        #for reg in self.registers:
        for reg in self.activeRegisters:
            self.curves['grid'][reg].setData(self.adcData[reg]['time'],
                                             self.adcData[reg]['ADC'])
            self.curvesFit['grid'][reg].setData(self.adcData[reg]['tfit'],
                                                self.adcData[reg]['ADCfit'])

    def updatePlotsVChan(self):
        #for reg in self.registers:
        for reg in self.activeRegisters:
            self.curves['chan'][reg].setData(self.adcData[reg]['time'],
                                             self.adcData[reg]['ADC'])
            self.curvesFit['chan'][reg].setData(self.adcData[reg]['tfit'],
                                                self.adcData[reg]['ADCfit'])
        # Update the main window too
        self.curves['chan']['main'].setData(self.adcData[self.chanViewMain]['time'],
                                            self.adcData[self.chanViewMain]['ADC'])
        self.curvesFit['chan']['main'].setData(self.adcData[self.chanViewMain]['tfit'],
                                               self.adcData[self.chanViewMain]['ADCfit'])

    def updatePlotsAmpGrid(self):
        for reg in self.activeRegisters:
        #for reg in self.registers:
            self.curves['amplgrid'][reg].setData(self.ampData[reg]['freq'], self.ampData[reg]['ampl'])

    def updatePlotsAmpChan(self):
        for reg in self.activeRegisters:
        #for reg in self.registers:
            self.curves['amplchan'][reg].setData(self.ampData[reg]['freq'], self.ampData[reg]['ampl'])
        # Update the main window too
        self.curves['amplchan']['main'].setData(self.ampData[self.chanViewMainAmpl]['freq'], self.ampData[self.chanViewMainAmpl]['ampl'])
            
    def updatePlots(self, force_all=False):

        if force_all:
            self.updatePlotsVGrid()
            self.updatePlotsVChan()
            self.updatePlotsAmpGrid()
            self.updatePlotsAmpChan()
            return

        if not self.DATA_TO_PLOT:
            return

        if self.currentViewStage == MainView.STIMULUS:
            if self.currentViewStim == StimView.V_GRID:
                self.updatePlotsVGrid()
            elif self.currentViewStim == StimView.V_CHAN:
                self.updatePlotsVChan()
            elif self.currentViewStim == StimView.A_GRID:
                self.updatePlotsAmpGrid()
            elif self.currentViewStim == StimView.A_CHAN:
                self.updatePlotsAmpChan()
            
        self.DATA_TO_PLOT = False

    def updateHeartbeatLogo(self):
        self.heartval = (self.heartval+1) % len(self.heartPixmaps)
        self.heartbeat_val.setPixmap(self.heartPixmaps[self.heartval])
        self.heartbeat_val.resize(self.heartPixmaps[self.heartval].width(),
                                  self.heartPixmaps[self.heartval].height())
        #self.heartbeat_val.setText(f"{self.heartval}")
        
    def disableScanButtonForTime(self, disableDuration):
        """ disableDuration is a time in seconds """
        # CURRENTLY "FAILS" BECAUSE BUTTON IS ENABLED BY IDLE STATE IN STATUS FRAME
        # should check if the timer has expired before enabling...
        print(f"\n\n\nDISABLE BUTTON FOR {disableDuration} seconds\n\n\n")
        self._scanButtonDisable()
        qtc.QTimer.singleShot(disableDuration*1000, self._scanButtonEnable)
        #qtc.QTimer.singleShot(disableDuration*1000, lambda: self.btnScanCtrl.setEnabled(True))
        #qtc.QTimer.singleShot(disableDuration*1000, lambda: XXXXself.targetBtn.setDisabled(False)XXXX)

    def _setScanButtonAction(self, state=None):
        ''' change the functionality of the scan buttons (start scan vs. abort scan) '''
        # state can be 'START' or 'ABORT'
        validStates = ['START', 'ABORT']
        state = state.upper()
        if state not in validStates:
            return

        if state == 'START':
            for scb in self.scanCtrlButtons:
                scb.setStyleSheet("background-color : rgb(3,205,0)")#this makes it so buton/row color are the same
                if scb == self.btnScanCtrl:
                    scb.setText("Start selected scan")
                else:
                    scb.setText("Start scan")
        elif state == 'ABORT':
            for scb in self.scanCtrlButtons:
                scb.setStyleSheet("background-color : red")
                scb.setText("Abort Scan")
        else:
            print("HUH? should never get here...")
            return

        for scb in self.scanCtrlButtons:
            scb.repaint()
        
        self._scanButtonConnect(state)
        
    def _scanButtonConnect(self, state):
        try:
            self.btnScanCtrl.clicked.disconnect()
            self.btnScanCtrlAdv.clicked.disconnect()
        except:
            pass
        
        if state == 'START':
            #self.btnScanCtrl.clicked.connect(self.startScanThread)
            self.btnScanCtrl.clicked.connect(self.startScanThreadHandler)
            self.btnScanCtrlAdv.clicked.connect(self.startScanAdvThread)
        elif state == 'ABORT':
            self.btnScanCtrl.clicked.connect(self.abortScan)
            self.btnScanCtrlAdv.clicked.connect(self.abortScan)
        
    def _submitResonanceButtonDisable(self):
        self.btnSubmitResonances.setEnabled(False)

    def _submitResonanceButtonEnable(self):
        self.btnSubmitResonances.setEnabled(True)
        
    def _scanButtonDisable(self):
        #self._scanButtonEnable(state=False)
        self.btnScanCtrl.setEnabled(False)
        self.btnScanCtrlAdv.setEnabled(False)

    def _scanButtonEnable(self, force=False):
        #for scb in self.scanCtrlButtons:
            #scb.setEnabled(state)
        if force or (self.connectedToUzed and self.idle and self.configure):
            if len(self.radioBtns)>0:
                self.btnScanCtrl.setEnabled(True)
        if force or (self.connectedToUzed and self.idle):
            self.btnScanCtrlAdv.setEnabled(True)
            
    ##def updateTimeseriesPlots(self):
    #    # when a scan is done, ensure that the V(t) data shows the last received data
    #    # (those plots are not updated unless that tab is active)
    #    #
    #    ## FIXME: need to keep the last V(t) data in memory (create self.lastTimeSeriesData somewhere...)
    #    #pTypes = ['grid', 'chan']
    #    #for reg in self.registers:
    #    #    regId = reg
    #    #    for pt in pTypes:
    #    #        self.curves[pt][regId].setData(self.lastTimeseriesData[regId]['times'],
    #    #                                       self.lastTimeseriesData[regId]['adcVals'])
    #    #    if regId == self.chanViewMain:
    #    #        self.curves['chan']['main'].setData(self.lastTimeseriesData[regId]['times'],
    #    #                                            self.lastTimeseriesData[regId]['adcVals'])
    #    pass
    
    #def updateAmplitudePlots(self):
    #    # This should only update the plots on the STIMULUS tab
    #    # other A(f) plots are updated elsewhere
    #    for reg in self.registers:
    #        regId = reg
    #        # Stimulus tab plots
    #        self.curves['amplgrid'][regId].setData(self.ampData[reg]['freq'], self.ampData[reg]['ampl'])
    #        self.curves['amplgrid']['all'][regId].setData(self.ampData[reg]['freq'], self.ampData[reg]['ampl'])
    #        self.curves['amplchan'][regId].setData(self.ampData[reg]['freq'], self.ampData[reg]['ampl'])
    #        if regId == self.chanViewMainAmpl:
    #            self.curves['amplchan']['main'].setData(self.ampData[reg]['freq'], self.ampData[reg]['ampl'])
            
    def _resFreqSetDefaultParams(self):
        #height=None, threshold=None, distance=None, prominence=None, width=None, wlen=None, rel_height=0.5, plateau_size=None
        self.resFitParams['find_peaks'] = {'height':None, 'threshold':None, 'distance':None,
                                           'prominence':None, 'width':None, 'wlen':None,
                                           'rel_height':0.5, 'plateau_size':None}
        
    def _resFreqParseKwargParam(self, entryStr):
        entryStr = entryStr.strip()
        toks = entryStr.split(";")
        toks = [tok.strip() for tok in toks]
        print(f"kwarg toks: {toks}")
        kwargDict = {}
        for tok in toks:
            print(f"kwarg: {tok}")
            try:
                key, val = tok.split("=")
            except:
                print(f"invalid kwarg: {tok}")
                continue
            key = key.strip()
            if key == 'width':
                val = self._resFreqParseNumOrList(val)
            elif key == 'prominence':
                val = self._resFreqParseNumOrList(val)
            elif key == 'wlen':
                val = int(val)
            elif key == 'rel_height':
                val = float(val)
            elif key == 'distance':
                val = float(val)
            elif key == 'plateau_size':
                val = self._resFreqParseNumOrList(val)
            elif key == 'threshold':
                val = self._resFreqParseNumOrList(val)
            elif key == 'height':
                val = self._resFreqParseNumOrList(val)
            else:
                print(f"unrecognized kwval: {tok}")
            kwargDict[key] = val
        print(f"kwargDict = {kwargDict}")
        return kwargDict
                
    #def _resFreqParseWidthParam(self, entryStr):
    def _resFreqParseNumOrList(self, entryStr):
        parens_to_replace = {"(":"", ")":"", "[":"", "]":""}
        entryStr = entryStr.strip()
        for key,val in parens_to_replace.items():
            entryStr = entryStr.replace(key, val)
        toks = [x.strip() for x in entryStr.split(",")]
        print(f'toks = {toks}')
        vals = [None,None]
        for ii, tok in enumerate(toks):
            if tok.upper() == 'NONE':
                continue
            try:
                #self.resFitParams['find_peaks']['width'][ii] = int(tok)
                vals[ii] = float(tok)
            except:
                print(f"invalid entry: {tok} in {entryStr}")
                vals[ii] = None
        return vals

    def wrapUpStimulusScan(self):
        # Set the active tab to be RESONANCE
        if AUTO_CHANGE_TAB:
            self.currentViewStage = MainView.RESONANCE
            self.tabWidgetStages.setCurrentIndex(self.currentViewStage)

        # Add this scan to the list of scans in the Resonance tab
        scanDir = os.path.dirname(self.fnOfAmpData)
        self.insertScanIntoScanList(scanDir, submitted=Submitted.NO, row=0)  # put at the top of the list

    def insertScanIntoScanList(self, scanDir, row=None, submitted=None):
        '''
        scanDir:   e.g. ./scanData/APA_<UUID>/<LAYER>_<SIDE>_<HEADBOARD>_<WIRESEGMENTLIST>_<TIMESTAMP>
        row:       which row to insert this entry into
        submitted: have the resonances from this scan been submitted yet?  
        .          default is Submitted.NO, but could also be Submitted.UNKNOWN
        '''
        if self.verbose > 0:
            print("insertScanIntoScanList:")
            print(f"  scanDir:   {scanDir}")
            print(f"  row:       {row}")
            print(f"  submitted: {submitted} (NO={Submitted.NO}, UNKNOWN={Submitted.UNKNOWN}, YES={Submitted.YES})")

        # FIXME: validate passed arguments
        row = 0 if row is None else row

        #self.recentScansTableModel.insert(row, self.generateScanListEntry(scanDir, submitted=submitted))
        entry = self.generateScanListEntry(scanDir, submitted=submitted)
        if not entry:
            print("ERROR adding scanDir to Recent Scans table")
            print(f"scanDir = {scanDir}")
            return
        self.recentScansTableModel.insert(row, entry)
        self.recentScansTableModel.layoutChanged.emit()
        self.recentScansTableView.resizeColumnsToContents()


    # DEFUNCT
    def updateRecentScanList(self):
        print("\n\n\n")
        print("updateRecentScanList:")
        
        allScanDirs = dwa.getScanDataFolders(autoDir=OUTPUT_DIR_SCAN_DATA,
                                             advDir=OUTPUT_DIR_SCAN_DATA_ADVANCED,
                                             sort=True)[0]
        mostRecentScan = allScanDirs
        knownScans = [dd['scanName'] for dd in self.recentScansTableModel.getData()]

        scanIsNew = mostRecentScan not in knownScans
        
        print(f'mostRecentScan = {mostRecentScan}')
        print(f'knownScans     = {knownScans}')
        print(f'scanIsNew      = {scanIsNew}')

        if scanIsNew:
            ampFilename = os.path.join(mostRecentScan, 'amplitudeData.json')
            print(f"adding recent scan to list: {mostRecentScan}")
            try:         # Ensure that there is an amplitudeData.json file present!
                with open(ampFilename, "r") as fh:
                    data = json.load(fh)
                newdata = {'scanName':mostRecentScan,
                           'side':data['side'],
                           'layer':data['layer'],
                           'headboardNum':data['headboardNum'],
                           'apaUuid':data['apaUuid'],
                           'stage':data['stage'],
                           'measuredBy':data['measuredBy'],
                           'submitted':submitted,
                           #'wireSegments':data['wireSegments'],
                           }
            except:
                print("Could not add new scan to list...")

            self.recentScansTableModel.prepend(newdata)
            self.recentScansTableModel.layoutChanged.emit()
            print(self.recentScansTableModel._data)
                
        print("\n\n\n")
        
        
    def runResonanceAnalysis(self):
        # get A(f) data for each channel
        # run peakfinding -- assumes that peak finding parameters are already set
        # overlay f0 locations on A(f) plots
        # loop over each register

        # FIXME: this function should be farmed out to dwaTools, or somewhere else...
        #        need only pass the self.ampDataS and self.resFitParams dictionaries
        
        print("runResonanceAnalysis():")
        #self.resFreqGetParams()
        self.resFreqRunFit()
        self.resFreqUpdateDisplay(chan=None)

    def resFreqRunFit(self):
        
        # #for reg in self.registers:
        # for chan in self.activeRegistersS:
        #     reg = chan
        #     if len(self.ampDataS[reg]['freq']) == 0:  # maybe a register has no data?
        #         continue

        #     layer = self.ampDataS['layer']
        #     apaCh = self.ampDataS['apaChannels'][reg]
        #     opt_res = []
        #     print("Channel ",apaCh)
        #     if apaCh:
        #         expected_resonances = channel_frequencies.get_expected_resonances(layer,apaCh,200)
        #         exFreq = expected_resonances[1]
        #         wires = expected_resonances[0]
        #         order = range(len(exFreq))
        #         lengths = [len(x) for x in exFreq]
        #         zipOrder = sorted(zip(lengths, order))
        #         zipOrder.reverse()
        #         order = [x for _, x in zipOrder]
        #         self.expectedFreqs[reg] = expected_resonances
        #         f = np.array(self.ampDataS[reg]['freq'])
        #         a = np.array(self.ampDataS[reg]['ampl'])
        #         if len(f)>250:
                    
        #             #if plot: fig,ax = plt.subplots(figsize=(4,2))
        #             bsub = resonance_fitting.baseline_subtracted(np.cumsum(a))
        #             bsubabs = np.abs(bsub)
        #             smooth = savgol_filter(bsubabs, 51, 3)

        #             if resonance_fitting.contains_resonances(bsub,layer):
        #                 pks, _ = find_peaks(smooth,prominence=5)
        #                 fpks = [f[pk] for pk in pks]
        #                 opt_res, _ = resonance_fitting.optimize_res_placement(f,smooth,exFreq,fpks)
        #             else:
        #                 print("No resonances")
        #         else:
        #             print("Scan too short")

        for reg in self.registers:
            self.resonantFreqs[reg.value] = None
            if reg.value not in self.activeRegistersS:
                continue
            
            layer = self.ampDataS['layer']
            apaCh = self.ampDataS['apaChannels'][reg]
            if not apaCh:
                print(f"DWA Chan {reg.value}: No channel")
                continue

            segments,expected_resonances = channel_frequencies.get_expected_resonances(layer,apaCh,200)
            self.resonantFreqs[reg.value] = [[] for _ in segments]
            roundex = []
            for seg in expected_resonances:
                roundex.append([round(x,2) for x in seg])
            expected_resonances = roundex
            segments_nolim,ex_nolim = channel_frequencies.get_expected_resonances(layer,apaCh,9e9)
            #if 351 not in segments: continue
            #if 93 in segments: plot = True
            #else: plot = False
            #ex.sort(key=len,reverse=True)
            self.expectedFreqs[reg.value] = expected_resonances
            f = np.array(self.ampDataS[reg]['freq'])
            a = np.array(self.ampDataS[reg]['ampl'])
            opt_res_arr = [[] for _ in segments]
            if len(f) == 0 or max(f) > 500: continue
            
            if len(f) < 250:
                print(f"DWA Chan {reg.value}: Scan too short")
                continue
            #plot = True
            #if plot: fig,ax = plt.subplots(figsize=(4,2))
            bsub = resonance_fitting.baseline_subtracted(np.cumsum(a))
            self.curves['resProcFit'][reg].setData(self.ampDataS[reg]['freq'], bsub)
            bsubabs = np.abs(bsub)
            smooth = savgol_filter(bsubabs, 51, 3)
            opt_reduced = smooth.copy()
            
            #if plot: ax.plot(f,bsub)
            if not resonance_fitting.contains_resonances(bsub,layer):
                print(f"DWA Chan {reg.value}: No resonances")
                continue
        
            colors = ['gold','deepskyblue','violet']
            pks, _ = find_peaks(smooth,prominence=5)
            fpks = [f[pk] for pk in pks]
            placements, costs, diffs, tensions = resonance_fitting.analyze_res_placement(f,smooth,expected_resonances,fpks)
            sorted_placements = np.array([x for _, x in sorted(zip(costs, placements))])
            sorted_diffs = np.array([x for _, x in sorted(zip(costs, diffs))])
            sorted_tensions = np.array([x for _, x in sorted(zip(costs, tensions))])
            sorted_costs = np.array([x for _, x in sorted(zip(costs, costs))])
            if len(sorted_costs) < 1: continue
            lowest_cost = sorted_costs[0]
            lowest_placement = sorted_placements[0]
                
            select_best = (sorted_costs < 1.2*lowest_cost)
            best_tensions = sorted_tensions[select_best]
            best_tensions_std = np.std(best_tensions,0)

            for s, seg_std in enumerate(best_tensions_std):
                if seg_std > 0.2:
                    opt_res_arr[s] = []
                else:
                    opt_res_arr[s] = lowest_placement[s].tolist()

                            
        #         bsub = resonance_fitting.baseline_subtracted(a)
        #         if resonance_fitting.contains_resonances(bsub):
        #             opt_res = [ [] for _ in range(len(exFreq)) ]
        #             opt_reduced = bsub.copy()
        #             colors = ['red','orange','yellow']
        #             for i in order:
        #                 wire_segment_res = exFreq[i]
        #                 opt_res[i], _ = resonance_fitting.optimize_res_placement(f,opt_reduced,wire_segment_res)

            # #peakIds, _ = find_peaks(np.cumsum(self.ampDataS[reg]['ampl']))
            # #apaChan = self.ampDataS['apaChannels'][reg.value]
            # apaChan = self.ampDataS['apaChannels'][chan]
            # if not apaChan: continue
            # wires, expectedFreqs = channel_frequencies.get_expected_resonances(self.ampDataS["layer"], apaChan, thresh = 250.)
            # #expectedFreqs = [f for sublist in expectedFreqs for f in sublist]

            
            
            self.resonantFreqs[reg.value] = opt_res_arr

        # Keep track of the fitted resonances, as determined by the peak-finding algorithm
        # Used only for outputting to resonanceData.json
        self.resFitToLog = {}
        self.resFitToLog['preprocess'] = copy.deepcopy(self.resFitParams['preprocess'])
        self.resFitToLog['find_peaks'] = copy.deepcopy(self.resFitParams['find_peaks'])
        self.resFitToLog['resonances'] = {}

        print(self.resonantFreqs)
        for reg in self.registers:
            apaChan = self.ampDataS['apaChannels'][reg.value]
            if not apaChan: continue
            self.resFitToLog['resonances'][reg.value] = self.resonantFreqs[reg.value]
        
    def resFreqUpdateDisplay(self, chan=None):
        """ 
        FIXME: if chan=None, update all channels, otherwise, 
        only update the indicated channels...
        """

        # Remove any existing InfiniteLines from A(f) plots and reset dict
        self._clearResonanceFitLines()
        self._clearResonanceExpectedLines()
                
        # FIXME: move pen definition to __init__ (self.f0pen)
        f0Pen = pg.mkPen(color='#FF0000', width=4, style=qtc.Qt.DashLine)
        fPenBlue = [pg.mkPen(color='#0000FF', width=4, style=qtc.Qt.SolidLine),pg.mkPen(color='#00AADD', width=4, style=qtc.Qt.SolidLine),pg.mkPen(color='#008888', width=4, style=qtc.Qt.SolidLine)]

        debug = False
        self.currentTensions = {}
        
        for chan in self.activeRegistersS:
            #chan = reg.value
            #print(f'in update: {chan}: {self.resonantFreqs[chan]}')
            self.currentTensions[chan] = [None for _ in range(3)]
            if self.resonantFreqs[chan] is None: continue
            for seg,measured in enumerate(self.resonantFreqs[chan]):
                if len(measured) == 0:
                    self.currentTensions[chan][seg] = -1
                else:
                    minMeasured = np.min(measured)
                    minExpected = np.min(self.expectedFreqs[chan][seg])
                    self.currentTensions[chan][seg] = TENSION_SPEC*(minMeasured/minExpected)**2
            for seg in range(3):
                if self.currentTensions[chan][seg] == None:
                    getattr(self, f'le_resfreq_val_{chan}_{seg}').setEnabled(False)
                    getattr(self, f'le_resfreq_val_{chan}_{seg}').setText('')
                else:
                    getattr(self, f'le_resfreq_val_{chan}_{seg}').setEnabled(True)
                    if self.currentTensions[chan][seg] == -1:
                        getattr(self, f'le_resfreq_val_{chan}_{seg}').setText("")
                    else:
                        getattr(self, f'le_resfreq_val_{chan}_{seg}').setText(str(round(self.currentTensions[chan][seg],2)))
            
            fitx, fity = self.curves['resProcFit'][chan].getData()

            # # Add expected resonances to plot
            # for i, wireSegmentFreqs in enumerate(self.expectedFreqs[chan]):
            #     expectedFreqRounded = np.array([round(f,2) for f in wireSegmentFreqs])
            #     expectedFreqRounded = np.unique(expectedFreqRounded)
            #     for ii, ff in enumerate(expectedFreqRounded):
            #         self.resExpLines['proc'][reg].append( self.resonanceProcessedPlots[reg].addLine(x=ff, movable=False, pen=fPenBlue[i]) )

            # Create/display new InfiniteLine instance for each resonant freq
            for ii, ff in enumerate(self.resonantFreqs[chan]):

                segmentLinesRaw = []
                segmentLinesProc = []
                for seg, f in enumerate(ff):

                    # Plot vertical line from peak down to "baseline"
                    # And horizontal line showing width of fitted peak
                    # as in last example here:
                    # https://docs.scipy.org/doc/scipy/reference/generated/scipy.signal.find_peaks.html
                    #try:
                    #    ymax = fity[self.resFitParamsOut[chan]['peaks'][ii]]
                    #    ymin = ymax - self.resFitParamsOut[chan]['properties']['prominences'][ii]
                    #    print(f'ymin, ymax = {ymin}, {ymax}')
                    #except:
                    #    print("\n\n\nERROR!!!!!!!!!\n\n\n")

                    if (debug):
                        print(f"Chan, Freq = {chan}, {ii}, {ff}")
                        ymax = fity[self.resFitParamsOut[chan]['peaks'][ii]]
                        ymin = ymax - self.resFitParamsOut[chan]['properties']['prominences'][ii]
                        xmin = fitx[int(np.floor(self.resFitParamsOut[chan]['properties']['left_ips'][ii]))]
                        xmax = fitx[int(np.ceil(self.resFitParamsOut[chan]['properties']['right_ips'][ii]))] 
                        ywidth = self.resFitParamsOut[chan]['properties']['width_heights'][ii]
                        print(f'ymin, ymax = {ymin}, {ymax}')
                        print("")
                        self.resFitLines['procDebug'][chan].append( self.resonanceProcessedPlots[chan].plot(x=[ff,ff], y=[ymin,ymax]))
                        self.resFitLines['procDebug'][chan].append( self.resonanceProcessedPlots[chan].plot(x=[xmin, xmax], y=[ywidth,ywidth]))

                    
                    
                    segmentLinesProc.append( self.resonanceProcessedPlots[chan].addLine(x=f, movable=True, pen=fPenBlue[ii]) )
                    # FIXME: should the next 2 lines really be commented out?
                    segmentLinesProc[-1].sigClicked.connect(self._f0LineClicked)
                    segmentLinesProc[-1].sigPositionChangeFinished.connect(self._f0LineMoved)
                    segmentLinesRaw.append( self.resonanceRawPlots[chan].addLine(x=f, movable=True, pen=fPenBlue[ii]) )
                    segmentLinesRaw[-1].sigClicked.connect(self._f0LineClicked)
                    segmentLinesRaw[-1].sigPositionChangeFinished.connect(self._f0LineMoved)

                self.resFitLines['proc'][chan].append(segmentLinesProc)
                self.resFitLines['raw'][chan].append(segmentLinesRaw)
                
    def cleanUp(self):
        self.logger.info("App quitting:")
        self.logger.info("   closing UDP connection")
        self.sock.close()


class MyApplication(qtw.QApplication):

    t = qtc.QElapsedTimer()

    def notify(self, receiver, event):
        self.t.start()
        ret = qtw.QApplication.notify(self, receiver, event)
        if(self.t.elapsed() > 10):
            print(f"processing event type {event.type()} for object {receiver.objectName()} " 
                  f"took {self.t.elapsed()}ms")
        return ret
        
if __name__ == "__main__":
    app = qtw.QApplication(sys.argv)
    #app = MyApplication(sys.argv)
    
    app.setWindowIcon(qtg.QIcon('icons/app.png'))
    if SYSTEM_PLATFORM == 'WINDOWS':
        myappid = u'org.dune.dwa.v3' # arbitrary string
        ctypes.windll.shell32.SetCurrentProcessExplicitAppUserModelID(myappid)

    pg.setConfigOptions(antialias=False)
    
    win = MainWindow()
    win.setWindowTitle(f"DWA: DUNE Wire Analyzer v. {DWA_DAQ_VERSION}")
    app.aboutToQuit.connect(win.cleanUp)
    app.exec_()
    #sys.exit(app.exec_())  # diff btw this and prev. line???
        <|MERGE_RESOLUTION|>--- conflicted
+++ resolved
@@ -2948,19 +2948,9 @@
         # can't just use self.recentScansTableRowInUse because rows may have been added
         # to the scan since the A(f) data was loaded!
         # Even this approach is not foolproof (race condition)
-<<<<<<< HEAD
         tableData = self.recentScansTableModel.getData()
         for row in range(len(tableData)):
             if tableData[row]['scanName'] == self.recentScansNameOfLoadedScan:
-=======
-        print("Updating Submitted status in Recent Scans table")
-        #print(f"trying to match to: {self.recentScansNameOfLoadedScan}")
-        tableData = self.recentScansTableModel.getData()
-        for row in range(len(tableData)):
-            #print(f"row, scanName = {row}, {tableData[row]['scanName']}")
-            if tableData[row]['scanName'] == self.recentScansNameOfLoadedScan:
-                #print("found match!")
->>>>>>> e02a9274
                 self.recentScansTableModel.setSubmitted(row, Submitted.YES)
             
         #self.recentScansTableModel.setSubmitted(self.recentScansTableRowInUse, Submitted.YES)
