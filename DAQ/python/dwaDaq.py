# btnSubmitResonances
# submitTension_0 ... 7

# Continuity scan parameters
#In hexadecimal (copied from a config file):
#stimFreqMin = 006400
#stimFreqMax = 03E800
#stimFreqStep = 003200
#stimTime = 010000
#stimMag = 200
#
#Which correspond to in decimal:
#Freq min: 100 Hz
#Freq max: 1000 Hz
#Freq step: 50 Hz
#Stimulus time: 0.16777216 s
#Stimulus magnitude: 512 mV

# FIXME/TODO:
# * scan list is replaced by "results table" but all of the scan list updating code is still in play...
# 
# * Move _getAllLines() to DwaDataParser as a static method
# 
# * pop-up to confirm that HV is on before run starts
#
# * When loading a scan with fewer than 8 active channels, the resonance numbers on the right sidebar of the Resonance tab don't get deleted for the inactive channels. Their values are kept to whatever the previous scan happened to be. This doesn't affect the submission to the DB, but is confusing when using the GUI.
#
# *  configuring a new table in the Config tab while the start button is orange due to disabling relays makes that button clickable.
#
# * UUID dropdown list for the Config tab, based on UUIDs found in data folders. The same list should be made available for the tension tab.
# * Configuration parameter to enable mains noise subtraction: This parameter is already in the firmware: bit 1 of register 1, i.e. 2nd bit of 2nd register. It now needs to be used in the software.
#
# * The noise sampling period, noise NCnv, active channels and relayMask parameters are unnecessary in the firmware. To avoid possible unforeseen issues in the firmware due to a bad configuration of them, they should be removed from the firmware and software.
# 
# * Play audible alert after a scan is done?
#   and/or bring focus to config tab?
#
# * can't just use self.recentScansTableRowInUse because rows may have been added
#   to the scan since the A(f) data was loaded!
#   Should probably get rid of self.recentScansTableRowInUse entirely
# 
# * Handle STATUS frames that are pushed because of errors or voltage changes
#   Write these to file (for button change or error)
#   KEY = 0x61
#   0: timeout
#   1: state change
#   2: button change
#   3: error
#   So a value of 1010b = 10(decimal) would mean that both an error and state change triggered the push
#
# * to sense "stale" values: every time a status frame arrives, reset a count-down timer (QTimer) of duration
#   equal to the status frame period (plus a small amount). When that timer times out, trigger a call to a
#   function that highlights values as stale (e.g. the 50Vac and 500Vdc indicators)
# 
# * In automated scan, the config file gets a "statusPeriod" field, but it should only have statusPeriodSec
# 
# * may need progress bars (or other indicator) for long processes such as:
#   - submit to db
#   - fetch resonances to compute tension
#
# * May need to thread some processes:
#   - dB actions (submit/read)
#   - abort run
#
# * Add scroll-bar to Advanced tab in Stimulus tab:
#   https://stackoverflow.com/questions/63228003/add-scroll-bar-into-tab-pyqt5
#   [was:] "Advanced" tab: not all items show (below the "config file contents" text area)
# 
# * Replace hard-coded 'amplitudeData.json' string with AMP_DATA_FILE or similar
#   same for 'resonanceData.json'
# 
# * Add graphic of APA wires to Config tab
#
# * Filter glitches in A(f) prior to integration. (sigma-clipping and width can work). See e.g. V_A_10_361-363-...
#
# * Tension plotting bug -- when you plot a second layer, it replots the first layer's data on the same axes
#
# * scan list: directory name is too long! trim off anything before the scanData/ or scanDataAdv/ (if exists)
#
# * in resonance fitting plots, show expected location of resonances? (use shaded regions?)
#
# * LEDs:
#   + A red one that would light up if there’s any errors reported in the error bits.
#   + A blue one for scan activity when scan is ongoing for example, or when data is received. Nathan has the hardware one set to be on during a scan, but it turns off for a fraction of a second (maybe 10 ms?), and this happens at a period of 1.5 s at 10 Hz, with a linearly decreasing period as a function of frequency to 150 ms at 1 kHz. It doesn’t have to be that, it could stay on when a scan is happening, say between run frames, or based on the reported DWA status in the heartbeat.
#   + A green one that would blink when the DAQ is connected to the DWA: it could alternate between on and off every status frame received. The hardware one is currently on when the DWA is connected to the internet and flashes when receiving TCP configuration info. Maybe that could be an additional one (or maybe that’s too many).
#
# * AUTO-SCAN items
#   + After all scans are done in an AUTO scan, the "Start Scan" button should be disabled until another "Configure Scan List" is done
#   + Suggestion: the "Wires" column in the AUTO scan config table should just list the numbers, not an array of strings...
#     and should be left-justified
#   + "All wires" and "Single wire" should be in the same "radio group" and
#   + also search "BUG:" for a couple other things
# * remove self.oldDataFormat -- it's not actually used (is it?)
# * Update GUI process to protect against missing end of run frame.
#   Can listen for STATUS frame. If DAQ thinks a run is active but then sees STATUS=IDLE,
#   then trigger end of run sequence
# * The wire number spinBox should be disabled unless "Single Wire" is selected
# * When clicking to add f0 line -- use "hover" width for tolerance (instead of a hardcoded # of pixels)
#   or just check to see if any of the InfiniteLines are in "hover" mode. If so, don't add a new line
# * Add validator() to QLineEdits (e.g. for resonance fits)
# * Update plot title V(t) to show frequency of scan
# * Update plot title to list file root YYYYMMDDTHHMMSS
# * Print GUI software version in title bar
# * Can't close window without killing process on linux...
# * Force "Windows style" tabs on mac
# * Add axis labels to plots
# * resonance lines could use "span" keyword to draw only the part of the plot that is in the peak
#   e.g. from "baseline" to peak, as well as peak width, as in final example of:
#   https://docs.scipy.org/doc/scipy/reference/generated/scipy.signal.find_peaks.html
# * Single-wire spin-box: "Connect to headboard #" should be updated/defuncted when spinbox changes
#    (not just when "configure scan list" is pushed)
# * "Configure scan list" button should be renamed to "Configure single wire scan" if single wire is selected
# * The new register to set an additional stimulus time for the first sample in the run,  stimTimeInitial,
#   is a 24 bit register with the same units as the stimulus time, 2.56us, and is at address 0x2C. 
# * Logging: is generally a mess. many log entries are printed to screen in duplicate...
# * Logging: use RotatingFileHandler for log file, and don't create a new log file each time... ???
# * Use rotatingfilehandler for the udpStream.txt, too!
# * look for dropped UDP packets by monitoring the UDP counter
#   (careful with wraps of the counter, and with STATUS frames)
# * if there is a dropped UDP packet, how can we tell what register it was from?
# * From Sebastien: 4/17/2020
#   Another idea that came from people doing the measurement for
#   protodune was to get a summary of the recent previous wire tension
#   values (maybe something like an overall graph per layer so far in
#   the measurement process). This comes as the tension values are
#   usually similar for close-by wires so it’s been useful in the past
#   to have that to determine where a bad bunch lies.  Similarly,
#   something like a histogram for the layer or for the whole APA
#   would be good at the end of a measurement process.

# for logging info:
# https://fangpenlin.com/posts/2012/08/26/good-logging-practice-in-python/

import random
import faulthandler
#from turtle import textinput   # helps debug segfaults
faulthandler.enable()

import traceback, sys
import time
import socket
import binascii
import datetime
import os
import sys
import logging
import json
import platform
import shutil
import copy
import ctypes

from functools import partial
from enum import Enum, IntEnum
import string

from itertools import chain

import numpy as np
import scipy
from scipy.signal import find_peaks, savgol_filter

from PyQt5 import uic
from PyQt5 import QtWidgets as qtw
from PyQt5 import QtGui as qtg
from PyQt5 import QtCore as qtc
from PyQt5.QtCore import pyqtSlot

import pyqtgraph as pg

import dwaTools as dwa
import DwaDataParser as ddp
import DwaConfigFile as dcf
import DwaMicrozed as duz
import boombox


#from SietchConnect import SietchConnect

sys.path.append('./mappings')
sys.path.append('./database')
sys.path.append('./processing')
sys.path.append('./Continuity')
import config_generator
import channel_map
import channel_frequencies
import database_functions
import resonance_fitting
import process_scan
import ssl
ssl._create_default_https_context = ssl._create_unverified_context

#DWA_DAQ_VERSION = "X.X.X"
#
DWA_CONFIG_FILE = "dwaConfigWC.ini"
#DWA_CONFIG_FILE = "config/dwaConfigShortScan.ini"
#DWA_CONFIG_FILE = "config/dwaConfig_SP.ini"
DAQ_CONFIG_FILE = 'dwaConfigDAQ.ini'
#
#AMP_DATA_FILE   = "test/data/50cm24inch/20210616T203958_amp.json"
#AMP_DATA_FILE = './scanDataAdv/dwaConfigWC_20210812T112511/amplitudeData.json'

APA_UUID_DUMMY_VAL = 'd976ed20-fc5d-11eb-b6f5-a70e70a44436'

EVT_VWR_TIMESTAMP = "20210617T172635"
DAQ_UI_FILE = 'dwaDaqUI.ui'
OUTPUT_DIR_ROOT = '.'
OUTPUT_DIR_SCAN_DATA = os.path.join(OUTPUT_DIR_ROOT, 'scanData', 'raw')
OUTPUT_DIR_PROCESSED_DATA = os.path.join(OUTPUT_DIR_ROOT, 'scanData', 'processed')
OUTPUT_DIR_SCAN_DATA_ADVANCED = os.path.join(OUTPUT_DIR_ROOT, 'scanDataAdv')
OUTPUT_DIR_SCAN_STATUS = os.path.join(OUTPUT_DIR_ROOT, 'scanStatus')
SCAN_OUTPUT_DIRS = [OUTPUT_DIR_SCAN_DATA, OUTPUT_DIR_SCAN_DATA_ADVANCED]

#OUTPUT_DIR_CONFIG = './config/'
#OUTPUT_DIR_UDP_DATA = './udpData/'
#OUTPUT_DIR_AMP_DATA = './ampData/'        
CLOCK_PERIOD_SEC = 1e8
SCAN_FREQUENCY_STEP_DEFAULT = 1/8  # Hz
STIM_VIEW_OFFSET = 0
MAX_FREQ = 350 # Hz
#
UDP_RECV_BUF_SIZE = 1024*2**20 # Bytes (2**20 Bytes is ~1MB)
SYSTEM_PLATFORM   = platform.system().upper()
if SYSTEM_PLATFORM == 'DARWIN':
    UDP_RECV_BUF_SIZE = 7*2**20 # Bytes (2**20 Bytes is ~1MB)

#
N_DWA_CHANS = 8
PUSH_BUTTON_LIST = [1, 2] # PB0 is deprecated
#INTER_SCAN_DELAY_SEC = 2  # [seconds] How long to wait before user can start another scan (in AUTO scan mode)

# DEBUGGING FLAGS
AUTO_CHANGE_TAB = False # False for debugging
GUI_Y_OFFSET = 0 #FIXME: remove this!

# FIXME: these should go in DwaDataParser.py
SCAN_START = 1
SCAN_END = 0

APA_STAGES_KEYS = ["Dev", "Winding", "PostWinding", "Installation", "Storage"]
APA_STAGES = {}
for stage in APA_STAGES_KEYS:
    stageShort = stage
    scans = [stage]
    if stage == "Dev":
        scans = ["DWA Development"]
    if stage == "Installation":
        scans = ['Installation (Top)', 'Installation (Bottom)']
    APA_STAGES[stage] = {
        'short':stageShort, # used for referencing UI elements
        'scan':scans,       # used for labeling scans (and for loading Results table)
        'tension':scans     # used for tension table
    }
APA_STAGES_SHORT = []
APA_STAGES_SCANS = []
APA_STAGES_TENSIONS = []
for key in APA_STAGES_KEYS:
    APA_STAGES_SHORT.append(APA_STAGES[key]['short'])
    for val in APA_STAGES[key]['scan']:
        APA_STAGES_SCANS.append(val)
    for val in APA_STAGES[key]['tension']:
        APA_STAGES_TENSIONS.append(val)

APA_LAYERS = ["G", "U", "V", "X"]
APA_SIDES = ["A", "B"]
MAX_WIRE_SEGMENT = {
    "U": 1151,
    "V": 1151,
    "X": 480,
    "G": 481
}

# FIXME: these should be read from somewhere else (DwaConfigFile)...
DATABASE_FIELDS = ['wireSegments', 'apaChannels', 'measuredBy', 'stage', 'apaUuid', 'layer', 'headboardNum', 'side', 'type']

# Recent scan list 
SCAN_LIST_TABLE_HDRS = ['submitted', 'scanName', 'side', 'layer', 'headboardNum', 'measuredBy', 'apaUuid']
SCAN_LIST_DATA_KEYS = ['submitted', 'scanName', 'side', 'layer', 'headboardNum', 'measuredBy', 'apaUuid', 'stage'] #'wireSegments'
N_RECENT_SCANS = 500

TENSION_SPEC = 6.5 # Newtons
TENSION_SPEC_MIN = TENSION_SPEC-1.0
TENSION_SPEC_MAX = TENSION_SPEC+1.0
TENSION_LOW_COLOR  = qtg.QColor(219,120,120)
TENSION_HIGH_COLOR = qtg.QColor(219,120,120)
TENSION_NOT_APPLICABLE_COLOR = qtg.QColor(128,128,128)
TENSION_NOT_FOUND_COLOR = qtg.QColor(219,219,40)
TENSION_GOOD_COLOR = qtg.QColor(178, 251, 165)


PLOT_UPDATE_TIME_SEC = 0.5


CONTINUITY_SCAN_PARAMS_DEFAULT = {
    'stimFreqMin':100.0,  # Hz
    'stimFreqMax':1000.0,  # Hz
    'stimFreqStep':50.0,  # Hz
    'stimTime':0.16777216,  # s
    'stimMag':512       # mV
#    'stimMag':200 # Hex
}

# Attempt to display logged events in a text window in the GUI
#class QtHandler(logging.Handler):
#    """ handle logging events -- display them in a text box in the gui"""
#    def __init__(self):
#        logging.Handler.__init__(self)
#
#    def emit(self, record):
#        print("in EMIT....")
#        msg = self.format(record)
#        self.logTextBox.appendPlainText(msg)
#        #XStream.stdout().write("{}\n".format(record))


SCAN_CONFIG_TABLE_HDRS = ['Type', 'Layer', 'Status', 'Wires', 'Freq Min (Hz)', 'Freq Max (Hz)', 'Step Size (Hz)']
class Scans(IntEnum):
    #SCAN_NUM  = SCAN_CONFIG_TABLE_HDRS.index('Scan #')
    TYPE      = SCAN_CONFIG_TABLE_HDRS.index('Type')
    LAYER     = SCAN_CONFIG_TABLE_HDRS.index('Layer')
    STATUS    = SCAN_CONFIG_TABLE_HDRS.index('Status')
    WIRES     = SCAN_CONFIG_TABLE_HDRS.index('Wires')
    FREQ_MIN  = SCAN_CONFIG_TABLE_HDRS.index('Freq Min (Hz)')
    FREQ_MAX  = SCAN_CONFIG_TABLE_HDRS.index('Freq Max (Hz)')
    FREQ_STEP = SCAN_CONFIG_TABLE_HDRS.index('Step Size (Hz)')

#class ScanConfigStatus(IntEnum):
#    DONE = 0
#    RUNNING = 1
#    PENDING = 2
#
#ScanConfigStatusString = {
#    ScanConfigStatus.DONE:'Done',
#    ScanConfigStatus.RUNNING:'Running',
#    ScanConfigStatus.PENDING:'Pending'
#}

    
#
# Recent scan list
SCAN_LIST_DATA_KEYS = ['submitted', 'scanName', 'side', 'layer', 'headboardNum',
                       'measuredBy', 'apaUuid', 'stage'] #'wireSegments'
RESULTS_TABLE_HDRS = ['Measurement Time', 'Stage', 'Side', 'Layer', 'Headboard', 'Wire Segment',
                      'Measurement Type', 'Result', 'Confidence', 'Submitted', 'Scan ID']
class Results(IntEnum):
    MSRMT_TIME=RESULTS_TABLE_HDRS.index('Measurement Time')
    STAGE=RESULTS_TABLE_HDRS.index('Stage')
    SIDE=RESULTS_TABLE_HDRS.index('Side')
    LAYER=RESULTS_TABLE_HDRS.index('Layer')
    HEADBOARD=RESULTS_TABLE_HDRS.index('Headboard')
    WIRE_SEGMENT=RESULTS_TABLE_HDRS.index('Wire Segment')
    MSRMT_TYPE=RESULTS_TABLE_HDRS.index('Measurement Type')
    RESULT=RESULTS_TABLE_HDRS.index('Result')
    CONFIDENCE=RESULTS_TABLE_HDRS.index('Confidence')
    SUBMITTED=RESULTS_TABLE_HDRS.index('Submitted')
    SCAN=RESULTS_TABLE_HDRS.index('Scan ID')

class State(IntEnum):
    IDLE = 0             # Idle Waiting for the start of a test
    NOISE_PREP = 1       # Prepare to sample noise for mains noise subtraction
    NOISE_READOUT = 2    # Sample noise for mains noise subtraction
    STIM_ENABLE = 3      # Enable stimulus frequency and wait for initial stimulus time
    STIM_PREP = 4        # Wait for stimulus frequency to update and check that the ADC data buffer is empty
    STIM_RUN = 5         # Wait for the specified stimulus time
    STIM_READOUT = 6     # Get the stimulated sense wire ADC samples
    FREQ_SCAN_FINISH = 7 # At the end of the frequency sweep, wait for the last UDP data to be sent
    PKT_BUILD_FINISH = 8 # Wait for the end of run header to be sent before we go to the idle state and wait for another scan

class ScanType(IntEnum):
    CUSTOM = 0 # user-defined custom config file
    AUTO = 1   # auto-generated scan list

SCAN_END_MODE_KEYWORD = 'scanEndMode'
class ScanEnd(IntEnum):
    NORMAL  = 0  # scan ended normally
    ABORTED = 1  # scan ended because user pushed Abort button
    
class MainView(IntEnum):
    STIMULUS  = 0 # config/V(t)/A(f) [Stimulus view]
    RESULTS   = 1 # A(f) data and fitting
    TENSION   = 2 # Tension view
    LOG       = 3 # Log-file output    
    EVTVWR    = 4 # Event Viewer tab

    
class StimView(IntEnum):
    ''' for stackedWidget page indexing '''
    CONFIG   = 0+STIM_VIEW_OFFSET  # Show the configuration parameters
    ADVANCED = 1+STIM_VIEW_OFFSET  # "Advanced" configuration tab
    V_GRID   = 2+STIM_VIEW_OFFSET  # V(t) (grid view)
    V_CHAN   = 3+STIM_VIEW_OFFSET  # V(t) (channel view)
    A_GRID   = 4+STIM_VIEW_OFFSET  # A(f) (grid view)
    A_CHAN   = 5+STIM_VIEW_OFFSET  # A(f) (channel view)

class ResultsView(IntEnum):
    TABLE = 0
    RAW = 1
    PROCESSED = 2
    
class TensionStatus(IntEnum):
    NOT_MEASURED = -1
    NOT_FOUND = -2
    NOT_APPLICABLE = -3
    TOO_SHORT = -4

TAB_ACTIVE_MAIN = MainView.STIMULUS
#TAB_ACTIVE_MAIN = MainView.RESULTS
#TAB_ACTIVE_MAIN = MainView.TENSION
#TAB_ACTIVE_MAIN = MainView.EVTVWR
TAB_ACTIVE_STIM = StimView.CONFIG
TAB_ACTIVE_RESULTS = ResultsView.TABLE
    
class Shortcut(Enum):
    STIMULUS  = "CTRL+S"
    RESULTS   = "CTRL+R"
    TENSION   = "CTRL+T"
    LOG       = "CTRL+L"
    EVTVWR    = "CTRL+E"
    #
    CONFIG   = "CTRL+C"
    V_GRID   = "CTRL+V"
    A_GRID   = "CTRL+A"
    #
    EVT_NEXT = qtc.Qt.Key_Right
    EVT_PREV = qtc.Qt.Key_Left
    EVT_NEXT10 = qtc.Qt.Key_Up
    EVT_PREV10 = qtc.Qt.Key_Down
    EVT_FIRST = "A"
    EVT_LAST = "E"
    
class Submitted(IntEnum):
    YES = 0
    NO = 1
    UNKNOWN = 2

class WorkerSignals(qtc.QObject):
    '''
    Defines the signals available from a running worker thread.

    Supported signals are:
    finished
       No data

    error
       'tuple'  (exctype, vaue, traceback.format_exc() )

    result
       'object' data returned from processing, anything

    progress
       'int' percent complete, from 0-100

    data
       'tuple' of (identifier, data)

    newUdpPayload
       'dict' of data from UDP transmission

    '''
    starting = qtc.pyqtSignal()
    finished = qtc.pyqtSignal()
    error = qtc.pyqtSignal(tuple)
    result = qtc.pyqtSignal(object)
    progress = qtc.pyqtSignal(int)
    data = qtc.pyqtSignal(tuple)
    newUdpPayload = qtc.pyqtSignal(dict)
    status = qtc.pyqtSignal(tuple)
    
class Worker(qtc.QRunnable):
    ''' 
    Worker thread

    Inherits from QRunnable to handle worker thread setup, signals and wrap-up

    :param callback: The function callback to run on this worker thread
    :                Supplied args and kwargs will be passed through to 
    :                the runner
    :type callback: function
    :param args: Arguments to paasss to the callback function
    :param kwargs: Keywords to pass to the callback function
    '''

    '''
    :param id: The id for this worker
    :param url: the url to retrieve
    '''
    
    def __init__(self, fn, *args, **kwargs):
        super(Worker, self).__init__()
        # Store constructor arguments (re-used for processing)
        self.fn = fn
        self.args = args
        self.kwargs = kwargs
        self.signals = WorkerSignals()
        self.logger = logging.getLogger()
        
        # Add the callback to our kwargs, if needed
        # this will be passed on to self.fn so that function
        # has access to the callback
        #kwargs['progress_callback'] = self.signals.progress
        #kwargs['newdata_callback'] = self.signals.newUdpPayload
        
    @qtc.pyqtSlot()
    def run(self):
        '''
        Initialize the runner function with passed args, kwargs.
        '''

        print("\n ======== Worker.run() (thread start) ========== \n")
        self.logger.info("Thread start")
        # retrieve args/kwargs here; and fire processing using them
        try:
            self.signals.starting.emit() # Process is starting
            result = self.fn(*self.args, **self.kwargs)
            #result = self.fn(
            #    *self.args, **self.kwargs,
            #    status = self.signals.status,
            #    progress = self.signals.progress,
            #)
        except:
            print("\n ======== Worker.run() exception ========== \n")
            traceback.print_exc()
            exctype, value = sys.exc_info()[:2]
            self.signals.error.emit( (exctype, value, traceback.format_exc()) )
        else:
            print("\n ======== Worker.run() else ========== \n")
            self.signals.result.emit(result)  # return the result of the processing
        finally:
            self.signals.finished.emit() # Done
            print("\n ======== Worker.run() finally ========== \n")
            self.logger.info("Thread complete")
        
# new additions
# From:
# https://stackoverflow.com/questions/51404102/pyqt5-tabwidget-vertical-tab-horizontal-text-alignment-left
#class TabBar(qtw.QTabBar):
#    def tabSizeHint(self, index):
#        s = qtw.QTabBar.tabSizeHint(self, index)
#        s.transpose()
#        return s
#
#    def paintEvent(self, event):
#        painter = qtw.QStylePainter(self)
#        opt = qtw.QStyleOptionTab()
#
#        for i in range(self.count()):
#            self.initStyleOption(opt, i)
#            painter.drawControl(qtw.QStyle.CE_TabBarTabShape, opt)
#            painter.save()
#
#            s = opt.rect.size()
#            s.transpose()
#            r = qtc.QRect(qtc.QPoint(), s)
#            r.moveCenter(opt.rect.center())
#            opt.rect = r
#
#            c = self.tabRect(i).center()
#            painter.translate(c)
#            painter.rotate(90)
#            painter.translate(-c)
#            painter.drawControl(qtw.QStyle.CE_TabBarTabLabel, opt)
#            painter.restore()

class APA_UUID_List_Model(qtc.QStringListModel):
    def __init__(self, parent=None):
        super(APA_UUID_List_Model, self).__init__(parent)

class TensionTableModel(qtc.QAbstractTableModel):
    # See: https://www.learnpyqt.com/tutorials/qtableview-modelviews-numpy-pandas/
    def __init__(self, data):
        super(TensionTableModel, self).__init__()
        self._data = data

    def data(self, index, role):
        kk = list(sorted(self._data.keys()))[index.column()]
        val =  self._data[kk][index.row()]
        if role == qtc.Qt.DisplayRole:
            if val is np.nan:
                return ""
            elif val == TensionStatus.NOT_MEASURED:
                layer = kk[0]
                wireSegment = index.row() + 1
                apaChannel = channel_frequencies.wire_to_apa_channel(layer, wireSegment)
                headboard = channel_map.apa_channel_to_board_number(layer, apaChannel)
                grouping_number = channel_map.get_grouping_number(layer, apaChannel)
                return "Headboard "+str(headboard)+" Tension scan "+str(grouping_number)
            elif val == TensionStatus.NOT_FOUND:
                return "Not found"
            elif val == TensionStatus.NOT_APPLICABLE:
                return "N/A"
            elif val == TensionStatus.TOO_SHORT:
                return "Short wire"
            else:
                return f'{val:.3f}'

        if role == qtc.Qt.BackgroundRole:
            if isinstance(val, str):
                return
            elif val is np.nan:
                return
            elif val == TensionStatus.NOT_MEASURED:
                return
            elif val == TensionStatus.NOT_FOUND:
                return TENSION_NOT_FOUND_COLOR
            elif val == TensionStatus.NOT_APPLICABLE:
                return TENSION_NOT_APPLICABLE_COLOR
            elif val == TensionStatus.TOO_SHORT:
                return TENSION_NOT_APPLICABLE_COLOR
            elif val < TENSION_SPEC_MIN:
                return TENSION_LOW_COLOR
            elif val > TENSION_SPEC_MAX:
                return TENSION_HIGH_COLOR
            else:
                return TENSION_GOOD_COLOR

    def rowCount(self, index):
        return len(self._data[list(self._data.keys())[0]])

    def columnCount(self, index):
        # assumes all rows are the same length!
        return len(self._data.keys())

    def setData(self, dd):
        self._data = dd  # FIXME: do we need deepcopy?
    
    def headerData(self, section, orientation, role):
        if role == qtc.Qt.DisplayRole:
            if orientation == qtc.Qt.Horizontal:
                return str(sorted(self._data.keys())[section])
            if orientation == qtc.Qt.Vertical:
                return str(section+1)
    

class SortFilterProxyModel(qtc.QSortFilterProxyModel):
    def __init__(self, *args, **kwargs):
        qtc.QSortFilterProxyModel.__init__(self, *args, **kwargs)
        self.filters = {}

    def setFilterByColumn(self, regex, column):
        self.filters[column] = regex
        self.invalidateFilter()

    def filterAcceptsRow(self, source_row, source_parent):
        for key, regex in self.filters.items():
            ix = self.sourceModel().index(source_row, key, source_parent)
            if ix.isValid():
                text = self.sourceModel().data(ix)
                if regex.indexIn(text) == -1:
                    return False
        return True

class APA_Diagram_Model():
    def __init__(self):
        print("APA_Diagram_Model")
        self.signals = APA_Diagram_Signals()
        
    def setStage(self, stage):
        self.apaStage = stage

    def setLayer(self, layer):
        self.apaLayer = layer
        
    def setSide(self, side):
        self.apaSide = side

    # APA channels, which can have up to three wires, not wires directly
    def setChannels(self, channels):
        self.apaChans = channels
        self.signals.dataChanged.emit()
        
class APA_Diagram_Signals(qtc.QObject):
    '''
    Defines the signals available from an APA_Diagram_Model
    '''
    dataChanged = qtc.pyqtSignal()

class MainWindow(qtw.QMainWindow):
    def __init__(self, *args, **kwargs):
        super(MainWindow, self).__init__(*args, **kwargs)

        self._initLogging()
        self._configureOutputs()

        ###########################################
        # Define list of registers
        # wire registers only
        self.registers = [ddp.Registers.D0, ddp.Registers.D1, ddp.Registers.D2,
                          ddp.Registers.D3, ddp.Registers.D4, ddp.Registers.D5,
                          ddp.Registers.D6, ddp.Registers.D7]
        # inclues wires & run & status registers
        self.registers_all = [item for item in ddp.Registers]  

        # Load the UI (built in Qt Designer)
        uic.loadUi(DAQ_UI_FILE, self)
        self.configFileContents.setReadOnly(True)
        self.scanCtrlButtons = [self.btnScanCtrl, self.btnScanCtrlAdv]
        self.scanType = None
        self.doContinuity = True
        self.doTension = True
        self.doContinuityCb.setChecked(qtc.Qt.Checked if self.doContinuity else qtc.Qt.Unchecked)
        self.doTensionCb.setChecked(qtc.Qt.Checked if self.doTension else qtc.Qt.Unchecked)
        self._scanButtonDisable()
        self._submitResonanceButtonDisable()
        self._setScanButtonAction('START')
        #self.interScanDelay = INTER_SCAN_DELAY_SEC
        self.setDwaStatusLabel('notConnected')
        self.setPushButtonStatusAll([-1]*4)
        self.setDwaErrorStatus(None)
        self.dwaInfoHeading_label.setStyleSheet("font-weight: bold;")
        self.runStatusHeading_label.setStyleSheet("font-weight: bold;")
        self.scanConfigTableInit()
        self.resultsTableInit()
        self.initTensionTable()
        self.heartPixmaps = [qtg.QPixmap('icons/heart1.png'), qtg.QPixmap('icons/heart2.png')]
        self.heartval = 0
        self.udpListening = False
        self.initApaUuidSuggestions()
        self.initAPADiagram()
        self.someTensionsNotFound = False
        
        # On connect, don't activate Start Scan buttons until we confirm that DWA is in IDLE state
        self.enableScanButtonTemp = False
        
        ####self.logTextBox = QTextEditLogger(self.page_logging)
        self.logTextBox.appendPlainText("log viewing not yet implemented")
        #logging.getLogger().addHandler(self.logTextBox)
        #logging.getLogger().setLevel(logging.INFO)

        #self.logHandler = QtHandler()
        #self.logHandler.setFormatter(logging.Formatter("%(levelname)s:%(message)s"))
        #self.logger.addHandler(self.logHandler)
        
        self.logFilename_val.setText(self.logFilename)  # must come after loadUi() call
        self.logFilenameLog_val.setText(self.logFilename)  
        #self.log_tb.append("logging window...")  # FIXME... how to update...?

        self.configFileName.setText(DWA_CONFIG_FILE)

        # Event viewer tab stuff
        self._configureEventViewer()
        self.evtData = None
        
        # Make handles for widgets in the UI
        #self.stack = self.findChild(qtw.QStackedWidget, "stackedWidget")  #FIXME: can you just use self.stackedWidget ???
        #self.stack.setStyleSheet("background-color:white")
        
        # self.tabWidgetStage is the main set of tabs showing each stage in the process
        # self.tabWidgetStim is the set of tabs under the stimulus tab
        self.currentViewStage = TAB_ACTIVE_MAIN
        self.currentViewStim = TAB_ACTIVE_STIM
        self.currentViewResults = TAB_ACTIVE_RESULTS
        self.updateTabView()
        self.horizontalWidget.setVisible(False)
        #self.tabWidgetStages.setCurrentIndex(self.currentViewStage)
        #self.tabWidgetStim.setCurrentIndex(self.currentViewStim)
        self.DATA_TO_PLOT = False
        
        # testing updating tab labels
        self._setTabTooltips()
        
        # Connect slots/signals
        self._connectSignalsSlots()
        
        # Tension Tab
        self._configureTensionTab()

        # Configure/label plots
        self.apaChannels = [None]*N_DWA_CHANS
        self.activeRegisters = []
        self._configurePlots()
        
        # make dummy data to display
        self._makeDummyData()

        # get refs to curves on each plot
        self._makeCurves()
        self._plotDummyAmpl()
        self._plotDummyTimeseries()
        self._plotDummyTension()

        # Establish keyboard shortcuts and associated signals/slots
        self._keyboardShortcuts()

        self._configureGUI()
        self._configureMultithreading()

        ###########################################
        # Create instance of data parser to handle incoming data
        self.dwaDataParser = ddp.DwaDataParser()
        # Create placeholder for a config file parser
        self.dwaConfigFile = None

        self.registerOfVal = {}
        for reg in ddp.Registers:
            self.registerOfVal[reg.value] = reg

        self._configureAmps()
        self._initTimeseriesData()
        self.initPlottingUpdater()
        
        # KLUGE to prevent a res freq InfLine from being added right after removal
        # via mouse click
        self.removedInfLine = False
        
        # Info about current run
        self.stimFreqMin = 0
        self.stimFreqMax = 0
        self.advStimTimeContLineEdit.setText(f'{CONTINUITY_SCAN_PARAMS_DEFAULT["stimTime"]:10.9f}')
        self.advStimAmplitudeContLineEdit.setText(f'{CONTINUITY_SCAN_PARAMS_DEFAULT["stimMag"]}')
        
        #self.dwaControllerState = None

        # For loading saved A(f) data
        self._initResonanceFitLines()
        self._initResonanceExpLines()
        
        # Socket for UDP connection to FPGA    
        self.sock = None

        # Start listening for UDP data (different from TCP/IP connection to uzed)
        self.verbose = 1
        self.udpConnect()
        
    # end of __init__ for class MainWindow

    def setPushButtonStatusAll(self, buttonVals):
        # Set all push button GUI elements
        # buttonVals is a list of integers or bools

        for ii, val in enumerate(buttonVals):
            self.setPushButtonStatus(ii, val)
        
    def setDwaErrorStatus(self, errorString):
        #print(f"setDwaErrorStatus: {errorString}")
        if errorString is None:
            color = 'gray'
            label = 'N/A'
        else:
            error = True if '1' in errorString else False
            #print(f"error = {error}")
            if error:
                color = 'red'
                label = f'{format(int(errorString,2),"06X")}'
            else:
                label = 'OK'
                color = 'green'
            
        borderSize = 3
        style = f"border: {borderSize}px solid {color};"
        #print(f"tyle = {style}")
        # FIXME: add background color: e.g. "background-color green;"
        # FIXME: add a tooltip (mouse hover) that explains the error code...
        self.dwaErrorState_val.setText(label)
        self.dwaErrorState_val.setStyleSheet(style)

    def setPushButtonStatus(self, buttonId, buttonVal):
        # Set a single push button GUI element
        #width = self.dwaPB0Status_label.size().width()
        #radius = int(width/2)
        #self.dwaPB0Status.resize(width, width)
        #print(f"setPushButtonStatus: buttonId, buttonVal = {buttonId}, {buttonVal}")
        if buttonId not in PUSH_BUTTON_LIST:
            return

        if buttonVal == '0':
            color = 'gray'
            borderSize = 3
        elif buttonVal == '1':
            color = 'green'
            borderSize = 3
        else:
            color = 'black'
            borderSize = 0
        #style = f"border: 3px solid {color}; border-radius: {radius}px;"
        style = f"border: {borderSize}px solid {color};"
        getattr(self, f'dwaPB{buttonId}Status').setStyleSheet(style)
        #self.dwaPB0Status.setStyleSheet(style)
        #self.dwaPB1Status.setStyleSheet(style)
        
    def generateScanListEntry(self, scanDir, submitted=None):
        
        entry = {}
        for kk in SCAN_LIST_DATA_KEYS:  # populate with default/garbage
            entry[kk] = None
            
        ampFilename = os.path.join(scanDir, 'amplitudeData.json')
        #print("generateScanListEntry()")
        #print(f"  ampFilename = {ampFilename}")
        try:         # Ensure that there is an amplitudeData.json file present!
            with open(ampFilename, "r") as fh:
                data = json.load(fh)

            # Add in a couple fields
            data['scanName'] = scanDir
        except:
            print(f"Could not add new scan to list (bad json file?) {ampFilename}...")
            return None

        # If caller doesn't specify a "submitted" status, the try to figure it out
        if not submitted:
            try:
                resFilename = ampFilename.replace('amplitudeData.json', 'resonanceData.json')
                with open(resFilename, 'r') as fh:
                    pass
                submitted = Submitted.YES
            except:
                submitted = Submitted.NO
                
        data['submitted'] = submitted
        
        for kk in SCAN_LIST_DATA_KEYS: # populate with useful information
            try:
                entry[kk] = data[kk]
            except:
                print(f"key [{kk}] missing")
                print(f"cannot add scan to list: {ampFilename}")
                return None
        return entry

    def initApaUuidSuggestions(self):

        # Get list of known APA UUIDs from disk
        uuids = []
        with os.scandir(OUTPUT_DIR_SCAN_DATA) as it:  # iterator
            for entry in it:
                print(entry)
                if entry.is_dir() and os.path.basename(entry.name).startswith('APA_'):
                    uuids.append(entry.name[4:])
        print(f'uuids: {uuids}')

        # (should update the list of APA UUIDs during the GUI session)
        
        # Store the UUIDs in the model
        self.apaUuidListModel = APA_UUID_List_Model()
        self.apaUuidListModel.setStringList(uuids)
        apaUuidAutocompleter = qtw.QCompleter(caseSensitivity=qtc.Qt.CaseInsensitive,
                                              completionMode=qtw.QCompleter.UnfilteredPopupCompletion)
        apaUuidAutocompleter.setModel(self.apaUuidListModel)
        self.configApaUuidLineEdit.setCompleter(apaUuidAutocompleter)

    def updateApaUuidListModel(self):
        uuids = self.apaUuidListModel.stringList()  # get current list of auto-complete APA UUIDs
        newUuid = self.configApaUuid # could also use self.configApaUuidLineEdit.text()
        if newUuid not in uuids:         # if the new UUID not already in the list, then add it
            uuids.insert(0, newUuid)
        self.apaUuidListModel.setStringList(uuids)
        
    def initTensionTable(self):
        print("init")
        # self.tensionData = {
        #     'A':[np.nan]*MAX_WIRE_SEGMENT,
        #     'B':[np.nan]*MAX_WIRE_SEGMENT,
        # }
        # self.tensionTableModel = TensionTableModel(self.tensionData)
        # self.tensionTableView.setModel(self.tensionTableModel)
        # #self.tensionTableView.resizeColumnsToContents()
        # self.tensionTableView.resizeRowsToContents()

    def scanConfigTableInit(self):
        # change scanConfigTable to QTableView
        # Model:
        self.scanConfigTableModel = qtg.QStandardItemModel()
        self.scanConfigTableModel.setHorizontalHeaderLabels(SCAN_CONFIG_TABLE_HDRS)
        self.scanConfigTable.setModel(self.scanConfigTableModel)
        self.scanConfigTable.horizontalHeader().setResizeMode(qtw.QHeaderView.ResizeToContents) 
        self.scanConfigTable.setSortingEnabled(False)
        self.scanConfigTable.setSelectionBehavior(qtw.QTableView.SelectRows)  # click highlights full row
        self.scanConfigTable.setSelectionMode(qtw.QTableView.SingleSelection) # only select one item at a time
        #self.scanConfigTable.setEditTriggers(qtw.QTableView.NoEditTriggers)
        #self.scanConfigTable.doubleClicked.connect(self.scanConfigTableRowDoubleClicked)
        self.scanConfigTable.selectionModel().selectionChanged.connect(self.setAPADiagram)
        
    def resultsTableInit(self):
        self.recentScansTableModel = qtg.QStandardItemModel()
        self.recentScansTableModel.setHorizontalHeaderLabels(RESULTS_TABLE_HDRS)
        self.recentScansFilterProxy = SortFilterProxyModel()
        self.recentScansFilterProxy.setSourceModel(self.recentScansTableModel)
        self.recentScansTableView.setModel(self.recentScansFilterProxy)
        #self.recentScansTableView.resizeColumnsToContents()
        self.recentScansTableView.horizontalHeader().setResizeMode(qtw.QHeaderView.ResizeToContents) 

        self.recentScansTableView.setSortingEnabled(True)
        self.recentScansTableView.setSelectionBehavior(qtw.QTableView.SelectRows)
        self.recentScansTableView.setEditTriggers(qtw.QTableView.NoEditTriggers)
        self.recentScansTableView.doubleClicked.connect(self.recentScansRowDoubleClicked)
        self.recentScansTableView.setSelectionMode(qtw.QTableView.SingleSelection) # only select one item at a time
        ##https://doc.qt.io/qt-5/qabstractitemview.html#SelectionMode-enum
        
        # Connect the LineEdit scan list filter boxes to slots
        # Measurement Time filter
        le = self.filterLineEditDate
        le.setPlaceholderText(RESULTS_TABLE_HDRS[Results.MSRMT_TIME])
        le.textChanged.connect(lambda text, col=Results.MSRMT_TIME:
                                self.recentScansFilterProxy.setFilterByColumn(qtc.QRegExp(text,
                                                                                            qtc.Qt.CaseSensitive,
                                                                                            qtc.QRegExp.FixedString),
                                                                                col))

        # Wire segment filter
        le = getattr(self, f'filterLineEditWireSegment')
        le.setPlaceholderText(RESULTS_TABLE_HDRS[Results.WIRE_SEGMENT])
        le.textChanged.connect(lambda text, col=Results.WIRE_SEGMENT:
                                self.recentScansFilterProxy.setFilterByColumn(qtc.QRegExp(text,
                                                                                            qtc.Qt.CaseSensitive,
                                                                                            qtc.QRegExp.FixedString),
                                                                                col))
        # Headboard filter
        le = getattr(self, f'filterLineEditHeadboard')
        le.setPlaceholderText(RESULTS_TABLE_HDRS[Results.HEADBOARD])
        le.textChanged.connect(lambda text, col=Results.HEADBOARD:
                                self.recentScansFilterProxy.setFilterByColumn(qtc.QRegExp(text+'$'),
                                                                                col))
        for stage in APA_STAGES_SHORT:
            getattr(self, f'filterStage{stage}').stateChanged.connect(self.filterStageChanged)
        for layer in APA_LAYERS:
            getattr(self, f'filterCheck{layer}').stateChanged.connect(self.filterLayerChanged)
        for side in APA_SIDES:
            getattr(self, f'filterCheck{side}').stateChanged.connect(self.filterSideChanged)
        for mytype in ['Tension', 'Connectivity']: # FIXME: if associated GUI labels change, this breaks
            getattr(self, f'filterCheckType{mytype}').stateChanged.connect(self.filterTypeChanged)
        for conf in ['High', 'Medium', 'Low', 'None']: # FIXME: if associated GUI labels change, this breaks
            getattr(self, f'filterCheckConfidence{conf}').stateChanged.connect(self.filterConfidenceChanged)
        for subm in ['Manual', 'Auto']: # FIXME: if associated GUI labels change, this breaks
            getattr(self, f'filterCheckSubmitted{subm}').stateChanged.connect(self.filterSubmittedChanged)

        #sietch = SietchConnect("sietch.creds")
        #self.configApaUuid = "43cd3950-268d-11ec-b6f5-a70e70a44436" #self.configApaUuidLineEdit.text()
        #self.resultsDict = self.getResultsDict()
        #self.resultsTableUpdate()

    def resultsTableLoad(self):
        # Empty the table model...
        self.recentScansTableModel.removeRows( 0, self.recentScansTableModel.rowCount() )
        
        # Fresh read of JSON file using user-entered APA UUID
        #self.readResultsJSON(make_new=False)

        resultsDict = self.getResultsDict()
        if resultsDict is None:
            return
        
        self.resultsTableUpdate(resultsDict)

    def resultsTableUpdate(self, resultsDict):
        #FIXME: need to account for stage....
        #stage = "Installation (Top)" #self.tensionStageComboBox.currentText()
        #scanTable = database_functions.get_scan_table(sietch,self.configApaUuid,stage)
        print("Updating results table")
        if resultsDict is None:
            return

        tstart = time.time()
        self.recentScansTableView.setSortingEnabled(False)

        date_format = "%Y%m%dT%H%M%S"

        # Populate the table with JSON data
        # should we sort the entries in the dict before populating the model?
        #i = self.recentScansTableModel.rowCount()
        
        for stage in APA_STAGES_SCANS:
            if stage not in resultsDict:
                continue
            stageDict = resultsDict[stage]
            for layer in APA_LAYERS:
                for side in APA_SIDES:
                    sideDict = stageDict[layer][side]
                    for wireSegmentStr in sideDict:
                        # Combine tension and continuity scans
                        segmentDict = {**sideDict[wireSegmentStr]["tension"], **sideDict[wireSegmentStr]["continuity"]}
                        for scanId in segmentDict:
                            scanDict = segmentDict[scanId]

                            items = [None]*len(RESULTS_TABLE_HDRS)
                            
                            # Stage
                            if stage == 'Installation (Top)' or stage == 'Installation (Bottom)': stage = 'Installation'
                            items[Results.STAGE] = qtg.QStandardItem(stage)
                            
                            # Wire segment
                            items[Results.WIRE_SEGMENT] = qtg.QStandardItem(wireSegmentStr)

                            # Layer
                            items[Results.LAYER] = qtg.QStandardItem(layer)
                            
                            # Side
                            items[Results.SIDE] = qtg.QStandardItem(channel_map.electrical_side_to_physical_side(side, layer, int(wireSegmentStr)))

                            toks = scanId.split("_")
                            if scanId[0:3] == '202': # Date appears first in dir name
                                strdatetime = toks[0]
                                headboard = toks[3]
                            else:
                                strdatetime = toks[4]
                                headboard = toks[2]
                                
                            # Headboard 
                            items[Results.HEADBOARD] = qtg.QStandardItem(headboard)

                            # Measurement Time
                            # strdatetime format is YYYYMMDDTHHMMSS
                            yyyymmdd = f'{strdatetime[0:4]}-{strdatetime[4:6]}-{strdatetime[6:8]}'
                            hhmmss   = f'{strdatetime[9:11]}:{strdatetime[11:13]}:{strdatetime[13:]}'
                            displayTime = f'{yyyymmdd} {hhmmss}'
                            
                            items[Results.MSRMT_TIME] = qtg.QStandardItem(displayTime)
                            #items[Results.MSRMT_TIME] = qtg.QStandardItem(strdatetime)
                            ##dtdatetime = datetime.datetime.strptime(strdatetime, date_format)
                            ##item.setData(dtdatetime.strftime('%Y-%m-%d %H:%M:%S'), qtc.Qt.DisplayRole)
                            ##self.recentScansTableModel.setItem(i, Results.MSRMT_TIME, item)

                            # Measurement Type
                            items[Results.MSRMT_TYPE] = qtg.QStandardItem('Tension')
                            
                            # Scan name
                            items[Results.SCAN] = qtg.QStandardItem(scanId)

                            # Tension
                            if "tension" in scanDict.keys():
                                tension = scanDict["tension"]
                                if tension == 'Not Found' or tension == None:
                                    resultStr = str(tension)
                                else:
                                    resultStr = str(round(tension,3))
                                
                                # Status
                                if tension == 'Not Found' or tension == None:
                                    status = 'None'
                                elif tension > 0:
                                    std = scanDict["tension_std"]
                                    if std < 0.1:
                                        status = 'High'
                                    elif std < 0.5:
                                        status = 'Medium'
                                    else:
                                        status = 'Low'
                                else:
                                    status = 'None'
                                confidenceStr = status
                                
                            elif "continuous" in scanDict.keys():
                                continuous = scanDict["continuous"]
                                resultStr = continuous
                                submitted = 'N/A'
                                
                                # Status
                                confidenceStr = 'N/A'
                                
                            items[Results.RESULT] = qtg.QStandardItem(resultStr)
                            items[Results.CONFIDENCE] = qtg.QStandardItem(confidenceStr)

                            try:
                                submitted = scanDict["submitted"]
                            except:
                                submitted = 'N/A'

                            items[Results.SUBMITTED] = qtg.QStandardItem(submitted)
            
                            self.recentScansTableModel.appendRow(items)

        print(f"Nrows = {self.recentScansTableModel.rowCount()}")
        print(f"Ncols = {self.recentScansTableModel.columnCount()}")
        self.recentScansTableView.setSortingEnabled(True)

        tend = time.time()
        dt = tend-tstart
        print(f"Populating table took [s] {dt}")

    def filterStageChanged(self):
        print("filterStateChanged")
        filterString = ''
        for idx, stage in enumerate(APA_STAGES_KEYS):
            stageShort = APA_STAGES[stage]['short']
            if getattr(self, f'filterStage{stageShort}').isChecked():
                val = APA_STAGES[stage]['scan'][0]
                if "Installation" in val:
                    val = "Installation"
                filterString += f'{val}|'
        filterString = filterString.rstrip("|")
        print(filterString)
        self.recentScansFilterProxy.setFilterByColumn(qtc.QRegExp(filterString,qtc.Qt.CaseSensitive),Results.STAGE)
        
    def filterLayerChanged(self):
        filterString = ''
        for layer in APA_LAYERS:
            if getattr(self, f'filterCheck{layer}').isChecked():
                filterString += f'{layer}|'
        if len(filterString): filterString = filterString[:-1]
        print(filterString)
        self.recentScansFilterProxy.setFilterByColumn(qtc.QRegExp(filterString,qtc.Qt.CaseSensitive),Results.LAYER)
        
    def filterSideChanged(self):
        filterString = ''
        for side in APA_SIDES:
            if getattr(self, f'filterCheck{side}').isChecked():
                filterString += f'{side}|'
        if len(filterString): filterString = filterString[:-1]
        print(filterString)
        self.recentScansFilterProxy.setFilterByColumn(qtc.QRegExp(filterString,qtc.Qt.CaseSensitive),Results.SIDE)

    def filterTypeChanged(self):
        filterString = ''
        for type in ['Tension', 'Connectivity']:
            if getattr(self, f'filterCheckType{type}').isChecked():
                filterString += f'{type}|'
        if len(filterString): filterString = filterString[:-1]
        print(filterString)
        self.recentScansFilterProxy.setFilterByColumn(qtc.QRegExp(filterString,qtc.Qt.CaseSensitive),Results.MSRMT_TYPE)

    def filterConfidenceChanged(self):
        filterString = ''
        for conf in ['High', 'Medium', 'Low', 'None']:
            if getattr(self, f'filterCheckConfidence{conf}').isChecked():
                filterString += f'{conf}|'
        if len(filterString): filterString = filterString[:-1]
        print(filterString)
        self.recentScansFilterProxy.setFilterByColumn(qtc.QRegExp(filterString,qtc.Qt.CaseSensitive),Results.CONFIDENCE)

    def filterSubmittedChanged(self):
        filterString = ''
        for subm in ['Manual', 'Auto']:
            if getattr(self, f'filterCheckSubmitted{subm}').isChecked():
                filterString += f'{subm}|'
        if len(filterString): filterString = filterString[:-1]
        print(filterString)
        self.recentScansFilterProxy.setFilterByColumn(qtc.QRegExp(filterString,qtc.Qt.CaseSensitive),Results.SUBMITTED)

    def recentScansRowDoubleClicked(self, mi):
        print(f"double-clicked row: {mi.row()}")
        print(f"double-clicked col: {mi.column()}")
        self.loadResultsScan()
        
    def initPlottingUpdater(self):
        self.plottingTimer = qtc.QTimer()
        self.plottingTimer.timeout.connect(self.updatePlots)
        self.plottingTimer.setInterval(int(PLOT_UPDATE_TIME_SEC*1000)) # millseconds
        self.plottingTimer.start()
        
    def _initTimeseriesData(self):
        self.adcData = {}
        for reg in self.registers:
            self.adcData[reg] = {}
            
        #self.adcData[reg]['time'] = list
        #self.adcData[reg]['ADC']  = list
        #self.adcData[reg]['freq'] = float
        #self.adcData[reg]['tfit'] = list
        #self.adcData[reg]['ADCfit'] = list

    def initAPADiagram(self):
        # APA Diagram / schematic
        self.apaDiagramModel = APA_Diagram_Model()
        self.apaDiagramModel.setStage('')
        self.apaDiagramModel.setLayer('')
        self.apaDiagramModel.setSide('')
        self.apaDiagramModel.setChannels([])
        self.APA_Diagram_View.setModel(self.apaDiagramModel)
                
    def _configureAmps(self):
        self.ampData = {}  # hold amplitude vs. freq data for a scan (and metadata)
        self.resonantFreqs = {}  
        self.expectedFreqs = {}  
        
        # Set default A(f) peak detection parameters
        # self.resFitParams = {}
        # self.resFitParams['preprocess'] = {'detrend':True}  # detrend: subtract a line from A(f) before processing?
        # self.resFitParams['find_peaks'] = {'bkgPoly':-3, 'width':10, 'prominence':99}
        # # FIXME: replace this with a Model/View approach
        # self.resFitPreDetrend.blockSignals(True)
        # self.resFitPreDetrend.setChecked(self.resFitParams['preprocess']['detrend'])
        # self.resFitPreDetrend.blockSignals(False)
        # self.resFitBkgPoly.setText(str(self.resFitParams['find_peaks']['bkgPoly']))
        # print(f"str(self.resFitParams['find_peaks']['width']) = {str(self.resFitParams['find_peaks']['width'])}")
        # self.resFitWidth.setText(str(self.resFitParams['find_peaks']['width']))
        # self.resFitProminence.setText(str(self.resFitParams['find_peaks']['prominence']))
        #FIXME: remove!!!!
        #self.resFitKwargs.setText("width=[9,None)")

        # KLUGE for now...
        # self.resFitParamsOut = {}
        # for reg in self.registers:
        #     chan = reg.value
        #     self.resFitParamsOut[chan] = {'peaks':[], 'properties':{}}

    def _configureOutputs(self):

        ###########################################
        # Ensure there is a directory to save automated scan data
        self.scanDataDir = OUTPUT_DIR_SCAN_DATA
        logging.info(f"Checking for Scan Data directory {self.scanDataDir}...")
        try:
            os.makedirs(self.scanDataDir)
            logging.info("  Directory did not exist... made {}".format(self.scanDataDir))
        except FileExistsError:
            # directory already exists
            logging.warning("  Directory already exists: [{}]".format(self.scanDataDir))        
        

        ###########################################
        # Ensure there is a directory to save advanced scan data
        self.scanDataDirAdv = OUTPUT_DIR_SCAN_DATA_ADVANCED
        logging.info(f"Checking for Advanced Scan Data Data directory {self.scanDataDirAdv}...")
        try:
            os.makedirs(self.scanDataDirAdv)
            logging.info("  Directory did not exist... made {}".format(self.scanDataDirAdv))
            print("  Directory did not exist...made {}".format(self.scanDataDirAdv))
        except FileExistsError:
            logging.warning("  Directory already exists: [{}]".format(self.scanDataDirAdv))

        # Ensure there is a directory to save Scan Status data
        self.scanStatusDir = OUTPUT_DIR_SCAN_STATUS
        logging.info(f"Checking for Scan Status directory {self.scanStatusDir}...")
        try:
            os.makedirs(self.scanStatusDir)
            logging.info("  Directory did not exist... made {}".format(self.scanStatusDir))
            print("  Directory did not exist...made {}".format(self.scanStatusDir))
        except FileExistsError:
            logging.warning("  Directory already exists: [{}]".format(self.scanStatusDir))

            
        ###########################################
        # Ensure there is a directory to save autogenerated config files
        #self.configFileDir = OUTPUT_DIR_CONFIG
        #try:
        #    logging.info("Checking for Config file directory...")
        #    os.makedirs(self.configFileDir)
        #    print("  Directory did not exist... made {}".format(self.configFileDir))
        #    logging.info("  Directory did not exist... made {}".format(self.configFileDir))
        #except FileExistsError:
            # directory already exists
        #    logging.warning("  Directory already exists: [{}]".format(self.configFileDir))


            
        self.fnOfReg = {}  # file names for output (empty for now)
        #self._makeOutputFilenames() #TODO: no longer works now that directory is made at start of scan
        

            
    def _configureMultithreading(self):
        # signals for callback actions
        self.signals = WorkerSignals()
      
        ###########################################
        # Set up multithreading
        self.threadPool = qtc.QThreadPool()
        self.threadPool.setMaxThreadCount(32)
        logging.info("Multithreading with maximum %d threads" %
              self.threadPool.maxThreadCount())
        print("Multithreading with maximum %d threads" %
              self.threadPool.maxThreadCount())

    def _configureGUI(self):
        # Get platform:
        # platform.system()
        # Returns the system/OS name, such as 'Linux', 'Darwin', 'Java', 'Windows'. An empty string is returned if the value cannot be determined.
        #SYSTEM_PLATFORM   = platform.system().upper()
        #psys = platform.system().upper()
        print(f"platform.system() = {SYSTEM_PLATFORM}")
            
        if SYSTEM_PLATFORM == 'WINDOWS':
            pass
            #self.showMaximized()
        else:
            ############ Resize and launch GUI in bottom right corner of screen
            # tested on mac & linux (unclear about windows)
            # https://stackoverflow.com/questions/39046059/pyqt-location-of-the-window
            # FIXME: QDesktopWidget() is deprecated... see:
            # https://stackoverflow.com/questions/55227303/qt-qdesktopwidget-is-deprecated-what-should-i-use-instead
            self.resize(1400,800)
            screen = qtw.QDesktopWidget().screenGeometry()
            wgeom = self.geometry()
            x = screen.width() - wgeom.width()
            y = screen.height() - wgeom.height()
            self.move(x, y-GUI_Y_OFFSET)

        # set the background color of the main window
        #self.setStyleSheet("background-color: white;")
        # set the border style
        #self.setStyleSheet("border : 1px solid black;")
        
        self.show()

    def _configureTensionTab(self):
        for stage in APA_STAGES_TENSIONS:
            self.tensionStageComboBox.addItem(stage)
    
    def _connectSignalsSlots(self):
        self.tabWidgetStages.currentChanged.connect(self.tabChangedStage)
        self.tabWidgetStim.currentChanged.connect(self.tabChangedStim)
        # Top level
        self.configApaUuidLineEdit.returnPressed.connect(self.apaUuidChanged)
        self.btnLoadApaUuid.clicked.connect(self.apaUuidChanged)
        #
        self.btnDwaConnect.clicked.connect(self.dwaConnect)
        self.configFileName.returnPressed.connect(self.configFileNameEnter)
        self.pb_scanDataLoad.clicked.connect(self.loadArbitraryScanData)
        self.pb_scanDataSelectedLoad.clicked.connect(self.loadResultsScan)
        for reg in self.registers:
            for seg in range(3):
                #getattr(self, f'le_resfreq_val_{reg}_{seg}').textChanged.connect(self._resFreqUserInputText)
                getattr(self, f'le_resfreq_val_{reg}_{seg}').editingFinished.connect(self._resFreqUserInputText)
                #getattr(self, f'lab_resfreq_{reg}_{seg}').mousePressEvent = self._resFreqUserClick(reg,seg)
        #self.QPLabel.mousePressEvent = self._resFreqUserClick(0,0)
        # self.resFitPreDetrend.stateChanged.connect(self.resFitParameterUpdated)
        # self.resFitBkgPoly.editingFinished.connect(self.resFitParameterUpdated)
        # self.resFitWidth.editingFinished.connect(self.resFitParameterUpdated)
        # self.resFitProminence.editingFinished.connect(self.resFitParameterUpdated)
        # self.resFitKwargs.editingFinished.connect(self.resFitParameterUpdated)
        #
        # Resonance Tab
        self.btnSubmitResonances.clicked.connect(self.submitTensionsThread)
        # Tensions tab
        self.btnLoadTensions.clicked.connect(self.loadTensionsThread)
        self.btnSubmitTensions.clicked.connect(self.submitTensionsThread)
        getattr(self, f'submitTension_0').clicked.connect(lambda: self.submitTensionsThread(0))
        getattr(self, f'submitTension_1').clicked.connect(lambda: self.submitTensionsThread(1))
        getattr(self, f'submitTension_2').clicked.connect(lambda: self.submitTensionsThread(2))
        getattr(self, f'submitTension_3').clicked.connect(lambda: self.submitTensionsThread(3))
        getattr(self, f'submitTension_4').clicked.connect(lambda: self.submitTensionsThread(4))
        getattr(self, f'submitTension_5').clicked.connect(lambda: self.submitTensionsThread(5))
        getattr(self, f'submitTension_6').clicked.connect(lambda: self.submitTensionsThread(6))
        getattr(self, f'submitTension_7').clicked.connect(lambda: self.submitTensionsThread(7))
        # Config Tab
        self.doContinuityCb.stateChanged.connect(self.doContinuityChanged)
        self.doTensionCb.stateChanged.connect(self.doTensionChanged)
        self.btnConfigureScans.clicked.connect(self.configureScans)
        for stage in APA_STAGES_SCANS:
            self.configStageComboBox.addItem(stage)
            #if stage == "Installation":
            #    self.configStageComboBox.addItem(stage+" (Top)")
            #    self.configStageComboBox.addItem(stage+" (Bottom)")
            #else:
            #    self.configStageComboBox.addItem(stage)
        for layer in APA_LAYERS:
            self.configLayerComboBox.addItem(layer)
        self.configLayerComboBox.addItem("XVU")

        self.connectLabel.setStyleSheet("color : red")
        self.connectLabel.setText("DWA is not connected")
        self.configureLabel.setStyleSheet("color : red")
        self.configureLabel.setText("Please configure a scan")

        self.configure = ""
        self.connectedToUzed = ""
        self.idle = False # FIXME: need this?

        # Resonance analysis plots
        #self.resonanceProcessedDataGLW.scene().sigMouseClicked.connect(self._resProcGraphClicked)

    #@pyqtSlot() For some reason, uncommenting this prevents evt from being passed!!!???!!!
    #see: https://groups.google.com/u/1/g/pyqtgraph/c/bCWNA0Mown8
    def _resProcGraphClicked(self, evt):
        print("=== Clicked on the GLW ===")
        print(evt)
        #print(f"evt.screenPos() = {evt.screenPos()}")
        #print(f"evt.scenePos()  = {evt.scenePos()}")
        ##print(f"evt.pos()       = {evt.pos()}")
        #print(f"evt.modifiers() = {evt.modifiers()}")

        #if evt.modifiers() == qtc.Qt.ControlModifier:
        #    print("CTRL held down")
        #self._addF0LineViaClick(evt)
        #if evt.modifiers() == qtc.Qt.ShiftModifier:
        #    print("SHIFT held down")
        #if evt.modifiers() == qtc.Qt.AltModifier:
        #    print("ALT held down")
        #if evt.modifiers() == (qtc.Qt.AltModifier | qtc.Qt.ShiftModifier):
        #    print("ALT+SHIFT held down")

        
    def _addF0LineViaClick(self, evt):
        # DEFUNCT: WE don't add a line by clicking anymore
        # FIXME: don't add line if there is already an f0 sufficiently close...

        # KLUGE: if a line was just removed, don't add a new line!
        if self.removedInfLine:
            print("warning: InfLine was just removed... will not add a new one in the same place...")
            self.removedInfLine = False
            return
        
        items = self.resonanceProcessedDataGLW.scene().items(evt.scenePos())
        clickedItems = [x for x in items if isinstance(x, pg.PlotItem)]
        if self.verbose:
            print(f"Plots: {clickedItems}")

        # Take the first item (should only be one!)
        try:
            ci = clickedItems[0]
        except:
            print("no PlotItem here...")
            return

        # which DWA channel was clicked?
        try:
            chan = self.resonanceProcessedPlots.index(ci)
        except ValueError:
            print(f"error: PlotItem {ci} not found in self.resonanceProcessedPlots: {self.resonanceProcessedPlots}")
        
        if self.verbose:
            print(f"ci, chan = {ci}, {chan}")
        # Convert to data coordinates
        dataPoint = ci.getViewBox().mapSceneToView(evt.scenePos())
        newF0 = dataPoint.x()
        if self.verbose:
            print(f"dataPoint = {dataPoint}")

        # specify clicking tolerance for new line creation in pixels (so tolerance in Hz changes with zoom level)
        minTolerancePixels = 5  # how far (in pixels) from existing f0 line must click be?
        scenePosTol = qtc.QPointF(evt.scenePos().x() + minTolerancePixels, evt.scenePos().y())
        tolPoint = ci.getViewBox().mapSceneToView(scenePosTol)
        f0Tol = tolPoint.x()-newF0
        print(f"f0Tol = {f0Tol}")
        # If there is already a line at this frequency (within tolerance) then *remove* that line
        f0Diff = np.abs(np.array(self.resonantFreqs[chan])-newF0)
        if newF0 < 0:
            print("Warning: cannot add line with f<0")
            return
        elif (len(self.resonantFreqs[chan]) > 0) and (np.min(f0Diff) < f0Tol):
            print("Warning: already have an f0 line nearby. Will not add new line...")
            return
        else:
            if self.verbose:
                print(f"Will add InfLine at f={dataPoint.x()} Hz")
            self.resonantFreqs[chan].append(newF0)
            self.resonantFreqs[chan].sort()

        self.resFreqUpdateDisplay()
        
    def _configureEventViewer(self):
        #self.evtVwr_runName_val.setText(EVT_VWR_TIMESTAMP)
        #self.evtVwr_runName_val.returnPressed.connect(self.loadEventDataViaName)
        self.evtVwr_openScan_pb.clicked.connect(self.loadEventDataViaFileBrowser)
        self.evtVwrPlotsGLW.setBackground('w')
        self.evtVwrPlots = []
        chanNum = 0
        for irow in range(3):
            for icol in range(3):
                if chanNum < N_DWA_CHANS:
                    self.evtVwrPlots.append(self.evtVwrPlotsGLW.addPlot())
                    plotTitle = f'V(t) Chan {chanNum}'
                    self.evtVwrPlots[-1].setTitle(plotTitle)
                else:
                    # A(f) data for all channels
                    self.evtVwrPlots.append(self.evtVwrPlotsGLW.addPlot())                    
                chanNum += 1
            self.evtVwrPlotsGLW.nextRow()

    def udpConnect(self):
        ###########################################
        # Configure the UDP connection
        UDP_IP = ''     # '' is a symbolic name meaning all available interfaces
        UDP_PORT = 6008 # port (set to match the hard-coded value on the FPGA)
        self.udpServerAddressPort = (UDP_IP, UDP_PORT)
        # See this for UDP buffer size limits
        # https://stackoverflow.com/questions/16460261/linux-udp-max-size-of-receive-buffer
        self.udpBufferSize = 1024*4 # max data to be received at once (bytes?)
        self.udpEnc = 'utf-8'  # encoding
        self.udpTimeoutSec = 20

        # Set up UDP connection
        if self.sock is not None:
            print("closing socket")
            self.sock.close()
            self.sock = None
            
        logging.info("making socket")
        self.sock = socket.socket(family=socket.AF_INET,  # internet
                                  type=socket.SOCK_DGRAM) # UDP
        #
        udpbuffsize = self.sock.getsockopt(socket.SOL_SOCKET, socket.SO_RCVBUF)
        print(f"Initial UDP recv buffer size [bytes]: {udpbuffsize}")
        self.sock.setsockopt(socket.SOL_SOCKET, socket.SO_RCVBUF, UDP_RECV_BUF_SIZE)  # increase the buffer size
        udpbuffsize = self.sock.getsockopt(socket.SOL_SOCKET, socket.SO_RCVBUF)
        print(f"New UDP recv buffer size [bytes]:     {udpbuffsize}")
        #
        self.sock.bind( self.udpServerAddressPort ) # this is required on OSX...
        #self.sock.settimeout(self.udpTimeoutSec)    # if no new data comes from server, quit
        #self.sock.setsockopt(socket.SOL_SOCKET, socket.SO_REUSEADDR, 1) #FIXME: this is not necessary
        
        # Start listening for UDP data in a Worker thread
        #self.udpListen()

    @pyqtSlot()
    def dwaConnect(self):
        # Collect/parse DAQ-related configuration parameters
        # FIXME --- need to read/parse .ini file...

        if not self.udpListening:
            self.udpListen()

        self._loadDaqConfig()

        # Set up connection to Microzed
        if 'DWA_IP' not in self.daqConfig:
            print("Error: cannot connect to DWA... DWA_IP not specified in DAQ config file")
            return
        else:
            self.uz = duz.DwaMicrozed(ip=self.daqConfig['DWA_IP'])

        if 'verbose' in self.daqConfig:
            self.uz.setVerbose(self.daqConfig['verbose'])
            self.verbose = int(self.daqConfig['verbose'])

        print("self.daqConfig")
        print(self.daqConfig)

        # Set up STATUS frame cadence
        self.uz.setStatusFramePeriod(self.daqConfig['statusPeriod'])

        # Set up Client IP address
        if 'client_IP' in self.daqConfig and self.daqConfig['client_IP'] is not None:
            print(f"setting client_IP to {self.daqConfig['client_IP']}")
            self.uz.setUdpAddress(self.daqConfig['client_IP'])
        
        self.clientIp_val.setText(self.daqConfig['client_IP'])
        self.dwaIp_val.setText(self.daqConfig['DWA_IP'])

        if 'guiUpdatePeriodSec' in self.daqConfig:
            print(f"\n\n updating GUI udpate rate to {self.daqConfig['guiUpdatePeriodSec']}\n\n")
            self.plottingTimer.setInterval(int(float(self.daqConfig['guiUpdatePeriodSec'])*1000))
            self.plottingTimer.start()

        # Try reading date code from uzed as a way to confirm connection
        try:
            # Read date code (0x13)
            out = self.uz.readValue('00000013')  # Firmware date code (YYMMDD)
            dateCodeYYMMDD = '{:06X}'.format(out[-1])
            print(f"Firmware date code [YYMMDD] = {dateCodeYYMMDD}")
            self.connectedToUzed = True 
        except:
            self.connectedToUzed = False
            print("could not connect to the microzed...")
        
        if self.connectedToUzed:
            self.btnDwaConnect.setText("Re-connect")
            self.setDwaStatusLabel('connected')
            self.dwaFirmwareDate_val.setText(dateCodeYYMMDD)
            self.enableScanButtonTemp = True
            self.connectLabel.setText("")
            self._scanButtonEnable()
        
        #out = self.uz.readValue('00000012')  # Firmware date code (HHMMSS)
        #print(f"Firmware date code [HHMMSS] = {hex(out[-1])}")

        # Read status frame period (0x35)
        out = self.uz.readValue('00000035') 
        print(f"Read-back status frame period: {out}")
        statusFramePeriod_str = '{:.1f} s'.format(out[-1]*2.56e-6)
        self.statusFramePeriod_val.setText(statusFramePeriod_str)

        # Read DWA serial number
        #out = self.uz.readValue('00000030') #0x30 is the reg addr for the hardware serial #
        out = self.uz.readValue('00000039')  #0x39 is the reg addr for the user-specified serial #
        #print(f"Read-back serial number = {out[-1]}")
        print(f"Read-back serial number = {out}")
        dwaSerialNumber_str = '{:06X}'.format(out[-1])
        print(f"dwaSerialNumber_str = {dwaSerialNumber_str}")
        self.dwaSerialNumber_val.setText(dwaSerialNumber_str)


        # Read DWA MAC address
        outLSB = self.uz.readValue('0000003C')
        outMSB = self.uz.readValue('0000003B')
        print(f"Read-back MAC = {outMSB}, {outLSB}")
        mac = f'{outMSB[-1]:06X}{outLSB[-1]:06X}'
        dwaMac_str = ':'.join(mac[ii:ii+2] for ii in range(0,len(mac),2) ) # insert : every 2 characters
        print(f"dwaMac_str = {dwaMac_str}")
        self.dwaMacAddress_val.setText(dwaMac_str)

        
        # Can get MAC address:
        # Register Ox3B is the MSBs
        # Register Ox3C is the LSBs
        
    def _initResonanceFitLines(self):
        self.resFitLines = {'raw':{},  # hold instances of InfiniteLines for both
                            'proc':{},  # raw and processed A(f) plots
                            'procDebug':{} # for debugging
                            }  
        for reg in self.registers:
            self.resFitLines['raw'][reg] = []
            self.resFitLines['proc'][reg] = []
            self.resFitLines['procDebug'][reg] = []

    def _initResonanceExpLines(self):
        self.resExpLines = {'raw':{},  # hold instances of InfiniteLines that indicate expected resonance positions
                            'proc':{},  # for both raw and processed A(f) plots
                            'procDebug':{} # for debugging
                            }  
        for reg in self.registers:
            self.resExpLines['raw'][reg] = []
            self.resExpLines['proc'][reg] = []
            self.resExpLines['procDebug'][reg] = []
            
    def _setTabTooltips(self):
        self.tabWidgetStages.setTabToolTip(MainView.STIMULUS, Shortcut.STIMULUS.value)
        self.tabWidgetStages.setTabToolTip(MainView.RESULTS, Shortcut.RESULTS.value)
        self.tabWidgetStages.setTabToolTip(MainView.TENSION, Shortcut.TENSION.value)
        self.tabWidgetStages.setTabToolTip(MainView.LOG, Shortcut.LOG.value)
        self.tabWidgetStages.setTabToolTip(MainView.EVTVWR, Shortcut.EVTVWR.value)
        #
        self.tabWidgetStim.setTabToolTip(StimView.CONFIG, Shortcut.CONFIG.value)
        self.tabWidgetStim.setTabToolTip(StimView.V_GRID, Shortcut.V_GRID.value)
        self.tabWidgetStim.setTabToolTip(StimView.A_GRID, Shortcut.A_GRID.value)

    def _initLogging(self):
        # logging levels (in order of severity): DEBUG, INFO, WARNING, ERROR, CRITICAL
        self.logDir = './logs/'
        try:
            print("Checking for log directory...")
            os.makedirs(self.logDir)
            print("  Directory did not exist... made {}".format(self.logDir))
        except FileExistsError:  # directory already exists
            print("  Directory already exists: [{}]".format(self.logDir))
        # Initiate the logging system
        self.logger = logging.getLogger(__name__)
        #self.logger.setLevel(logging.INFO)
        self.logger.setLevel(logging.CRITICAL)
        
        self.logFilename = os.path.join(self.logDir,    # e.g. ./logs/20200329T120531.log
                                        datetime.datetime.now().strftime("%Y%m%dT%H%M%S.log") )
        loggingFormatter = logging.Formatter('%(levelname)s:%(name)s:%(message)s')
        #logging.basicConfig(filename=self.logFilename, level=logging.INFO, filemode='w',
        #                    format='%(levelname)s:%(name)s:%(message)s')

        # log output to file (doesn't work in other threads, only in main...)
        fh = logging.FileHandler(self.logFilename)
        #fh.setLevel(logging.INFO)
        fh.setLevel(logging.CRITICAL)
        fh.setFormatter(loggingFormatter)
        self.logger.addHandler(fh)
        
        # log output to terminal
        ch = logging.StreamHandler()
        #ch.setLevel(logging.DEBUG)
        ch.setLevel(logging.CRITICAL)
        ch.setFormatter(loggingFormatter)
        #self.logger.addHandler(ch)

        self.logger.info(f'Log created {self.logFilename}')

    def hexString(self, val):
        return str(hex(int(val))).upper()[2:].zfill(N_DWA_CHANS)

    def scanConfigTableAddRow(self, rd, row, scanType='Tension', layer=None, useAdvanced=False):
        # scanType: 'Tension' or 'Continuity'
        # useAdvanced: boolean (for use advanced parameters)
        #print(f'rd = {rd}')

        if scanType not in ['Tension', 'Continuity']:
            print(f"ERROR: scanType not recognized: {scanType}")
            print("returning...")
            return

        # FIXME: add check on layer keyword value
        if layer is None:
            print("ERROR: must specify layer")
            return
        
        # Scan type
        item = qtg.QStandardItem()
        #ty = 'Tension' if scanType == 'tension' else 'Continuity'
        ty = scanType
        item.setData(ty, qtc.Qt.DisplayRole)
        item.setTextAlignment(qtc.Qt.AlignLeft)
        self.scanConfigTableModel.setItem(row, Scans.TYPE, item)

        # Layer
        item = qtg.QStandardItem()
        #ty = 'Tension' if scanType == 'tension' else 'Continuity'
        item.setData(layer, qtc.Qt.DisplayRole)
        item.setTextAlignment(qtc.Qt.AlignLeft)
        self.scanConfigTableModel.setItem(row, Scans.LAYER, item)
        
        # Status type
        item = qtg.QStandardItem()
        #item.setData(ScanConfigStatusString[ScanConfigStatus.PENDING], qtc.Qt.DisplayRole)
        item.setData('Pending', qtc.Qt.DisplayRole)
        item.setTextAlignment(qtc.Qt.AlignLeft)
        self.scanConfigTableModel.setItem(row, Scans.STATUS, item)
        
        # Wire numbers
        wires = rd['wireSegments']
        wires.sort(key = int)
        #print(f'wires = {wires}')
        item = qtg.QStandardItem()
        item.setData(str(wires), qtc.Qt.DisplayRole)
        item.setTextAlignment(qtc.Qt.AlignRight)
        self.scanConfigTableModel.setItem(row, Scans.WIRES, item)

        # Determine values
        # Frequency minimum, max, step
        if scanType == 'Tension':
            freqMin = float(rd['range'][0])
            freqMax = float(rd['range'][1])
            freqStep = SCAN_FREQUENCY_STEP_DEFAULT
            if useAdvanced:
                advFreqMin = self.advFreqMinLineEdit.text().strip()
                if advFreqMin != "":
                    freqMin = float(advFreqMin) # FIXME: this can cause crash if non-numeric entry...

                advFreqMax = self.advFreqMaxLineEdit.text().strip()
                if advFreqMax != "":
                    freqMax = float(advFreqMax) # FIXME: this can cause crash if non-numeric entry...

                advFss = self.advFssLineEdit.text().strip()
                if advFss != "":
                    freqStep = float(advFss) # FIXME: this can cause crash if non-numeric entry...
                    
        elif scanType == 'Continuity':
            freqMin  = CONTINUITY_SCAN_PARAMS_DEFAULT['stimFreqMin']
            freqMax  = CONTINUITY_SCAN_PARAMS_DEFAULT['stimFreqMax']
            freqStep = CONTINUITY_SCAN_PARAMS_DEFAULT['stimFreqStep']
            if useAdvanced:
                advFreqMin = self.advFreqMinContLineEdit.text().strip()
                if advFreqMin != "":
                    freqMin = float(advFreqMin) # FIXME: this can cause crash if non-numeric entry...

                advFreqMax = self.advFreqMaxContLineEdit.text().strip()
                if advFreqMax != "":
                    freqMax = float(advFreqMax) # FIXME: this can cause crash if non-numeric entry...

                advFss = self.advFssContLineEdit.text().strip()
                if advFss != "":
                    freqStep = float(advFss) # FIXME: this can cause crash if non-numeric entry...
                    
        # Populate table
        # Freq min
        item = qtg.QStandardItem()
        item.setData(freqMin, qtc.Qt.DisplayRole)
        item.setTextAlignment(qtc.Qt.AlignHCenter)
        self.scanConfigTableModel.setItem(row, Scans.FREQ_MIN, item)
        self.scanConfigTable.resizeColumnsToContents()
        # Freq max
        item = qtg.QStandardItem()
        item.setData(freqMax, qtc.Qt.DisplayRole)
        item.setTextAlignment(qtc.Qt.AlignHCenter)
        self.scanConfigTableModel.setItem(row, Scans.FREQ_MAX, item)
        self.scanConfigTable.resizeColumnsToContents()
        # Freq step
        item = qtg.QStandardItem()
        item.setData(freqStep, qtc.Qt.DisplayRole)
        item.setTextAlignment(qtc.Qt.AlignHCenter)
        self.scanConfigTableModel.setItem(row, Scans.FREQ_STEP, item)
        self.scanConfigTable.resizeColumnsToContents()
    
    def configureScans(self):
        print("configureScans")
        self.scanConfigTableModel.removeRows( 0, self.scanConfigTableModel.rowCount() )

        configLayer = self.configLayerComboBox.currentText()
        if configLayer == 'XVU':
            layers = ['X', 'V', 'U']
        else:
            layers = [configLayer]
        print(f'layers = {layers}')
        
        configHeadboard = self.configHeadboardSpinBox.value()
        useAdvancedParamsRes  = not self.advDisableResParamCb.isChecked()
        useAdvancedParamsCont = not self.advDisableContParamCb.isChecked()

        self.range_data_list = []
        self.skipChannels = []

        row = 0
        for configLayer in layers:
            print(f"configuring scans for layer {configLayer}")
            channelGroups = channel_map.channel_groupings(configLayer, configHeadboard)
            for channels in channelGroups:
                #print(f'channels = {channels}')
                range_data = channel_frequencies.get_range_data_for_channels(configLayer, channels, MAX_FREQ)
                #print(f'range_data = {range_data}')
                rd = range_data[0]
    
                if self.doContinuity:
                    # advanced params?
                    self.scanConfigTableAddRow(rd, row, scanType='Continuity', useAdvanced=useAdvancedParamsCont, layer=configLayer)
                    self.range_data_list.append(rd)
                    row += 1
                   
                if self.doTension:
                    self.scanConfigTableAddRow(rd, row, scanType='Tension', useAdvanced=useAdvancedParamsRes, layer=configLayer)
                    self.range_data_list.append(rd)
                    row += 1

        # Select the first row
        self.scanConfigTable.selectRow(0)
        self.configureLabel.setText("")
        self.configure = True
        self._scanButtonEnable()

    def setAPADiagram(self):
        if self.scanConfigTable.selectedIndexes():
            row = self.scanConfigTable.selectedIndexes()[0].row()
        else:
            row = 0
            
        rd = self.range_data_list[row]

        self.apaDiagramModel.setStage(self.configStageComboBox.currentText())
        self.apaDiagramModel.setLayer(self.scanConfigTableModel.item(row,  Scans.LAYER).text())
        self.apaDiagramModel.setSide(self.SideComboBox.currentText())
        self.apaDiagramModel.setChannels(rd["apaChannels"])

        self.APA_Diagram_View.setModel(self.apaDiagramModel)

    def _configurePlots(self):
        self.chanViewMain = 0  # which channel to show large for V(t) data
        self.chanViewMainAmpl = 0  # which channel to show large for A(f) data
        # FIXME: clean this up...
        getattr(self, f'pw_chan_main').setBackground('w')
        getattr(self, f'pw_chan_main').setTitle(self.chanViewMain)
        getattr(self, f'pw_amplchan_main').setBackground('w')
        getattr(self, f'pw_amplchan_main').setTitle(self.chanViewMainAmpl)
        getattr(self, f'pw_amplgrid_all').setBackground('w')
        getattr(self, f'pw_amplgrid_all').setTitle('All')
        for ii in range(N_DWA_CHANS):
            # set background color to white
            # FIXME: clean this up...
            getattr(self, f'pw_grid_{ii}').setBackground('w')
            getattr(self, f'pw_grid_{ii}').setTitle("DWA Chan: {} APA Chan: {}".format(ii, "N/A"))
            getattr(self, f'pw_chan_{ii}').setBackground('w')
            getattr(self, f'pw_chan_{ii}').setTitle("DWA Chan: {} APA Chan: {}".format(ii, "N/A"))
            getattr(self, f'pw_amplgrid_{ii}').setBackground('w')
            getattr(self, f'pw_amplgrid_{ii}').setTitle("DWA Chan: {} APA Chan: {}".format(ii, "N/A"))
            getattr(self, f'pw_amplchan_{ii}').setBackground('w')
            getattr(self, f'pw_amplchan_{ii}').setTitle("DWA Chan: {} APA Chan: {}".format(ii, "N/A"))
            #getattr(self, f'pw_resfreqfit_{ii}').setBackground('w')
            #getattr(self, f'pw_resfreqfit_{ii}').setTitle(ii)

        # Resonance Tab, raw A(f) plots (will also show f0 lines)
        #self.resonanceRawDataGLW.setBackground('w')        # "GLW" = GraphicsLayoutWidget
        #self.resonanceProcessedDataGLW.setBackground('w')

        self.resonanceRawPlots = []
        self.resonanceProcessedPlots = []
        chanNum = 0
        #for irow in range(4):
        #    for icol in range(2):
        for irow in range(8):     # fixme: can addPlot(row=, col=)...
            for icol in range(1):
                if irow == 2 and icol == 2:
                    continue
                self.resonanceRawPlots.append(getattr(self, f'rawgrid_{chanNum}'))
                self.resonanceRawPlots[-1].setTitle(f'DWA Chan: {chanNum} APA Chan: N/A')
                self.resonanceRawPlots[-1].setBackground('w')
                self.resonanceProcessedPlots.append(getattr(self, f'proccesedgrid_{chanNum}'))
                self.resonanceProcessedPlots[-1].setTitle(f'DWA Chan: {chanNum} APA Chan: N/A')
                self.resonanceProcessedPlots[-1].setBackground('w')
                chanNum += 1
            #self.resonanceRawDataGLW.nextRow()
            #self.resonanceProcessedDataGLW.nextRow()
        self._configureTensionPlots()

    def _configureTensionPlots(self):
        # Tension tab
        self.tensionGLW.clear() # TODO: This doesn't seem to work
        self.tensionGLW.setBackground('w')
        self.tensionPlots = {}

        self.tensionPlots['tensionOfWireNumber'] = {}  # scatter plot of y=Tension, x=Wire number, one plot per layer per side
        for icol, layer in enumerate(APA_LAYERS):
            self.tensionPlots['tensionOfWireNumber'][layer] = {}
            for irow, side in enumerate(APA_SIDES):
                labels = None
                if (irow==1 and icol==0):
                    labels = {'left':'Tension [N]', 'bottom':'Wire number'}
                self.tensionPlots['tensionOfWireNumber'][layer][side] = self.tensionGLW.addPlot(row=irow, col=icol,
                                                                                                title=f'{layer}{side}',
                                                                                                labels=labels)
                self.tensionPlots['tensionOfWireNumber'][layer][side].addItem(pg.LinearRegionItem(values=[TENSION_SPEC_MIN,TENSION_SPEC_MAX],
                                                                                                  orientation='horizontal',
                                                                                                  movable=False))
                self.tensionPlots['tensionOfWireNumber'][layer][side].setYRange(3,10)
        # # tensionSpecRegion = pg.LinearRegionItem(values=self.tensionData["GA"], orientation='horizontal',  movable=False) 

        # can add other kinds of plots here (e.g. histograms)

        
        #for side in APA_SIDES:
        #    self.tensionPlots[side] = (self.tensionGLW.addPlot())
        #    self.tensionPlots[side].setTitle(f'Side {side}')

        #self.tensionPlots = {}
        #self.tensionPlots['tensionOfWireNumber'] = self.tensionGLW.addPlot(title="Tensions", labels={'left':"Tension [N]", 'bottom':"Wire number"})
        # logging.warning("self.tensionData[GA]")
        # logging.warning(self.tensionData["GA"])
        # # tensionSpecRegion = pg.LinearRegionItem(values=self.tensionData["GA"], orientation=1,  movable=False) # 1=horizontal, 0=vert.

        # # Create the scatter plot and add it to the view
        # scatter = pg.ScatterPlotItem(pen=pg.mkPen(width=5, color='r'), symbol='o', size=1)
        # self.tensionPlots['tensionOfWireNumber'].addItem(scatter)
        # pos = [{'pos': [i,self.tensionData["GA"][i]]} for i in range(MAX_WIRE_SEGMENT)]
        # scatter.setData(pos)
        # self.tensionPlots['tensionOfWireNumber'].addItem(scatter)
            
        
    def printOutput(self, s):
        print("printOutput():")
        print(s)

    def threadComplete(self):
        logging.info("THREAD COMPLETE!")

    def submitResonancesThreadComplete(self):
        print("submitResonancesThread complete!")

    def loadTensionsThreadComplete(self):
        print("loadTensionsThread complete!")

    def submitTensionsThreadComplete(self):
        print("submitTensionsThread complete!")
        
    def _makeDummyData(self):
        # V(t)
        self.dummyData = {}  
        xx = np.linspace(0, 2*np.pi, 32)
        for ii in range(9):
            self.dummyData[ii] = {'x':xx[:],
                                  'y':np.sin(xx[:]*(ii+1))
            }
        # Amplitude vs. Freq
        self.dummyDataAmpl = {}
        xx = np.linspace(10, 100, 30)
        for ii in range(9):
            self.dummyDataAmpl[ii] = {'x':xx[:],
                                      'y':xx[:]*ii+1
            }

        xx = np.arange(200)  # wire numbers
        mu = 6.50 # Newtons
        sigma = 0.5 # Newtons
        tt = np.random.normal(mu, sigma, len(xx)) # wire tensions (Newtons)
        self.dummyDataTension = {'x':xx[:],
                                 'y':tt[:]}

            
    def _makeCurves(self):
        ''' make one curve in each pyqtgraph PlotWidget '''
        # FIXME: merge all curves into self.curves = {}
        # self.curves = {'grid': ... ,   # grid view
        #                'chan': ...     # chan view
        #               }
        # e.g. for channel 5:
        #   self.curves['grid'][5]['V(t)']['data']
        #   self.curves['grid'][5]['V(t)']['fit']
        #   self.curves['grid'][5]['A(f)']['data']
        #   self.curves['grid'][5]['A(f)']['fit']

        # pyqtgraph pen configuration
        fitPen = pg.mkPen(color=(255,0,0), width=3)

        self.curves = {}
        self.curves['grid'] = {}   # V(t), grid view
        self.curves['chan'] = {}   # V(t), channel view
        self.curves['amplgrid'] = {}   # A(f), grid view
        self.curves['amplgrid']['all'] = {}   # A(f), all channels, single axes (in grid view)
        self.curves['amplchan'] = {}   # A(f), channel view
        #self.curves['resfreqfit'] = {}   # Fitting f0 values to A(f)
        self.curves['resRawFit'] = {}    # Raw A(f) data on Resonance tab
        self.curves['resProcFit'] = {}   # Processed A(f) data on Resonance tab
        self.curves['tension'] = {} # Wire tension plots (multiple figures, all on "tension" page)
        self.curves['evtVwr'] = {'V(t)':{}, 'A(f)':{}} # V(t) and A(f)
        self.curvesFit = {}  # FIXME: kluge -- merge w/ self.curves
        self.curvesFit['evtVwr'] = {'V(t)':{}} # V(t) 
        self.curvesFit['grid'] = {} # V(t), grid
        self.curvesFit['chan'] = {} # V(t), chan
        amplAllPlotColors = ['#2a1636', '#541e4e', '#841e5a', '#b41658',
                         '#dd2c45', '#f06043', '#f5946b', '#f6c19f']
        amplAllPlotPens = [pg.mkPen(color=col) for col in amplAllPlotColors]
        vtAllPlotColors = amplAllPlotColors[:]
        vtAllPlotPens = amplAllPlotPens[:]
        
        for pen in amplAllPlotPens:
            pen.setWidth(3)
        amplPlotPen = pg.mkPen(color=(0,0,0), style=qtc.Qt.DotLine, width=1)
        for loc in range(N_DWA_CHANS):
            #
            # V(t) plots
            self.curvesFit['grid'][loc] = getattr(self, f'pw_grid_{loc}').plot([], pen=fitPen)
            self.curvesFit['chan'][loc] = getattr(self, f'pw_chan_{loc}').plot([], pen=fitPen)
            self.curves['grid'][loc] = getattr(self, f'pw_grid_{loc}').plot([], symbol='o', symbolSize=4,
                                                                            symbolBrush=vtAllPlotColors[loc],
                                                                            symbolPen=vtAllPlotColors[loc],
                                                                            pen=None)
            self.curves['chan'][loc] = getattr(self, f'pw_chan_{loc}').plot([], symbol='o', symbolSize=4,
                                                                            symbolBrush=vtAllPlotColors[loc],
                                                                            symbolPen=vtAllPlotColors[loc],
                                                                            pen=None)
            #
            # A(f) plots (grid view)
            self.curves['amplgrid'][loc] = getattr(self, f'pw_amplgrid_{loc}').plot([], symbol='o', symbolSize=2,
                                                                                    symbolBrush=amplAllPlotColors[loc],
                                                                                    symbolPen=amplAllPlotColors[loc],
                                                                                    pen=amplAllPlotPens[loc])
            # for testing only
            #getattr(self, f'pw_amplgrid_{loc}').setRange(xRange=(0, 1000), yRange=(0,35000), update=True)
           
            # A(f), all channels on single axes
            self.curves['amplgrid']['all'][loc] = getattr(self, f'pw_amplgrid_all').plot([], pen=amplAllPlotPens[loc])
            # A(f) plots (channel view)
            self.curves['amplchan'][loc] = getattr(self, f'pw_amplchan_{loc}').plot([], symbol='o', symbolSize=2, symbolBrush='k', symbolPen='k', pen=amplPlotPen)
            # Fitting f0 to A(f) plots
            self.curves['resRawFit'][loc] = self.resonanceRawPlots[loc].plot([], symbol='o', symbolSize=2, symbolBrush='k', symbolPen='k', pen=amplPlotPen)
            self.curves['resProcFit'][loc] = self.resonanceProcessedPlots[loc].plot([], symbol='o', symbolSize=2, symbolBrush='k', symbolPen='k', pen=amplPlotPen)
            
        # add in the main window, too (large view of V(t) for a single channel)
        self.curvesFit['chan']['main'] = getattr(self, f'pw_chan_main').plot([], pen=fitPen)
        self.curves['chan']['main'] = getattr(self, f'pw_chan_main').plot([], symbol='o', symbolSize=4, symbolBrush='k', symbolPen='k', pen=None)

        # add in the main window, too (large view of A(f) for a single channel)
        self.curves['amplchan']['main'] = getattr(self, f'pw_amplchan_main').plot([], symbol='o', symbolSize=3, symbolBrush='k', symbolPen='k', pen=amplPlotPen)

        # Tension
        self.curves['tension']['tensionOfWireNumber'] = {}
        tensionPen = pg.mkPen(width=5, color='r')
        tensionSymbolBrush = pg.mkBrush('r')
        tensionSymbolPen = pg.mkPen(width=1, color=qtg.QColor('gray'))
        tensionSymbolSize = 5
        for layer in APA_LAYERS:
            self.curves['tension']['tensionOfWireNumber'][layer] = {}
            for side in APA_SIDES:
                self.curves['tension']['tensionOfWireNumber'][layer][side] = self.tensionPlots['tensionOfWireNumber'][layer][side].plot([], pen=None, symbolBrush=tensionSymbolBrush, symbolPen=tensionSymbolPen, symbolSize=tensionSymbolSize)
        #[layer+side] = pg.ScatterPlotItem(pen=tensionPen, symbol='o', size=1)
        
        ### Tension information
        ###self.curves['tension']['tensionOfWireNumber'] = self.tensionPlots['tensionOfWireNumber'].plot([], symbol='o', symbolSize=2, symbolBrush='k', symbolPen='k', pen=None)

        # Event Viewer plots
        evtVwrPlotPenVolt = pg.mkPen(color=(0,0,0), style=qtc.Qt.DotLine, width=1)
        evtVwrPlotPenAmpl = pg.mkPen(color=(0,0,0), style=qtc.Qt.DotLine, width=1)
        for loc in range(N_DWA_CHANS):
            self.curvesFit['evtVwr']['V(t)'][loc] = self.evtVwrPlots[loc].plot([], pen=amplAllPlotPens[loc])
            self.curves['evtVwr']['V(t)'][loc] = self.evtVwrPlots[loc].plot([], symbol='o', symbolSize=3, symbolBrush='k',
                                                                            symbolPen='k', pen=None)#, pen=evtVwrPlotPenVolt)
        self.evtVwrPlots[6].setLabel("bottom", "Time [s]")
        self.evtVwrPlots[7].setLabel("bottom", "Time [s]")
        self.evtVwrPlots[8].setLabel("bottom", "Frequency [Hz]")
        # In the 9th plot, put all A(f) data
        for chan in range(N_DWA_CHANS):
            self.curves['evtVwr']['A(f)'][chan] = self.evtVwrPlots[-1].plot([], pen=amplAllPlotPens[chan], symbol='o', symbolSize=2, symbolBrush=amplAllPlotPens[chan].color(), symbolPen=amplAllPlotPens[chan].color())
        # Add a vertical line showing the current frequency
        f0Pen = pg.mkPen(color='#000000', width=2, style=qtc.Qt.DashLine)
        self.curves['evtVwr']['A(f)']['marker'] = self.evtVwrPlots[-1].addLine(x=0, movable=True, pen=f0Pen)
        self.curves['evtVwr']['A(f)']['marker'].sigPositionChangeFinished.connect(self._evtVwrF0LineMoved)
        
    def _plotDummyAmpl(self):
        # A(f), chan view, large plot
        self.curves['amplchan']['main'].setData(self.dummyDataAmpl[self.chanViewMainAmpl]['x'],
                                                self.dummyDataAmpl[self.chanViewMainAmpl]['y'])
        for ii in range(N_DWA_CHANS):
            # A(f) data, grid view
            self.curves['amplgrid'][ii].setData(self.dummyDataAmpl[ii]['x'],
                                                self.dummyDataAmpl[ii]['y'])
            # all curves on single axes (lower right plot in grid view)
            self.curves['amplgrid']['all'][ii].setData(self.dummyDataAmpl[ii]['x'],
                                                       self.dummyDataAmpl[ii]['y'])
            # A(f) data, chan view (small plots)
            self.curves['amplchan'][ii].setData(self.dummyDataAmpl[ii]['x'],
                                                self.dummyDataAmpl[ii]['y'])
            
    def _plotDummyTimeseries(self):
        ''' plot data in channel mode
        all 8 channels are plotted on the small graphs at top
        '''
        # V(t), chan view, large plot
        self.curves['chan']['main'].setData(self.dummyData[self.chanViewMain]['x'],
                                            self.dummyData[self.chanViewMain]['y'])

        # update the 8 small plots
        for ii in range(N_DWA_CHANS):
            self.curves['chan'][ii].setData(self.dummyData[ii]['x'],
                                            self.dummyData[ii]['y'])
            self.curves['grid'][ii].setData(self.dummyData[ii]['x'],
                                            self.dummyData[ii]['y'])


    def _plotDummyTension(self):
        pass
        #for layer in APA_LAYERS:
        #    for side in APA_SIDES:
        #        self.curves['tension']['tensionOfWireNumber'][layer][side].setData(self.dummyDataTension['x'],
        #                                                                           self.dummyDataTension['y'])
            
    def _keyboardShortcuts(self):
        print("Setting up keyboard shortcuts")
        # Stimulus Screen
        self.scStimulusView = qtw.QShortcut(qtg.QKeySequence(Shortcut.STIMULUS.value), self)
        self.scStimulusView.activated.connect(self.viewStimulus)

        # Results of resonant frequency fit
        self.scResFreqFitView = qtw.QShortcut(qtg.QKeySequence(Shortcut.RESULTS.value), self)
        self.scResFreqFitView.activated.connect(self.viewResults)

        # Tension data
        self.scTensionView = qtw.QShortcut(qtg.QKeySequence(Shortcut.TENSION.value), self)
        self.scTensionView.activated.connect(self.viewTensions)

        # Show log
        self.scLog = qtw.QShortcut(qtg.QKeySequence(Shortcut.LOG.value), self)
        self.scLog.activated.connect(self.viewLog)

        # Show event viewer
        self.scEvtVwr = qtw.QShortcut(qtg.QKeySequence(Shortcut.EVTVWR.value), self)
        self.scEvtVwr.activated.connect(self.viewEvtVwr)

        # Show configuration parameters
        self.scConfig = qtw.QShortcut(qtg.QKeySequence(Shortcut.CONFIG.value), self)
        self.scConfig.activated.connect(self.viewConfig)

        # V(t) data (grid view)
        self.scGridView = qtw.QShortcut(qtg.QKeySequence(Shortcut.V_GRID.value), self)
        self.scGridView.activated.connect(self.viewGrid)

        # A(f) data (grid view)
        self.scAmplGridView = qtw.QShortcut(qtg.QKeySequence(Shortcut.A_GRID.value), self)
        self.scAmplGridView.activated.connect(self.viewAmplGrid)
        
        # Show V(t) or A(f) (channel view)
        # FIXME: move these to "Shortucut" ENUM?
        chans = range(N_DWA_CHANS)
        self.chanViewShortcuts = []  # FIXME: no need to save these, just need to connect slot...
        for chan in chans:
            # V(t)
            self.chanViewShortcuts.append(qtw.QShortcut(qtg.QKeySequence(f'Alt+{chan}'), self))
            self.chanViewShortcuts[-1].activated.connect(partial(self.viewChan, chan))
            # A(f)
            self.chanViewShortcuts.append(qtw.QShortcut(qtg.QKeySequence(f'Ctrl+{chan}'), self))
            self.chanViewShortcuts[-1].activated.connect(partial(self.viewAmplChan, chan))

        # Event Viewer shortcuts
        self.scEvtVwrNext = qtw.QShortcut(qtg.QKeySequence(Shortcut.EVT_NEXT.value), self)
        self.scEvtVwrNext.activated.connect(partial(self.evtVwrChange, 1))
        self.scEvtVwrPrev = qtw.QShortcut(qtg.QKeySequence(Shortcut.EVT_PREV.value), self)
        self.scEvtVwrPrev.activated.connect(partial(self.evtVwrChange, -1))
        self.scEvtVwrNext10 = qtw.QShortcut(qtg.QKeySequence(Shortcut.EVT_NEXT10.value), self)
        self.scEvtVwrNext10.activated.connect(partial(self.evtVwrChange, 10))
        self.scEvtVwrPrev10 = qtw.QShortcut(qtg.QKeySequence(Shortcut.EVT_PREV10.value), self)
        self.scEvtVwrPrev10.activated.connect(partial(self.evtVwrChange, -10))
        self.scEvtVwrLast = qtw.QShortcut(qtg.QKeySequence(Shortcut.EVT_LAST.value), self)
        self.scEvtVwrLast.activated.connect(partial(self.evtVwrChange, 100000000))
        self.scEvtVwrFirst = qtw.QShortcut(qtg.QKeySequence(Shortcut.EVT_FIRST.value), self)
        self.scEvtVwrFirst.activated.connect(partial(self.evtVwrChange, -100000000))

        
    @pyqtSlot()
    def evtVwrChange(self, step=None):
        #print('\n\n\n')
        #print(f"step by {step}")

        if self.evtData is None:
            print("No EVENT VIEWER data yet available")
            return
        
        nfreq = len(self.evtData['freqUnion'])
        idx = self.evtData['freqIdx'] + step
        if idx < 0:
            idx = 0
        if idx >= nfreq:
            idx = nfreq-1
        self.evtData['freqIdx'] = idx
        self.evtData['freqCurrent'] = self.evtData['freqUnion'][self.evtData['freqIdx']] 
        #print('\n\n\n')
        self.evtVwrUpdatePlots()
        
    def evtVwrUpdatePlots(self, plotAmpl=False):
        #print("updating plots...")
        ifrq = self.evtData['freqIdx']
        for ichan in range(N_DWA_CHANS):
            plotTitle = (f"V(t) Chan {ichan} Freq: {self.evtData['freqCurrent']:.3f} Hz  Ampl: {self.evtData['A(f)'][ichan][ifrq]:.2f}")
            self.evtVwrPlots[ichan].setTitle(plotTitle)
            if self.evtData['V(t)'][ichan][ifrq] is not None:
                self.curves['evtVwr']['V(t)'][ichan].setData(self.evtData['V(t)_time'][ichan][ifrq],
                                                             self.evtData['V(t)'][ichan][ifrq])
                self.curvesFit['evtVwr']['V(t)'][ichan].setData(self.evtData['V(t)_fit_time'][ichan][ifrq],
                                                                self.evtData['V(t)_fit'][ichan][ifrq])
            else:
                self.curves['evtVwr']['V(t)'][ichan].setData([])
                self.curvesFit['evtVwr']['V(t)'][ichan].setData([])
            
        # update the amplitude plots in the 9th window
        self.curves['evtVwr']['A(f)']['marker'].setValue(self.evtData['freqUnion'][ifrq])
        # Kluge -- no need to redraw this... just redraw
        if plotAmpl:
            for ichan in range(N_DWA_CHANS):
                self.curves['evtVwr']['A(f)'][ichan].setData(self.evtData['freqUnion'], self.evtData['A(f)'][ichan])

                
    def udpListen(self):
        # Pass the function to execute
        worker = Worker(self.startUdpReceiver, newdata_callback=self.signals.newUdpPayload)
        worker.signals.result.connect(self.printOutput)
        worker.signals.finished.connect(self.threadComplete)
        self.signals.newUdpPayload.connect(self.processUdpPayload)
        
        # execute
        self.threadPool.start(worker)


    def _loadDaqConfig(self):
        self.daqConfigFile = dcf.DwaConfigFile(DAQ_CONFIG_FILE)#, sections=['DAQ'])
        self.daqConfig = self.daqConfigFile.getConfigDict(section='DAQ')

    @pyqtSlot()
    def abortScan(self):
        print("User has requested a soft abort of this run...")
        print("... this is not yet tested")
        self.ampData[SCAN_END_MODE_KEYWORD] = ScanEnd.ABORTED
        self.uz.abort()


    def setDwaStatusLabel(self, state):
        # state can be 'connected', 'configuring', 'notConnected'
        if state == 'connected':
            text = 'Connected'
            color = 'green'
        elif state == 'configuring':
            text = 'Configuring...'
            color = 'orange'
        elif state == 'notConnected':
            text = 'Not Connected'
            color = 'red'
        
        self.dwaConnected_label.setText(text)
        self.dwaConnected_label.setStyleSheet(f"color: {color}")
        
    ###############################################################
    # Auto Scan Thread
    def startScanThreadStarting(self):
        self._scanButtonDisable()
        self.btnScanCtrl.setStyleSheet("background-color : orange")
        self.btnScanCtrl.setText("Configuring DWA...")
        self.setDwaStatusLabel('configuring')
    
    def startScanThreadComplete(self):
        self.setDwaStatusLabel('connected')
        self._setScanButtonAction('ABORT')
        self._scanButtonEnable(force=True)
        print("startScanThread complete!")

    def startNextScanIfRequested(self):
        print("Checking if next scan should start automatically...")
        runAllScans = self.scanCtrlRunAll.isChecked()
        if not runAllScans:
            print('"Run all scans" box is not checked... no more scans to run')
            return

        # If the selected row is already marked "Done" then stop
        # FIXME: May need better logic here, depending on desired behaviour...
        # currently, after last row is scanned, selection is set to the top row
        statusText = self.scanConfigTableModel.item(self.scanConfigRowToScan, Scans.STATUS).text()
        if statusText == 'Done':
            print("final scan has completed...")
            boombox.BoomBox('sounds/completed.wav').play()
        else:
            print("auto-starting next scan...")
            self.startScanThread()
        
    @pyqtSlot()
    def startScanThreadHandler(self):
        # Launch either one scan or all scans
        print('startScanThreadHandler')

        # Get the selected row of the scan config table. Start with that scan
        indices = self.scanConfigTable.selectedIndexes()
        # Only one row can be selected at a time, so get the row from the first cell
        self.scanConfigRowToScan = indices[0].row()
        print(f'row to scan: {self.scanConfigRowToScan}')

        # Check to see if status is "Done" for all rows
        self.autoScansRemain = False
        for row in range(self.scanConfigTableModel.rowCount()):
            statusText = self.scanConfigTableModel.item(row, Scans.STATUS).text()
            if statusText != 'Done':
                self.autoScansRemain = True
                break
        print(f"self.autoScansRemain = {self.autoScansRemain}")

        self.startScanThread()
            
    def startScanThread(self):
        print("User has requested a new AUTO scan (DWA is IDLE)")
        self.scanType = ScanType.AUTO

        # Pass the function to execute
        worker = Worker(self.startScan)  # could pass args/kwargs too..
        #worker.signals.result.connect(self.printOutput)
        worker.signals.finished.connect(self.startScanThreadComplete)
        worker.signals.starting.connect(self.startScanThreadStarting)

        # execute
        self.threadPool.start(worker)

    ###############################################################
    # Advanced Scan Thread
    def startScanAdvThreadStarting(self):
        print("startScanAdvThread starting!")
        self._scanButtonDisable()
        self.btnScanCtrlAdv.setStyleSheet("background-color : orange")
        self.btnScanCtrlAdv.setText("Configuring DWA...")

    def startScanAdvThreadComplete(self):
        print("startScanAdvThread complete!")
        self._setScanButtonAction('ABORT')
        self._scanButtonEnable(force=True)

    @pyqtSlot()
    def startScanAdvThread(self):

        print("User has requested a new CUSTOM scan (DWA is IDLE)")
        self.scanType = ScanType.CUSTOM

        # Pass the function to execute
        worker = Worker(self.startScanAdv)  # could pass args/kwargs too..
        #worker.signals.result.connect(self.printOutput)
        worker.signals.finished.connect(self.startScanAdvThreadComplete)
        worker.signals.starting.connect(self.startScanAdvThreadStarting)

        # execute
        self.threadPool.start(worker)
        
    @pyqtSlot()
    def submitResonancesThread(self):
    
        # Pass the function to execute
        worker = Worker(self.submitResonances)  # could pass args/kwargs too..
        #worker.signals.result.connect(self.printOutput)
        worker.signals.finished.connect(self.submitResonancesThreadComplete)

        # execute
        self.threadPool.start(worker)

    @pyqtSlot()
    def loadTensionsThread(self):
    
        # Pass the function to execute
        worker = Worker(self.loadTensions)  # could pass args/kwargs too..
        #worker.signals.result.connect(self.printOutput)
        worker.signals.finished.connect(self.loadTensionsThreadComplete)

        # execute
        self.threadPool.start(worker)

    @pyqtSlot()
    def submitTensionsThread(self, selectedDwaChan=None):
    
        # Pass the function to execute
        worker = Worker(self.submitTensions, selectedDwaChan)  # could pass args/kwargs too..
        #worker.signals.result.connect(self.printOutput)
        worker.signals.finished.connect(self.submitTensionsThreadComplete)

        # execute
        self.threadPool.start(worker)

        
    def disableRelaysThreadComplete(self):
        print("disableRelaysThreadComplete")
        self._setScanButtonAction('START')
        self._scanButtonEnable(force=True)
        self.startNextScanIfRequested()

    def disableRelaysThreadStarting(self):
        self.btnScanCtrl.setStyleSheet("background-color : orange")
        self.btnScanCtrl.setText("Disabling relays...")
        self.btnScanCtrlAdv.setStyleSheet("background-color : orange")
        self.btnScanCtrlAdv.setText("Disabling relays...")

        
    def disableRelays(self):
        self.uz.disableAllRelays() # Break all relay connections to let charge bleed off of wires
        
    def disableRelaysThread(self):
        # Pass the function to execute
        worker = Worker(self.disableRelays)
        worker.signals.finished.connect(self.disableRelaysThreadComplete)
        worker.signals.starting.connect(self.disableRelaysThreadStarting)

        # execute
        self.threadPool.start(worker)
        

    def startScan(self):
        #need to create dictionaries in this thread to actually update inputs and files

        # What kind of scan is this (resonance or continuity)?
        row = self.scanConfigRowToScan
        scanType = self.scanConfigTableModel.item(row, Scans.TYPE).text()
        # 'Res' or 'Cont'
        if scanType not in ['Tension', 'Continuity']:
            print(f"ERROR: unrecognized scan type: {scanType}")
            print(f"       expected 'Res' or 'Cont'")
            print(f"       returning...")
            return

        self.configMeasuredBy = self.measuredByLineEdit.text()
        self.configStage = self.configStageComboBox.currentText()
        self.configApaUuid = self.configApaUuidLineEdit.text().strip()
        self.configLayer = self.scanConfigTableModel.item(row,  Scans.LAYER).text() #self.configLayerComboBox.currentText()
        self.configHeadboard = self.configHeadboardSpinBox.value()
        self.configApaSide = self.SideComboBox.currentText()
        is_flex_connection_winderlike = True
        if self.configStage == "Installation (Top)": is_flex_connection_winderlike = False

        self.updateApaUuidListModel()  
        
        useAdvParamsRes  = not self.advDisableResParamCb.isChecked()
        useAdvParamsCont = not self.advDisableContParamCb.isChecked()
        useAdv = useAdvParamsRes or useAdvParamsCont

        # Get values from scan config table (may be overwritten by advanced parameters later)
        freqMin = float(self.scanConfigTableModel.item(row,  Scans.FREQ_MIN).text())
        freqMax = float(self.scanConfigTableModel.item(row,  Scans.FREQ_MAX).text())
        freqStep = float(self.scanConfigTableModel.item(row, Scans.FREQ_STEP).text())

        if scanType == 'Tension':
            advStimTime = self.advStimTimeLineEdit.text().strip() # Stimulation time
            advInitDelay = self.advInitDelayLineEdit.text().strip() # Init delay
            advStimAmplitude = self.advStimAmplitudeLineEdit.text().strip() # Amplitude
            advDigipotAmplitude = self.advDigipotAmplitudeLineEdit.text().strip() # Digipot amplitude
        elif scanType == 'Continuity':
            advStimTime = self.advStimTimeContLineEdit.text().strip() # Stimulation time
            advInitDelay = self.advInitDelayContLineEdit.text().strip() # Init delay
            advStimAmplitude = self.advStimAmplitudeContLineEdit.text().strip() # Amplitude
            advDigipotAmplitude = self.advDigipotAmplitudeContLineEdit.text().strip() # Digipot amplitude

        # TODO: Make sure inputs can be safely converted to floats
        # TODO: Grab default values if undefined
        if advStimTime: advStimTime = float(advStimTime)
        if advInitDelay: advInitDelay = float(advInitDelay)
        #if advStimAmplitude: advStimAmplitude = '{int(advStimAmplitude):03X}'
        if advStimAmplitude: advStimAmplitude = int(advStimAmplitude)
        if advDigipotAmplitude: advDigipotAmplitude = int(advDigipotAmplitude)

        rd = self.range_data_list[row]
        #need to impliment list of all -1 for channels not being used
        #this makes it so for a single scan it just lists the one apa channel used, and then sorts all apa channels for an all wire scan

        self.wires = rd["wireSegments"]
        self.wires.sort(key = int)
        channels = rd["apaChannels"]
        #sorting apa channels list to follow increasing order of dwa channels
        dwaChannels = range(8)
        self.apaChannels = [None]*len(dwaChannels)
        for apaChannel in channels:
            dwaChannel = channel_map.apa_channel_to_dwa_channel(self.configLayer, apaChannel,
                                                                is_flex_connection_winderlike)
            self.apaChannels[dwaChannel] = apaChannel

        self.activeRegisters = [ii for ii in range(len(self.apaChannels)) if self.apaChannels[ii]]  # Which DWA channels have data?
            
        self.wires.sort(key = int) # redundant?

        fpgaConfig = config_generator.configure_default()
        
        #print(f"self.configLayer, channels = {self.configLayer}, {channels}")
        #print(f"  type(channels) = {type(channels)}")

        fpgaConfig.update(config_generator.configure_run_type()) # TODO: This chould change based on fixed freq or freq sweep
        fpgaConfig.update(config_generator.configure_fixed_frequency())

        if useAdv:
            if advInitDelay: 
                if advStimTime: fpgaConfig.update(config_generator.configure_wait_times(advInitDelay, advStimTime))
                else: fpgaConfig.update(config_generator.configure_wait_times(advInitDelay))
            elif advStimTime: fpgaConfig.update(config_generator.configure_wait_times(stim_time=advStimTime))
            
            if advStimAmplitude and advDigipotAmplitude: 
                fpgaConfig.update(config_generator.configure_gains(stim_freq_max=freqMax, stim_mag=advStimAmplitude, digipot=advDigipotAmplitude))
            elif advStimAmplitude:
                fpgaConfig.update(config_generator.configure_gains(stim_freq_max=freqMax, stim_mag=advStimAmplitude))
            elif advDigipotAmplitude: 
                fpgaConfig.update(config_generator.configure_gains(stim_freq_max=freqMax, digipot=advDigipotAmplitude))

        fpgaConfig.update(config_generator.configure_sampling()) # TODO: Should this be configurable?
        fpgaConfig.update(config_generator.configure_relays(self.configLayer, channels, is_flex_connection_winderlike, self.skipChannels))
        print(f'\n\nAfter Relays:\n  fpgaConfig: {fpgaConfig}')

        # FIXME: should these keys match DATABASE_FIELDS?
        dataConfig = {"apaChannels": self.apaChannels, "wireSegments": self.wires,
                      "measuredBy": self.configMeasuredBy, "stage": self.configStage,
                      "apaUuid": self.configApaUuid, 
                      "layer": self.configLayer, "headboardNum": self.configHeadboard,
                      "side": self.configApaSide, "type": scanType
                      }

        self._loadDaqConfig()

        #self.combinedConfig = {"FPGA": fpgaConfig, "DATABASE": dataConfig, "DAQ": self.daqConfig}
        
        fpgaConfig.update(config_generator.configure_scan_frequencies(freqMin, freqMax, stim_freq_step = freqStep))
        fpgaConfig.update(config_generator.configure_noise_subtraction(freqMin, freqMax))

        self.combinedConfig = {"FPGA": fpgaConfig, "DATABASE": dataConfig, "DAQ": self.daqConfig}

        print(self.combinedConfig)
        
        self.makeScanOutputDir(scanType)
        config_generator.write_config(self.combinedConfig, 'dwaConfig.ini', self.scanRunDataDir) #self.configFileDir
        self.configFile = os.path.join(self.scanRunDataDir, "dwaConfig.ini")

        self.runScan()

    def makeScanOutputDir(self, scanType):
        scanRunSubDir = "APA_"+str(self.configApaUuid)
        dataDir = os.path.join(self.scanDataDir, scanRunSubDir)
        try:
            os.makedirs(dataDir)
            logging.info("  Directory did not exist...made {}".format(dataDir))
            print("  Directory did not exist...made {}".format(dataDir))
        except FileExistsError:
            logging.warning("  Directory already exists: [{}]".format(dataDir))
        
        self.timeString = datetime.datetime.now().strftime("%Y%m%dT%H%M%S")
        #above makes the scan directory for auto scans, below gives the final scan directory its name

        scanTypeLabel = ''
        if scanType == 'Tension': scanTypeLabel = 'T'
        if scanType == 'Continuity': scanTypeLabel = 'C'
        wires = "-".join([str(w) for w in self.wires])
        self.scanRunDataDir = os.path.join(dataDir, self.timeString + "_" + self.configLayer + "_" + self.configApaSide + 
        "_" + str(self.configHeadboard) + "_" + str(wires) + "_" + scanTypeLabel)
        os.makedirs(self.scanRunDataDir)
     
    def startScanAdv(self):
        self.configFile = self.configFileName.text()

        apaUuid = self.configApaUuidLineEdit.text().strip()
        timestamp = datetime.datetime.now().strftime("%Y%m%dT%H%M%S")
        subdirs = []

        #if there is text in the ApaUuid section then save scan data in:
        #    scanData/APA_[UUID]/[configname]_TIMESTAMP
        # otherwise save scan in:
        #    scanDataAdv/[configname]_TIMESTAMP
        if apaUuid != "":
            print(f"FOUND CONTENT IN APA UUID FIELD: {apaUuid}")
            subdirs.append(self.scanDataDir)  # scanData/
            subdirs.append(f"APA_{apaUuid}")
        else:
            print(f"NO CONTENT IN APA UUID FIELD -- making up a directory name")
            subdirs.append(self.scanDataDirAdv) # scanDataAdv/

        configFileBase = os.path.splitext( os.path.basename(self.configFile) )[0]
        print(f"CONFIG FILE BASE = {configFileBase}")
        subdirs.append(f"{configFileBase}_{timestamp}")

        self.scanRunDataDir = os.path.join(*subdirs)
        print(f"Making directory: {self.scanRunDataDir}")
        os.makedirs(self.scanRunDataDir, exist_ok=True) 
        # copy the config file into the scan output directory
        shutil.copy(self.configFile, os.path.join(self.scanRunDataDir, 'dwaConfig.ini'))

        self.runScan()


    def _setScanMetadata(self):
        # FIXME: rename... really this is used to set metadata in the A(f) .json file
        # During the resonance analysis those values are used to determine if data should
        # be written to database.

        #apaUuid = self.configApaUuidLineEdit.text()
        #print(f"apaUuid: {apaUuid}")

        dbConfig = self.dwaConfigFile.getConfigDict(section='DATABASE')
        if dbConfig:
            print("[DATABASE] section present in config file")
            print(f"[DATABASE] SECTION: {dbConfig}")
        else:
            print("[DATABASE] section not present in config file")

        # If the config file has a valid [DATABASE] section, then user wants to write to the db
        # If you get this far, then the [DATABASE] section has already been validated, so
        # just need to check if [DATABASE] exists in the config...
        # FIXME: does the UUID need to be a "valid"/real DUNE UUID?

        # Pull info from the [DATABASE] section of the config file and pass that along to the A(f) .json file
        for field in DATABASE_FIELDS:
            self.ampData[field] = dbConfig[field] if dbConfig else None

        print(f'self.ampData = {self.ampData}')
            
            
    def runScan(self):

        # Update text in table to indicate that scan is running
        self.scanConfigTableModel.item(self.scanConfigRowToScan, Scans.STATUS).setText('Running')
        
        # runScan() is in a thread...  need to get logger?
        logger = logging.getLogger(__name__)
        logger.info(self.configFile)
        logger.info(f"config file = {self.configFile}")
        #
        ## FIXME: the textbox doesn't update right away...
        ## need to force an update somehow....
        self._loadConfigFile(updateGui=False)

        print("\n\n =================== runScan()\n\n")
        print(f"self.configFile = {self.configFile}")
        # verify that config file can be opened (DEFUNCT: this is done in _loadConfigFile()
        #try:
        #    with open(self.configFile) as fh:
        #        pass
        #except:
        #    self.logger.error("Could not open config file -- cannot proceed")

        try:
            self.logger.info('======= dwaReset() ===========')
            print('======= dwaReset() ===========')
            self.uz.reset()
        except:
            self.logger.error("DWA reset failed")


        try:
            self.logger.info('======= dwa disable HV ===========')
            print('======= dwa disable HV ===========')
            self.uz.hvDisable()
            time.sleep(0.5) # sleep to let HV drain
        except:
            self.logger.error("DWA hvDisable failed")
            
        try:
            self.logger.info('======= dwaConfig() ===========')
            print('======= dwaConfig() ===========')
            self.uz.scanConfigMulti(self.dwaConfigFile.config['FPGA']) # single TCP/IP call -- many reg writes
            #self.uz.scanConfig(self.dwaConfigFile.config['FPGA']) # many TCP/IP calls -- one reg write per call
        except:
            self.logger.error("DWA run configuration failed")

        try:
            time.sleep(0.5)
            self.logger.info('======= dwa enable HV ===========')
            print('======= dwa enable HV ===========')
            self.uz.hvEnable()
            time.sleep(0.5) # sleep to let HV ramp up
        except:
            self.logger.error("DWA hvEnable failed")

            
        try:
            self.logger.info('======= dwaStart() ===========')
            print('======= dwaStart() ===========')
            self.uz.start()
            self.logger.info('======= DONE WITH dwaStart() ===========')
            #logger.info('\n\n======= dwaStat() ===========')
            #self.uz.stat()
        except:
            self.logger.error("DWA run start failed")
            

    #@pyqtSlot()
    #def quitAll(self):

    @pyqtSlot()
    def tabChangedStage(self):
        self.currentViewStage = self.tabWidgetStages.currentIndex()
        if self.verbose > 0:
            print(f"tabWidgetStage changed... self.currentViewStage = {self.currentViewStage}")

    @pyqtSlot()
    def tabChangedStim(self):
        self.currentViewStim = self.tabWidgetStim.currentIndex()
        if self.verbose > 0:
            print(f"tabWidgetStim changed... self.currentViewStim = {self.currentViewStim}")
        

    @pyqtSlot()
    def resFitParameterUpdated(self):
        # DEFUNCT: We dont have user customizable fit parameters anymore (should we make the new algorithm configurable?)
        self.runResonanceAnalysis()

    def resFreqGetParams(self): 
        # DEFUNCT: We dont have user customizable fit parameters anymore (should we make the new algorithm configurable?)
        self._resFreqSetDefaultParams()  # reset to defaults

        # Should we detrend the A(f) data first?
        self.resFitParams['preprocess']['detrend'] = self.resFitPreDetrend.isChecked()

        # polynomial order for background subtraction (after integrating)
        try:
            print(f'self.resFitBkgPoly.text() = {self.resFitBkgPoly.text()}')
            self.resFitParams['find_peaks']['bkgPoly'] = int(self.resFitBkgPoly.text())
        except:
            print('failed')
            self.resFitParams['find_peaks']['bkgPoly'] = 2

        # peak width parameter
        print(f'self.resFitWidth.text() = {self.resFitWidth.text()}')
        self.resFitParams['find_peaks']['width'] = self._resFreqParseNumOrList( self.resFitWidth.text() )

        # prominence parameter
        print(f'self.resFitProminence.text() = {self.resFitProminence.text()}')
        self.resFitParams['find_peaks']['prominence'] =self._resFreqParseNumOrList( self.resFitProminence.text() )

        print("BEFORE READING KWARGS:")
        print(f'   self.resFitParams = {self.resFitParams}')
        
        # read the kwargs field, (which takes precedence over anything set previously)!
        # expect: "key1=val1, key2=val2, ..."
        kwargString = self.resFitKwargs.text().strip()
        if kwargString != '':
            kwargDict = self._resFreqParseKwargParam( self.resFitKwargs.text() )
            for key, val in kwargDict.items():
                if key not in self.resFitParams['find_peaks']:
                    continue
                self.resFitParams['find_peaks'][key] = val

        # Print params and refit
        print(f'self.resFitParams = {self.resFitParams}')


    @pyqtSlot()
    def apaUuidChanged(self):
        print("uuid enter pressed")
        # Save the user-entered UUID
        val = self.configApaUuidLineEdit.text().strip()
        if val == "":
            return
        
        self.configApaUuid = val
        print(f"self.configApaUuid = [{self.configApaUuid}]")

        self.horizontalWidget.setVisible(True)
        self.widgetUuid.setEnabled(False)
        # Load the results table using the specified UUID
        self.resultsTableLoad()

        
    @pyqtSlot()
    def configFileNameEnter(self):
        self.configFile = self.configFileName.text()
        self._loadConfigFile()


    def loadResultsScan(self):
        # 
        index = self.recentScansTableView.currentIndex()
        row = index.row()
        col = Results.SCAN
        scan = self.recentScansFilterProxy.index(row, col ).data() # G_A_1_1-3-5-7-9-11-13-15_20211022T093618
        print(f"scan = {scan}")
        print(f"APA UUID: {self.configApaUuid}") # 43cd3950-268d-11ec-b6f5-a70e70a44436
        apaSubdir = f'APA_{self.configApaUuid}'  # APA_43cd3950-268d-11ec-b6f5-a70e70a44436
        print(f'apaSubdir: {apaSubdir}')
        
        scanDir = os.path.join(OUTPUT_DIR_SCAN_DATA, apaSubdir, scan)
        print(f'scanDir = {scanDir}') # scanData/raw/APA_43c...436/G_A_1_1-...-15_20211022T093618
        scanFile = os.path.join(OUTPUT_DIR_SCAN_DATA, apaSubdir, scan, 'amplitudeData.json')
        self.loadSavedScanData(scanFile)

        # Switch focus to the plot tab
        self.currentViewResults = ResultsView.PROCESSED
        self.viewResults()
        
    def loadRecentScanData(self):
        # DEFUNCT: not used anymore.. vestige of "recent scans" table, which no longer exists
        # (was replaced by "Results" table
        print(self.recentScansTableModel.itemFromIndex(row))
        tableRowData = self.recentScansTableModel.getData()[row]
        print(f"selected file = {tableRowData['scanName']}")
        #scanFilename = './scanDataAdv/dwaConfigWC_20210812T112511/amplitudeData.json' # DUMMY
        scanFilename = os.path.join(tableRowData['scanName'], 'amplitudeData.json')
        #self.recentScansTableRowInUse = row
        self.recentScansNameOfLoadedScan = tableRowData['scanName']
        self.loadSavedScanData(scanFilename)

    # def readResultsJSON(self, make_new=False):
    #     # if make_new is True, then create a JSON file if it does not yet exist
        
    #     self.configApaUuid = self.configApaUuidLineEdit.text().strip()
    #     if self.configApaUuid == "":
    #         return
        
    #     filename = f'{self.configApaUuid}.json'
    #     filepath = os.path.join(OUTPUT_DIR_PROCESSED_DATA, filename)
    #     try: # Ensure that there is an amplitudeData.json file present!
    #         print(f'trying to load {filepath}')
    #         with open(filepath, "r") as fh:
    #             self.resultsDict = json.load(fh)
    #     except:
    #         print(f"Could not open results JSON file for APA UUID: {self.configApaUuid}.")
    #         if make_new:
    #             print(f"make_new = {make_new} (True) so creating a new results dictionary (in memory)")
    #             #print(f"{filepath}")
    #             self.newResultsDict()
    #             #self.resultsDict = process_scan.new_results_dict(APA_LAYERS, APA_SIDES, MAX_WIRE_SEGMENT)
    #             #self.resultsDict = process_scan.new_results_dict(APA_STAGES, APA_LAYERS, APA_SIDES, MAX_WIRE_SEGMENT)
                

    def newResultsDict(self):
        return process_scan.new_results_dict(APA_STAGES_SCANS, APA_LAYERS,
                                                         APA_SIDES, MAX_WIRE_SEGMENT)
        
    def getResultsDict(self):
        print('self.getResultsDict():')

        self.getApaUuid()

        if self.configApaUuid is None:
            print("\n\n\nERROR ERROR ERROR ERROR: apaUuid is None!!!!!\n\n\n")
        
        try: # load the existing JSON file if it exists
            filename = os.path.join(OUTPUT_DIR_PROCESSED_DATA, f'{self.configApaUuid}.json')
            with open(filename, "r") as fh:
                return json.load(fh)
        except: # otherwise, create one
            print(f"Could not find JSON results file for APA UUID: {self.configApaUuid}. Creating a new dict.")
            return self.newResultsDict()
            #self.resultsDict = process_scan.new_results_dict(APA_LAYERS, APA_SIDES, MAX_WIRE_SEGMENT)
            #self.resultsDict = process_scan.new_results_dict(APA_STAGES_SCANS, APA_LAYERS,
            #                                                 APA_SIDES, MAX_WIRE_SEGMENT)
                
    def getApaUuid(self):
        print('self.getApaUuid()')
        val = self.configApaUuidLineEdit.text().strip()
        print(f'val = {val}')
        self.configApaUuid = val if val is not None else None
        print(f'self.configApaUuid = {self.configApaUuid}')

    def loadArbitraryScanData(self):
        # WARNING: only a single JSON file is written, with APA UUID as filename
        # so if user loads data from multiple APA UUIDs then data can be lost or mis-classified (wrong UUID)
        # also, there is no provision to keep track of stage that scan was taken...
        print('loadArbitraryScanData:')
        
        # open a file selection dialog for user to input a scan filename
        options = qtw.QFileDialog.Options()
        #options |= qtw.QFileDialog.DontUseNativeDialog
        # scanFilenames, _ = qtw.QFileDialog.getOpenFileNames(self,"QFileDialog.getOpenFileName()",
        #                                                   "","All Files (*);;JSON Files (*.json)",
        #                                                   options=options)

        file_dialog = qtw.QFileDialog()
        file_dialog.setFileMode(qtw.QFileDialog.DirectoryOnly)
        file_dialog.setOption(qtw.QFileDialog.DontUseNativeDialog, True)
        file_view = file_dialog.findChild(qtw.QListView, 'listView')

        # to make it possible to select multiple directories:
        if file_view:
            file_view.setSelectionMode(qtw.QAbstractItemView.MultiSelection)
        f_tree_view = file_dialog.findChild(qtw.QTreeView)
        if f_tree_view:
            f_tree_view.setSelectionMode(qtw.QAbstractItemView.MultiSelection)

        scanDirectories = []
        if file_dialog.exec():
            paths = file_dialog.selectedFiles()
            print(paths)
            scanDirectories = paths

        # Figure out what APA UUID has been selected
        # If more than one, throw an error!
        apaUuids = []
        scansToProcess = []
        for sd in scanDirectories:
            if sd:  # validate the selected filename (require .json?)
                print(sd)
                toks = os.path.normpath(sd).split(os.path.sep)
                if (toks[-2][0:4] != 'APA_'): continue
                uuid = toks[-2][4:] # remove "APA_" from start 
                apaUuids.append(uuid)
                scansToProcess.append(sd)

        uniqueApaUuids = set(apaUuids)
        if len(uniqueApaUuids) > 1:
            print("ERROR: scans from more than one APA UUID have been chosen. Aborting analyis")
            print(uniqueApaUuids)
            return
        else:
            print("Proceeding with analysis of scans from APA UUID:")
            print(f"{uniqueApaUuids}")
            self.configApaUuid = list(uniqueApaUuids)[0]
            # Update the UUID text field in the GUI
            self.configApaUuidLineEdit.setText(self.configApaUuid)
                
        # Prepare dictionary to hold results of scan analysis
        resultsDict = self.getResultsDict()
        
        # process each scan
        for scan in scansToProcess:
            process_scan.process_scan(resultsDict, scan, MAX_FREQ)

        # save scan analysis results to JSON file
        outfile = os.path.join(OUTPUT_DIR_PROCESSED_DATA, f'{self.configApaUuid}.json')
        print(f'writing processed scan results to {outfile}')
        with open(outfile, 'w') as f:
            json.dump(resultsDict, f, indent=4, sort_keys=True)

        # update the results table
        self.resultsTableLoad()

            
    def loadSavedScanData(self, filename):
        print("loadSavedScanData",filename)
        self._initSavedAmpDataPlots()
        self._clearResonanceFitLines()
        self._clearResonanceExpectedLines()
        self._loadSavedAmpData(filename)
        self._configureResonancePlots()
        self.runResonanceAnalysis()
        self.labelResonanceSubmitStatus.setText("Tensions have not been submitted")


    def _resFreqUserClick(self, reg, seg):
        lineEdit = getattr(self, f'le_resfreq_val_{reg}_{seg}')
        if len(lineEdit.text()) == 0:
            lineEdit.setText("6.5")

    @pyqtSlot()
    def _resFreqUserInputText(self):
        for reg in self.registers:
            for seg in range(3):
                print(getattr(self, f'le_resfreq_val_{reg}_{seg}').text())

        # FIXME: add check for which channel's textbox this came from
        # and only update the f0 values and GUI display for that associated channel
        print('self.resonantFreqs',self.resonantFreqs)
        for reg in self.registers:
            if reg.value not in self.activeRegistersS:
                continue
            for seg in range(3):
                if seg < len(self.resonantFreqs[reg.value]):
                    try:
                        tensionInput = float(getattr(self, f'le_resfreq_val_{reg}_{seg}').text())
                        currentFreqs = np.array(self.expectedFreqs[reg.value][seg])
                        newFreqs = currentFreqs*np.sqrt(tensionInput/TENSION_SPEC)
                        self.resonantFreqs[reg.value][seg] = newFreqs.tolist()
                        self.currentTensions[reg.value][seg] = tensionInput
                    except:
                        print(self.resonantFreqs[reg.value])
                        self.resonantFreqs[reg.value][seg] = []

        self.resFreqUpdateDisplay(chan=None)

    def _freqsOfString(self, fString):
        # FIXME: add check to guard against failed parse
        toks = fString.split(',')
        print(f"resFreqUserInputText: toks = {toks}")
        try:
            freqList = [ float(tok) for tok in toks ]
        except:
            freqList = []
        return freqList
        
    #@pyqtSlot()
    def _f0LineClicked(self, infLine, clickEvt):
        # evt is an InfiniteLine and an event (sigClicked sent by InfiniteLine)

        print("f0Line clicked")
        #print(f"pyqtgraph version {pg.__version__}")
        print(f"infLine   = {infLine}")
        print(f"clickEvt  = {clickEvt}")

        if clickEvt.modifiers() == qtc.Qt.ControlModifier:
            print("CTRL held down")
            self._f0LineRemove(infLine)

    def _f0LineRemove(self, infLine):
        print(f"removing InfiniteLine {infLine} at f={infLine.value()}")
        source = self._getInfLineSource(infLine)  # 'proc' or 'raw'
        #print(f"Before: {self.resFitLines['proc']}")
        keys = self.resFitLines[source].keys()
        for kk in keys:
            if infLine in self.resFitLines[source][kk]:
                self.resFitLines[source][kk].remove(infLine)  # remove infline from the correct list
                break
        #print(f"After: {self.resFitLines['proc']}")
        #print(f"infLine was in register {kk}")
        if source == 'proc':
            print("removing from proc")
            self.resonanceProcessedPlots[kk].removeItem(infLine)
        elif source == 'raw':
            print("removing from raw")
            self.resonanceRawPlots[kk].removeItem(infLine)
        else:
            print("error: could not find the plot that owns {infLine}")
            print("cannot remove line from the plot...")
        del infLine
        
        self._updateResFreqsFromLineLocations(source)
        self.resFreqUpdateDisplay(chan=None)  # update GUI
        self.removedInfLine = True
        
    #@pyqtSlot()
    def _evtVwrF0LineMoved(self):
        print("\n\n\nevtVwr f0 Line moved")
        fDragged = self.curves['evtVwr']['A(f)']['marker'].value()
        # Get the current frequency
        # get index into freq that is closest to fDragged

        if self.evtData is None:
            print("Event Data not loaded yet")
            self.curves['evtVwr']['A(f)']['marker'].setValue(0)
            return

        # Find closest frequency
        diffs = np.abs(np.array(self.evtData['freqUnion'])-fDragged)
        dfMin = np.min(diffs)
        idx = np.where(diffs == dfMin)[0][0]            
        # Update values
        f0 = self.evtData['freqUnion'][idx]
        self.evtData['freqIdx'] = idx
        self.evtData['freqCurrent'] = f0
        ## Update plots
        self.evtVwrUpdatePlots(plotAmpl=False)
        
    #@pyqtSlot()
    def _f0LineMoved(self, evt):
        # evt is an InfiniteLine instance (sigDragged event from InfiniteLine)
        
        print("f0Line moved")
        print(f"evt = {evt}")
        print(f"self.resFitLines['raw'] = {self.resFitLines['raw']}")
        print(f"self.resFitLines['proc'] = {self.resFitLines['proc']}")

        source, c, s, l = self._getInfLineSource(evt)
        self._updateResFreqsFromLineLocations(source, c, s, l)
        self.resFreqUpdateDisplay(chan=None)  # update GUI

    def _getInfLineSource(self, infLine):
        # Figure out which plot the line drag was in
        # Flatten the list of InfiniteLines and match to source of signal
        for source in ['raw', 'proc']:
            for c in self.activeRegistersS:
                chanLines = self.resFitLines[source][c]
                for s,segLines in enumerate(chanLines):
                    for l,line in enumerate(segLines):
                        if line == infLine:
                            return source, c, s, l

        # rawLines = list(chain(*self.resFitLines['raw'].values()))
        # procLines = list(chain(*self.resFitLines['proc'].values()))
        # if infLine in rawLines:
        #     source = 'raw'
        # elif infLine in procLines:
        #     source = 'proc'
        # else:
        #     print("ERROR: unknown source of signal: {infLine}")
        #     print("      rawLines  = {rawLines}")
        #     print("      procLines = {procLines}")
        #     return
        # print(f"_f0LineMoved(): sender is from {source}")
        return None, None, None, None

    def _updateResFreqsFromLineLocations(self, source, c, s, l):
        # source is either 'proc' or 'raw'
        movedLine = self.resFitLines[source][c][s][l]
        newValue = movedLine.value()
        oldValue = self.resonantFreqs[c][s][l]
        self.resonantFreqs[c][s] = [(newValue/oldValue)*x for x in self.resonantFreqs[c][s]] #self.resonantFreqs[c][s] + newValue - oldValue  
        self.resFreqUpdateDisplay(chan=None)
        # loop over all channels. Get locations of lines
        # for reg in self.registers:
        #     self.resonantFreqs[reg.value] = []  # start w/ empty list
        #     for infLine in self.resFitLines[source][c]: # re-create resFreq list
        #         self.resonantFreqs[reg.value].append(infLine.value())
        #         self.resonantFreqs[reg.value].sort()
        
    @pyqtSlot()
    def viewStimulus(self):
        self.currentViewStage = MainView.STIMULUS
        self.updateTabView()
        self.logger.info("View Stimulus")

    @pyqtSlot()
    def viewResults(self):
        self.currentViewStage = MainView.RESULTS
        self.updateTabView()
        self.logger.info("View Resonant Frequencies")
            
    @pyqtSlot()
    def viewTensions(self):
        self.currentViewStage = MainView.TENSION
        self.updateTabView()
        self.logger.info("View Tensions")

    @pyqtSlot()
    def viewLog(self):
        self.currentViewStage = MainView.LOG
        self.updateTabView()
        self.logger.info("View LOG")
        
    @pyqtSlot()
    def viewEvtVwr(self):
        self.currentViewStage = MainView.EVTVWR
        self.updateTabView()
        self.logger.info("View EVENT VIEWER")
        
    @pyqtSlot()
    def viewConfig(self):
        self.currentViewStage = MainView.STIMULUS
        self.currentViewStim = StimView.CONFIG
        self.updateTabView()
        self.logger.info("View CONFIG")
        print("view config")

    def updateTabView(self):
        self.tabWidgetStages.setCurrentIndex(self.currentViewStage)
        if self.currentViewStage == MainView.STIMULUS:
            self.tabWidgetStim.setCurrentIndex(self.currentViewStim)
        elif self.currentViewStage == MainView.RESULTS:
            self.tabWidgetResults.setCurrentIndex(self.currentViewResults)

    @pyqtSlot()
    def viewGrid(self):
        self.currentViewStage = MainView.STIMULUS
        self.currentViewStim = StimView.V_GRID
        self.updateTabView()
        self.logger.info("View V(t) GRID")

    @pyqtSlot()
    def viewAmplGrid(self):
        self.currentViewStage = MainView.STIMULUS
        self.currentViewStim = StimView.A_GRID
        self.updateTabView()
        self.logger.info("View A(f) GRID")

    @pyqtSlot(int)
    def viewAmplChan(self, chan):
        self.currentViewStage = MainView.STIMULUS
        self.currentViewStim = StimView.A_CHAN
        self.updateTabView()
        self.logger.info("View A(f) A_CHAN.  Channel = {}".format(chan))

        if self.chanViewMainAmpl != chan:
            x, y = self.curves['amplchan'][chan].getData()
            self.curves['amplchan']['main'].setData(x, y)
            self.pw_amplchan_main.setTitle(chan)
            self.chanViewMainAmpl = chan
        
    @pyqtSlot(int)
    def viewChan(self, chan):
        self.currentViewStage = MainView.STIMULUS
        self.currentViewStim = StimView.V_CHAN
        self.updateTabView()
        self.logger.info("View V(t) A_CHAN.  Channel = {}".format(chan))

        if self.chanViewMain != chan:
            x, y = self.curves['chan'][chan].getData()
            self.curves['chan']['main'].setData(x, y)
            self.pw_chan_main.setTitle(chan)
            self.chanViewMain = chan


    @pyqtSlot()
    def saveAmplitudeData(self):
        if ("fnOfAmpData" in self.__dict__):
            # add metadata to ampData before writing to file (this could also be done earlier)
            # FIXME: grab these values from user input
            print("\n\nsaveAmplitudeData()")
            #print(self.ampData)
            with open(self.fnOfAmpData, 'w') as outfile:
                json.dump(self.ampData, outfile)
            print(f"Saved as {self.fnOfAmpData}")
            self.logger.info(f"Saved as {self.fnOfAmpData}") 
        else:
            self.logger.info(f"No run to save.") 

    @pyqtSlot()
    def loadTensions(self):
        # TODO: Get tensions from file
        # Load sietch credentials #FIXME still using James's credentials
        # sietch = SietchConnect("sietch.creds")
        # Get results dict
        resultsDict = self.getResultsDict()
        print('resultsDict',resultsDict.keys())
        # Get stage
        stage = self.tensionStageComboBox.currentText()
        print(f'Loading tesions for {stage}')
        # Build dictionary and table
        self.tensionData = {}
        for layer in APA_LAYERS:
            for side in APA_SIDES:
                self.tensionData[layer+side] = [-1]*MAX_WIRE_SEGMENT['U']
                # Label non-existant channels
                for i in range(MAX_WIRE_SEGMENT[layer],MAX_WIRE_SEGMENT['U']): self.tensionData[layer+side][i] = TensionStatus.NOT_APPLICABLE

        self.tensionTableModel = TensionTableModel(self.tensionData)
        self.tensionTableView.setModel(self.tensionTableModel)
        #self.tensionTableView.resizeColumnsToContents()
        self.tensionTableView.resizeRowsToContents()
        #self._configureTensionPlots()

        for layer in APA_LAYERS:
            try:
                layerData = resultsDict[stage][layer]
            except:
                print('Data for this stage and layer not found.')
                continue
            for side in APA_SIDES:
                wireSegmentStrs = layerData[side]
                for wireSegmentStr in wireSegmentStrs:
                    if int(wireSegmentStr) <= 0: continue
                    segmentLength = channel_frequencies.length_of_wire_segment(layer, int(wireSegmentStr))
                    wireSegDict = wireSegmentStrs[wireSegmentStr]
                    tensionDict = wireSegDict["tension"]
                    tension = TensionStatus.NOT_MEASURED
                    if len(tensionDict.keys()) > 0:
                        scanIds = tensionDict.keys()
                        sortedScanIds = sorted(scanIds)
                        latestScanId = sortedScanIds[-1]
                        latestScan = tensionDict[latestScanId]
                        tension = latestScan["tension"]
                        if tension == 'Not Found': tension = TensionStatus.NOT_FOUND
                    elif segmentLength != None and segmentLength < 500:
                        tension = TensionStatus.TOO_SHORT
                    physicalSide = channel_map.electrical_side_to_physical_side(side, layer, int(wireSegmentStr))
                    self.tensionData[layer+physicalSide][int(wireSegmentStr)-1] = tension


                # Create the scatter plot and add it to the view
                scatter = pg.ScatterPlotItem(pen=pg.mkPen(width=5, color='g'), symbol='o', size=1)
                self.tensionPlots['tensionOfWireNumber'][layer][side].addItem(scatter)
                pos = [{'pos': [i,self.tensionData[layer+side][i]]} for i in range(len(self.tensionData[layer+side]))]
                scatter.setData(pos)
            
        
    def submitTensions(self, selectedDwaChan=None):
        #TODO: Fix this so that it writes to file in scanData/processed/ instead of database
        self.labelResonanceSubmitStatus.setText("Submitting...")
        # Load sietch credentials
        #sietch = SietchConnect("sietch.creds")
        apaUuid = self.ampDataS['apaUuid']
        stage = self.ampDataS['stage']
        layer = self.ampDataS['layer']
        side = self.ampDataS['side']
        note = self.submitResonanceNoteLineEdit.text()
        scanId = self.loadedScanId #self.recentScansNameOfLoadedScan.split('\\')[-1]
        #tensionTable = database_functions.get_tension_table(sietch, apaUuid, stage)
        #if tensionTable:
        #    wireData = tensionTable['data']['wireSegments']
        fullResultsDict = self.getResultsDict() 
        scanResultsDict = self.newResultsDict() 
        

        for dwaChan in range(N_DWA_CHANS):
            if selectedDwaChan != None and dwaChan != selectedDwaChan: 
                continue
            if dwaChan in self.activeRegistersS:
                apaChan = self.ampDataS['apaChannels'][dwaChan]
                f = self.ampDataS[dwaChan]['freq']
                maxFreq = np.min([np.max(f), MAX_FREQ])
                segments, _ = channel_frequencies.get_expected_resonances(layer,apaChan,maxFreq)
                for seg in range(3):
                    if seg < len(segments):
                        wireSeg = segments[seg]
                        print("writing seg", dwaChan, seg, self.currentTensions[dwaChan][seg])
                        print(f"stage, layer, side, wireSeg, scanId: {stage}, {layer}, {side}, {wireSeg}, {scanId}")
                        fullResultsDict[stage][layer][side][str(wireSeg).zfill(5)]["tension"][scanId] = {'tension': self.currentTensions[dwaChan][seg], 'tension_std': -1., 'submitted':'Manual'}
                        scanResultsDict[stage][layer][side][str(wireSeg).zfill(5)]["tension"][scanId] = {'tension': self.currentTensions[dwaChan][seg], 'tension_std': -1., 'submitted':'Manual'}

        # save scan analysis results to JSON file
        outfile = os.path.join(OUTPUT_DIR_PROCESSED_DATA, f'{apaUuid}.json')
        print(f'writing processed scan results to {outfile}')
        with open(outfile, 'w') as f:
            json.dump(fullResultsDict, f, indent=4, sort_keys=True)
        # apaChannels = self.ampDataS['apaChannels']
        # for dwaChan,apaChan in enumerate(apaChannels):
        #     if not apaChan: continue
        #     wireSegments, _ = channel_frequencies.get_expected_resonances(layer,apaChan)
        #     if wireData[layer][side] == []:
        #         wireData[layer][side] = [-1]*MAX_WIRE_SEGMENT[layer]
        #     for i, wireNum in enumerate(wireSegments):
        #         currentTension = self.currentTensions[dwaChan][i]
        #         if not currentTension: continue
        #         elif currentTension == -1:
        #             wireData[layer][side][str(wireNum).zfill(5)]["tension"][scanId] = {'tension': 'None'}
        #         elif currentTension > 0:
        #             wireData[layer][side][str(wireNum).zfill(5)]["tension"][scanId] = {'tension': currentTension}

        # pointerTableId = self.pointerTable["_id"]
        # apaUuid = self.pointerTable["data"]["apaUuid"]
        # stage = self.pointerTable["stage"]
        # note = self.submitResonanceNoteLineEdit.text()
        # wireData = {
        #     'X': {
        #         'A': [],
        #         'B': []
        #     },
        #     'U': {
        #         'A': [],
        #         'B': []
        #     },
        #     'V': {
        #         'A': [],
        #         'B': []
        #     },
        #     'G': {
        #         'A': [],
        #         'B': []
        #     },
        # }
        # wireData[self.tensionLayer] = self.tensionData
        
        # record_result = {
        #     "componentUuid":database_functions.get_tension_frame_uuid_from_apa_uuid(sietch, apaUuid),
        #     "formId": "Wire Tensions",
        #     "formName": "Wire Tensions",
        #     "stage": stage,
        #     "data": {
        #         "version": "1.1",
        #         "apaUuid": apaUuid,
        #         "wireSegments": wireData,
        #         "wires": wireData,
        #         "saveAsDraft": True,
        #         "submit": True,
        #         "note": note
        #     }
        # }
        # sietch.api('/test',record_result)
        self.labelResonanceSubmitStatus.setText("Submitted!")
        self.resultsTableLoad()
        #self.resultsTableUpdate(scanResultsDict)
        
    def saveResonanceData(self):
        resData = {}

        print(f'self.resonantFreqs = {self.resonantFreqs}')
        
        # Get the actual resonance frequencies (perhaps obtained with manual intervention)
        resData['resonances'] = {}

        for reg in self.registers:
            apaChan = self.ampDataS['apaChannels'][reg.value]
            if not apaChan: continue
            resData['resonances'][reg.value] = self.resonantFreqs[reg.value]
        
        # Get fit parameters and algorithm-determined resonances
        resData['fit'] = self.resFitToLog
            
        print(f"resData = {resData}")
        
        try:
            with open(self.fnOfResData, 'w') as outfile:
                json.dump(resData, outfile)
            print(f"Saved resonance data as: {self.fnOfResData}") 
            self.logger.info(f"Saved as {self.fnOfResData}") 
        except:
            self.logger.info(f"Cannot save resonance data")

        
    @pyqtSlot()
    def submitResonances(self):
        return #TODO: Remove this, we no longer submit resonances
        self.labelResonanceSubmitStatus.setText("Submitting...")

        self.saveResonanceData()

        # Load sietch credentials #FIXME still using James's credentials
        sietch = SietchConnect("sietch.creds")

        note = self.submitResonanceNoteLineEdit.text()
        
        out = database_functions.get_tension_frame_uuid_from_apa_uuid(sietch, self.ampDataS["apaUuid"])
        #pointerTable = get_pointer_table(sietch, apa_uuid, stage)
        pointerTable = database_functions.get_pointer_table(sietch, self.ampDataS['apaUuid'], self.ampDataS['stage'])
        if not pointerTable:
            wirePointersAllLayers = {}
            for layer in APA_LAYERS:
                wirePointersAllLayers[layer] = {}
                for side in APA_SIDES:
                    wirePointersAllLayers[layer][side] = [{"testId": None}]*MAX_WIRE_SEGMENT[layer]
        else:
            wirePointersAllLayers = pointerTable["data"]["wireSegments"]

        print("Writing resonance results to db")
        #pointer_list = [{"testId": None}]*MAX_WIRE_SEGMENT  # BUG: shouldn't you read from db what's already there?
        for dwaCh, ch in enumerate(self.ampDataS["apaChannels"]): # Loop over channels in scan
            print("Submitting APA channel ",ch)
            for w in self.ampDataS["wireSegments"]:
                wire_ch = None #channel_map.wire_to_apa_channel(self.ampDataS["layer"], w)
                if wire_ch == ch:
                    resonance_result = {
                        "componentUuid":database_functions.get_tension_frame_uuid_from_apa_uuid(sietch, self.ampDataS["apaUuid"]),
                        "formId": "wire_resonance_measurement",
                        "formName": "Wire Resonance Measurement",
                        "data": {
                            "versionDaq": "1.1",
                            "dwaUuid": self.ampDataS["apaUuid"],
                            "versionFirmware": "1.1",
                            "site": "Harvard",
                            "measuredBy": self.ampDataS["measuredBy"],
                            "productionStage": self.ampDataS["stage"],
                            "side": self.ampDataS["side"],
                            "layer": self.ampDataS["layer"],
                            "wireSegments": {
                                str(w): self.resonantFreqs[dwaCh]
                            },
                            "saveAsDraft": True,
                            "submit": True,
                            "note": note
                        },
                    }
                    print("Submitting wire ",w)
                    dbid = sietch.api('/test',resonance_result)
                    wirePointersAllLayers[self.ampDataS['layer']][self.ampDataS['side']][w-1] = {"testId": dbid}
                    #pointer_list[w] = {"testId": dbid}
        print("Done writing resonance results to db")

        #pointer_lists[self.ampDataS["layer"]][self.ampDataS["side"]] = pointer_list  # BUG? should copy the list not reference it?
        record_result = {
            "componentUuid":database_functions.get_tension_frame_uuid_from_apa_uuid(sietch, self.ampDataS["apaUuid"]),
            "formId": "wire_tension_pointer",
            "formName": "Wire Tension Pointer Record",
            "stage": self.ampDataS["stage"],
            "data": {
                "version": "1.1",
                "apaUuid": self.ampDataS["apaUuid"],
                "wireSegments": wirePointersAllLayers,
                "saveAsDraft": True,
                "submit": True
            }
        }
        dbid= sietch.api('/test',record_result)
        print("Done writing record_result to db")

        # get the right row number to change Submitted status on
        # can't just use self.recentScansTableRowInUse because rows may have been added
        # to the scan since the A(f) data was loaded!
        # Even this approach is not foolproof (race condition)
        tableData = self.recentScansTableModel.getData()
        for row in range(len(tableData)):
            if tableData[row]['scanName'] == self.recentScansNameOfLoadedScan:
                self.recentScansTableModel.setSubmitted(row, Submitted.YES)
            
        #self.recentScansTableModel.setSubmitted(self.recentScansTableRowInUse, Submitted.YES)
        self.recentScansTableModel.layoutChanged.emit()

        self.labelResonanceSubmitStatus.setText("Submitted!")


    #def loadEventDataViaName(self):
    #    print("cannot load event data this way anymore")
        #scanId = self.evtVwr_runName_val.text()
        #print(f'scanId = {scanId}')
        #
        #fileroot = 'scanData/'+scanId+'/'
        #
        #wireDataFilenames = [ f'{scanId}_{nn:02d}.txt' for nn in range(N_DWA_CHANS) ]
        #wireDataFilenames = [ os.path.join(fileroot, ff) for ff in wireDataFilenames ]
        #runHeaderFile = os.path.join(fileroot, f'{scanId}_FF.txt')
    
    def loadEventDataViaFileBrowser(self):
        #options = qtw.QFileDialog.Options()
        #options |= qtw.QFileDialog.DontUseNativeDialog
        #scanDir, _ = qtw.QFileDialog.getOpenFileName(self,"QFileDialog.getOpenFileName()",
        #"","All Files (*);;JSON Files (*.json)",
        #                                                  options=options)
        scanDir = qtw.QFileDialog.getExistingDirectory(self,"Select directory")
        print("scanDir = {scanDir}")
        
        validScanDir = True
        if not scanDir:  # fixme: better check for valid scan
            validScanDir = False
        if not validScanDir:
            print("invalid directory: ignoring request to load event data")
            print(scanDir)
            return

        wireDataFilenames = [ f'rawData_{nn:02d}.txt' for nn in range(N_DWA_CHANS) ]
        wireDataFilenames = [ os.path.join(scanDir, ff) for ff in wireDataFilenames ]
        runHeaderFile = os.path.join(scanDir, f'rawData_FF.txt')

        print("Replaying data from the following files: ")
        print(f"  runHeaderFile = {runHeaderFile}")
        for ff in wireDataFilenames:
            print(f"                  {ff}")

        # Open/parse all files in memory
        udpData = {}
        udpData['FF'] = self._getAllLines(runHeaderFile)

        for chan in range(N_DWA_CHANS):
            # Read the full file into memory
            lines = self._getAllLines(wireDataFilenames[chan])
            # Find where the UDP packet boundaries are in the file (lines starting with 'AAAA0')
            # FIXME: replace with DwaDataParser static method findUdpPacketStartLines(lines)
            udpDelimIdxs = []
            for ii, line in enumerate(lines):
                if line.startswith('AAAA0'):
                    udpDelimIdxs.append(ii)
            # Make a list of lists. Outer level list is one entry per UDP packet
            # inner level of list is one entry per line of that UDP packet
            for ii in range(len(udpDelimIdxs)-1):
                udpData[chan] = [ lines[udpDelimIdxs[ii]:udpDelimIdxs[ii+1]]
                                  for ii in range(len(udpDelimIdxs)-1) ]
                udpData[chan].append(lines[udpDelimIdxs[-1]:])

        # In principle, all channels should have data at all frequencies. But in practice
        # some data could be lost. So need to have a list of frequencies for each channel
        # and keep track of current frequency for each channel separately
        self.evtData = { 'freq':{}, 'periodInt':{},
                         'V(t)':{}, 'V(t)_time':{}, 'A(f)':{}, 'V(t)_fit':{}, 'V(t)_fit_time':{},
                         'freqCurrent':0, 'freqIdx':0,
                        }
        tmpData = { 'freq':{},
                    'V(t)':{},
                    'stimPeriod_int':{},
                    'dt':{}
                   }
        
        for ii in range(N_DWA_CHANS):
            tmpData['dt'][ii] = []              # list for each channel
            tmpData['freq'][ii] = []            # list for each channel
            tmpData['V(t)'][ii] = []            # list of lists for each channel
            tmpData['stimPeriod_int'][ii] = []  # list for each channel
            #
            # Y-axis data
            self.evtData['V(t)'][ii] = []          # list of lists for each channel
            self.evtData['V(t)_fit'][ii] = []      # list of lists for each channel
            self.evtData['A(f)'][ii] = []          # list for each channel
            #
            # X-axis data
            self.evtData['freq'] = []              # single list (valid for all channels)
            self.evtData['V(t)_time'][ii] = []     # list for each frequency
            self.evtData['V(t)_fit_time'][ii] = [] # list for each frequency

        # First pass through the data -- gather V(t) and frequency information
        udpCounterList = []
        self.evtDataParser = ddp.DwaDataParser()

        for ichan in range(N_DWA_CHANS):
            nfreqs = len(udpData[ichan])
            for ifreq in range(nfreqs):
                self.evtDataParser.parse(udpData[ichan][ifreq])
                udpCounterList.append(self.evtDataParser.dwaPayload[ddp.Frame.UDP]['UDP_Counter'])
                
                # extract the V(t) and stim period data for each channel
                tmpData['V(t)'][ichan].append(self.evtDataParser.dwaPayload[ddp.Frame.ADC_DATA]['adcSamples'])
                tmpData['stimPeriod_int'][ichan].append(self.evtDataParser.dwaPayload[ddp.Frame.FREQ]['stimPeriodActive'])
                tmpData['freq'][ichan].append(self.evtDataParser.dwaPayload[ddp.Frame.FREQ]['stimFreqActive_Hz'])
                tmpData['dt'][ichan].append(self.evtDataParser.dwaPayload[ddp.Frame.FREQ]['adcSamplingPeriod']*1e-8)
                
        # Come up with a master list of frequencies (if data is dropped, then not all channels will have all frequencies)
        self.evtData['stimPeriodUnion'] = np.array(list(set().union(tmpData['stimPeriod_int'][0],
                                                                    tmpData['stimPeriod_int'][1],
                                                                    tmpData['stimPeriod_int'][2],
                                                                    tmpData['stimPeriod_int'][3],
                                                                    tmpData['stimPeriod_int'][4],
                                                                    tmpData['stimPeriod_int'][5],
                                                                    tmpData['stimPeriod_int'][6],
                                                                    tmpData['stimPeriod_int'][7]
                                                                    )
                                                        )
                                                   )
        self.evtData['stimPeriodUnion'].sort()
        self.evtData['stimPeriodUnion'] = self.evtData['stimPeriodUnion'][::-1]  # reverse the sort
        #print(self.evtData['periodUnion'])
        #self.evtData['freqUnion'] = CLOCK_PERIOD_SEC/self.evtData['stimPeriodUnion']
        self.evtData['freqUnion'] = (1e12/self.evtData['stimPeriodUnion'])/78.125 # convert period in 78.125ps to freq in Hz
        #print(self.evtData['freqUnion'])
        
        # Second pass through the data -- align individual channel data with the master frequency list
        # indexed in a consistent way across channel (all channels share a single frequency array)
        # Missing data is represented by None instead of a list of data
        nptsInFit=500
        for ifrq, period in enumerate(self.evtData['stimPeriodUnion']):
            for ichan in range(N_DWA_CHANS):
                if period in tmpData['stimPeriod_int'][ichan]:
                    idx = tmpData['stimPeriod_int'][ichan].index(period)
                    dt = tmpData['dt'][ichan][idx]
                    vt = tmpData['V(t)'][ichan][idx]
                    tt = np.arange(len(vt))*dt
                    # Fit the V(t) data
                    (B, C, D, freq_Hz) = dwa.fitSinusoidToTimeseries(vt, dt, tmpData['freq'][ichan][idx])
                    amp = np.sqrt(B**2+C**2)
                    tfit = np.linspace(tt[0], tt[-1], nptsInFit)
                    yfit = B*np.sin(2*np.pi*freq_Hz*tfit) + C*np.cos(2*np.pi*freq_Hz*tfit) + D
                else:  # data from this frequency is absent for this channel
                    vt = None
                    tt = None
                    amp = np.nan
                    tfit = None
                    yfit = None
                    
                self.evtData['V(t)'][ichan].append(vt)
                self.evtData['V(t)_time'][ichan].append(tt)
                self.evtData['A(f)'][ichan].append(amp)
                self.evtData['V(t)_fit_time'][ichan].append(tfit)
                self.evtData['V(t)_fit'][ichan].append(yfit)

        # Update the A(f) and V(t) plots
        #for ichan in range(N_DWA_CHANS):
        self.evtData['freqIdx'] = 0
        self.evtData['freqCurrent'] = self.evtData['freqUnion'][self.evtData['freqIdx']] 
        self.evtVwrUpdatePlots(plotAmpl=True)
            
        #print("Payload -------------------")
        #print(self.evtDataParser.dwaPayload)
        #print(self.evtData['freq'])
        #print(self.evtData)
        self._findMissingUdpCounters(udpCounterList)

    def _findMissingUdpCounters(self, udpCtrs):
        udpCtrs.sort()
        missingVals = [x for x in range(0,udpCtrs[-1]+1) if x not in udpCtrs]
        print(f"Missing UDP packets: {missingVals}")
        print(f"(may also be missing a packet with value larger than {udpCtrs[-1]})")

    # FIXME: move this to DwaDataParser as a static method
    def _getAllLines(self, fname):
        f = open(fname, "r")
        # read all data into a list (without newlines)
        # https://stackoverflow.com/questions/12330522/how-to-read-a-file-without-newlines
        data = f.read().splitlines()
        f.close()
        return data

    def _initSavedAmpDataPlots(self):
        print("_initSavedAmpDataPlots()")
        #for reg in self.registers:
        for reg in range(N_DWA_CHANS):
            self.curves['resRawFit'][reg].setData([])
            self.curves['resProcFit'][reg].setData([])
        
    def _loadSavedAmpData(self, ampFilename):
        print(f"ampFilename = {ampFilename}")
        self.ampDataActiveLabel.setText(f'Current: {ampFilename}')
        # read in the json file
        # FIXME: add check that the filename exists...
        with open(ampFilename, "r") as fh:
            data = json.load(fh)

        toks = os.path.normpath(ampFilename).split(os.path.sep)
        self.loadedScanId = toks[-2]
        print('Setting scan id to.................. ',self.loadedScanId)

        self.activeRegistersS = []
        for reg in self.registers:
            if len(data[str(reg.value)]['freq']) > 0:
                self.activeRegistersS.append(reg.value)

        #print(f"Active registers for the saved data is: {self.activeRegistersS}")
                
        self.ampDataS = {}  # "S" = "Saved"
        #for reg in self.registers:
        for chan in self.activeRegistersS:
            #self.ampDataS[reg.value] = {'freq':data[str(reg.value)]['freq'],  # stim freq in Hz
            #                            'ampl':data[str(reg.value)]['ampl'] } # amplitude in ADC counts
            #self.curves['resRawFit'][reg].setData(self.ampDataS[reg.value]['freq'],
            #                                      self.ampDataS[reg.value]['ampl'])
            self.ampDataS[chan] = {'freq':data[str(chan)]['freq'],  # stim freq in Hz
                                        'ampl':data[str(chan)]['ampl'] } # amplitude in ADC counts
            self.curves['resRawFit'][chan].setData(self.ampDataS[chan]['freq'],
                                                   self.ampDataS[chan]['ampl'])
            

        # Get the Metadata
        for field in DATABASE_FIELDS:
            self.ampDataS[field] = data[field]

        okToLogToDb = False if self.ampDataS['apaUuid'] is None else True  # KLUGE: may want a different test here
        print(f'okToLogToDb = {okToLogToDb}')
        print(f"self.ampDataS['apaUuid'] = {self.ampDataS['apaUuid']}")
        if okToLogToDb:
            self._submitResonanceButtonEnable()
        else:
            self._submitResonanceButtonDisable()

        self.fnOfResData = ampFilename.replace('amplitudeData.json', 'resonanceData.json')

            
    def _loadConfigFile(self, updateGui=True):
        #updateGui function no longer works with left column  and original textbox removed 
        # try to read the requested file
        # if found, display contents
        # if not found, display error message
       
        print("=== _loadConfigFile ===")

        # FIXME: should probably pass scan type information to _loadConfigFile...
        if self.currentViewStim == StimView.ADVANCED:
            self.configFile = self.configFileName.text()
        elif self.currentViewStim == StimView.CONFIG:
            self.configFile = os.path.join(self.scanRunDataDir, "dwaConfig.ini")

        print(f"   self.configFile = {self.configFile}")
        validConfigFilename = False
        try:
            with open(self.configFile) as fh:
                pass
            validConfigFilename = True
        except:
            textToDisplay = "Could not open file"
            if updateGui:
                self.configFileContents.setPlainText(textToDisplay)
            else:
                print(textToDisplay)

        if not validConfigFilename:
            return
                
        # read/parse config file
        #self.dwaConfigFile = dcf.DwaConfigFile(self.configFile, sections=['FPGA'])
        self.dwaConfigFile = dcf.DwaConfigFile(self.configFile)

        # FIXME: need to find a way to update the GUI in a thread that is not main thread....
        # right now, updating the GUI in a thread causes a crash.
        # see: https://stackoverflow.com/questions/10905981/pyqt-qobject-cannot-create-children-for-a-parent-that-is-in-a-different-thread
        # https://stackoverflow.com/questions/3268073/qobject-cannot-create-children-for-a-parent-that-is-in-a-different-thread
        if updateGui:
            textToDisplay = self.dwaConfigFile.getRawText()
            if self.omitComments_cb.isChecked():
                self.logger.info("cutting out commented lines from config file")
                lines = textToDisplay.split('\n')
                lines = [line for line in lines if line.strip()!="" and not line.strip().startswith('#')]
                textToDisplay = '\n'.join(lines)
            self.configFileContents.setPlainText(textToDisplay)

    def _makeWordList(self, udpDataStr):
        '''
        Converts a UDP transmission (single string) into a python list

        Each entry in the list is a string representation of a 32-bit hex word 
        

        e.g.
       >>> udpDataStr  = 'AAAA0002100000F1110000FFAAAAAAAA'
        >>> dataStrings = self._makeWordList(udpDataStr)
           ['AAAA0002', '100000F1', '110000FF', 'AAAAAAAA']
        '''
        chunkLength = 8
        dataStrings = [udpDataStr[ii:ii+chunkLength]
                       for ii in range(0, len(udpDataStr), chunkLength)]
        self.logger.info(f"dataStrings = {dataStrings}")
        return dataStrings

    def _logRawUdpTransmissionToFile(self, dataStrings):
        self.logger.info("Data came from:")
        # FIXME: need to deal with this -- the file jsut gets bigger and bigger
        # consider using a rolling log file, or erasing at the start of each GUI launch?
        rawFH = open("udpstream.txt", 'a')
        for item in dataStrings:
            rawFH.write(f'{item}\n')
        rawFH.close()

    def _clearResonanceFitLines(self):
        print("Clearing fit lines from the resonance plots")

        for reg in self.registers:
            #print(f"self.resFitLines['proc'][{reg}] = ")
            #print(self.resFitLines['proc'][reg])
            for segments in self.resFitLines['raw'][reg]:
                for line in segments:
                    self.resonanceRawPlots[reg].removeItem(line)
            for segments in self.resFitLines['proc'][reg]:
                for line in segments:
                    self.resonanceProcessedPlots[reg].removeItem(line)

        self._initResonanceFitLines()


    def _clearResonanceExpectedLines(self):
        print("Clearing expected resonance lines from the resonance plots")

        for reg in self.registers:
            for infLine in self.resExpLines['proc'][reg]:
                self.resonanceProcessedPlots[reg].removeItem(infLine)
            for infLine in self.resExpLines['raw'][reg]:
                self.resonanceRawPlots[reg].removeItem(infLine)
            for line in self.resExpLines['procDebug'][reg]:
                self.resonanceProcessedPlots[reg].removeItem(line)

        self._initResonanceExpLines()

        
                
    def _clearTimeseriesData(self):
        plotTypes = ['grid', 'chan']
        for ptype in plotTypes:
            for reg in self.registers:
                regId = reg
                self.curves[ptype][regId].setData([])
                self.curvesFit[ptype][regId].setData([])
        self.curves['chan']['main'].setData([])
        self.curvesFit['chan']['main'].setData([])
        
    def _clearAmplitudeData(self):
        self.resonantFreqs = {}  # FIXME: this should not go here... should happen when A(f) data is loaded...
        self.ampData = {}        # FIXME: shouldn't really reset the dict like this...
        self.ampData[SCAN_END_MODE_KEYWORD] = ScanEnd.NORMAL
        for reg in self.registers:
            self.ampData[reg] = {'freq':[],  # stim freq in Hz
                                 'ampl':[] } # amplitude in ADC counts
            self.resonantFreqs[reg.value] = None   # a list of f0 values for each wire
            self.expectedFreqs[reg.value] = None

        # Clear amplitude plots
        plotTypes = ['amplchan', 'amplgrid']
        for ptype in plotTypes:
            for reg in self.registers:
                regId = reg
                self.curves[ptype][regId].setData([])
                self.curves['amplgrid']['all'][reg].setData([])
        self.curves['amplchan']['main'].setData([])

    def _configureAmplitudePlots(self):
        # Set x-ranges for frequency plots so pyqtgraph does not have to autoscale
        #runFreqMin = self.dwaDataParser.dwaPayload[ddp.Frame.RUN]['stimFreqMin_Hz'] 
        #runFreqMax = self.dwaDataParser.dwaPayload[ddp.Frame.RUN]['stimFreqMax_Hz'] 
        plotTypes = ['amplgrid', 'amplchan']
        for ptype in plotTypes:
            for ii in range(N_DWA_CHANS):
                try:
                    apaChan = self.apaChannels[ii]
                except:
                    apaChan = None
                #getattr(self, f'pw_{ptype}_{ii}').setXRange(runFreqMin, runFreqMax)
                getattr(self, f'pw_{ptype}_{ii}').setXRange(self.stimFreqMin, self.stimFreqMax)
                getattr(self, f'pw_{ptype}_{ii}').setTitle("{}-{}, DWA Chan: {} APA Chan: {}".format(self.ampData['layer'],
                                                                                                     self.ampData['side'],
                                                                                                     ii, apaChan))
        self.pw_amplgrid_all.setXRange(self.stimFreqMin, self.stimFreqMax)
        self.pw_amplchan_main.setXRange(self.stimFreqMin, self.stimFreqMax)
        #self.pw_amplgrid_all.setXRange(runFreqMin, runFreqMax)
        #self.pw_amplchan_main.setXRange(runFreqMin, runFreqMax)

        #self.registerOfVal = {}
        #for reg in ddp.Registers:
        #    self.registerOfVal[reg.value] = reg

    def _configureResonancePlots(self):
        for index in range(N_DWA_CHANS):
            self.resonanceRawPlots[index].setTitle(f'DWA Chan: {index} APA Chan: N/A')
            self.resonanceProcessedPlots[index].setTitle(f'DWA Chan: {index} APA Chan: N/A')
            #getattr(self, f'proccesedgrid_{index}').setTitle(f'DWA Chan: {index} APA Chan: N/A')
            for seg in range(3):
                getattr(self, f'lab_resfreq_{index}_{seg}').setText('None')
                getattr(self, f'le_resfreq_val_{index}_{seg}').setText('')
                getattr(self, f'le_resfreq_val_{index}_{seg}').setEnabled(False)
            if index in self.activeRegistersS:
                apaChan = self.ampDataS['apaChannels'][index]
                apaLayer = self.ampDataS['layer']
                apaSide = self.ampDataS['side']
                self.resonanceRawPlots[index].setTitle(f'DWA Chan: {index} APA Chan: {apaLayer}{apaSide}{apaChan}')
                self.resonanceProcessedPlots[index].setTitle(f'DWA Chan: {index} APA Chan: {apaLayer}{apaSide}{apaChan}')
                f = self.ampDataS[index]['freq']
                maxFreq = np.min([np.max(f), MAX_FREQ])
                segments, _ = channel_frequencies.get_expected_resonances(apaLayer,apaChan,maxFreq)
                for seg in range(3):
                    if seg < len(segments):
                        wireNum = segments[seg]
                        getattr(self, f'lab_resfreq_{index}_{seg}').setText(f'{apaLayer}{apaSide}{wireNum}')
                        getattr(self, f'le_resfreq_val_{index}_{seg}').setEnabled(True)

    def _makeOutputFilenames(self):
        # Generate a unique filename for each register
        # Generate filehandles for each register
        # FIXME: move this to a higher level (only do it once...)
        froot = os.path.join(self.scanRunDataDir, "rawData")
        self.logger.info(f"fileroot = {froot}")
        # create new output filenames
        self.fnOfReg = {}  # file names for output. Keys are 2-digit hex string (e.g. '03' or 'FF'). values are filenames
        #self.fnOfReg['FF'] = "{}_{:02X}.txt".format(froot, 'FF')
        for reg in self.registers_all:
            self.fnOfReg['{:02X}'.format(reg.value)] = "{}_{:02X}.txt".format(froot, reg.value)
        self.logger.info(f"self.fnOfReg = {self.fnOfReg}")
        self.fnOfAmpData = os.path.join(self.scanRunDataDir, "amplitudeData.json")
        #self.run = self.scanRunDataDir
        print(f"self.fnOfAmpData = {self.fnOfAmpData}") 
        self.logger.info(f"self.fnOfAmpData = {self.fnOfAmpData}") 

    def startUdpReceiver(self, newdata_callback):
        # initiate a DWA acquisition
        # send configuration
        # start listening for UDP data
        # establish signal/slot for sending data from udp receiver to GUI
        # FIXME: this is run in a separate thread -- do we need to get logger?
        # logger = logging.getLogger()

        # This is in a separate thread... need to get logger
        logger = logging.getLogger()
        logger.setLevel(logging.INFO)
        logger.info("============= startUdpReceiver() ===============")
        print("\n\n ============= startUdpReceiver() ===============\n\n")

        if self.udpListening:
            return

        
        while True:
            try:
                self.udpListening = True
                data, addr = self.sock.recvfrom(self.udpBufferSize)
                if self.verbose > 0:
                    logger.info("")
                    logger.info("bing! data received")
                #logger.info(data)                
                udpDataStr = binascii.hexlify(data).decode(self.udpEnc).upper()
                if self.verbose > 0:
                    logger.info(udpDataStr)
                
                # Break up string into a list of 8-character chunks
                dataStrings = self._makeWordList(udpDataStr)

                # Write the raw udp payload to file
                self._logRawUdpTransmissionToFile(dataStrings)

                if self.verbose > 0:
                    print("dataStrings = ")
                    print(dataStrings)
                    
                # Parse UDP transmission
                self.dwaDataParser.parse(dataStrings)
                if 'FFFFFFFF' in dataStrings:
                    if self.verbose > 0:
                        logger.info('\n\n')
                        logger.info(f'self.dwaDataParser.dwaPayload = {self.dwaDataParser.dwaPayload}')

                # FIXME: this should go into processUdpPayload() !!!
                # Since this is happening in a separate thread from the GUI
                # you cannot edit/modify GUI elements here...
                # If there is a run frame with no '77' key, or if this is a run start frame
                # then this is a new run, so need to clear plots and create new filenames
                if ddp.Frame.RUN in self.dwaDataParser.dwaPayload:
                    self.oldDataFormat = False
                    if self.dwaDataParser.dwaPayload[ddp.Frame.RUN]['runStatus'] == None:
                        self.oldDataFormat = True
                    if self.dwaDataParser.dwaPayload[ddp.Frame.RUN]['runStatus'] == SCAN_START or \
                       self.oldDataFormat:
                        print("New run detected... creating new filenames")
                        print("runStatus = ")
                        print(self.dwaDataParser.dwaPayload[ddp.Frame.RUN]['runStatus'])
                        print(f'self.oldDataFormat = {self.oldDataFormat}')
                        if self.verbose > 0:
                            logger.info("New run detected... creating new filenames")
                        self._makeOutputFilenames()
                        #self._clearAmplitudeData()  # cannot go here (in non-GUI thread)
                        if self.verbose > 0:
                            logger.info(self.fnOfReg)
                
                # write data to file by register
                reg = self.dwaDataParser.dwaPayload[ddp.Frame.UDP]['Register_ID_hexStr']
                # Don't write status frames to disk
                statusFrameReg = '{:02X}'.format(ddp.Registers.STATUS)
                if reg != statusFrameReg:
                    if self.verbose > 0:
                        print(f"reg = {reg}")
                        #print(f"self.fnOfReg: {self.fnOfReg}")
                        #logger.info(f"self.fnOfReg: {self.fnOfReg}")
                    with open(self.fnOfReg[reg], 'a') as regFH:
                        for item in dataStrings:
                            regFH.write(f'{item}\n')
                        regFH.close()
                    
                newdata_callback.emit(self.dwaDataParser.dwaPayload)
                    
            except socket.timeout:
                if self.verbose > 0:
                    logger.info("  UDP Timeout")
                self.sock.close()
                self.udpListening = False
                break
            else:
                self.udpListening = False
            finally:
                self.udpListening = False

    def processUdpPayload(self, udpDict):
        # new UDP payload has arrived from DWA.
        # Deal with it (update plots, or status, or ...)
        self.logger.info('\n\n')
        self.logger.info("processUdpPayload()")

        kk = udpDict.keys()
        self.logger.info(kk)

        self.outputText.appendPlainText("UDP Counter: {}".format(udpDict[ddp.Frame.UDP]['UDP_Counter']))
        
        # Look for run header frame
        if ddp.Frame.RUN in udpDict:   # Assumes this is start of a new scan
            self.outputText.appendPlainText("\nFOUND RUN HEADER")
            self.outputText.appendPlainText(str(udpDict))


            # if start of run, set up GUI scan parameters
            if udpDict[ddp.Frame.RUN]['runStatus'] == SCAN_START:
                # FIXME: TEMPORARY...
                self.logger.info("\n\n\n\nFOUND RUN HEADER")
                # update the frequency information (min, max, step)
                # FIXME: move this to a subroutine...
                self.stimFreqMin  = udpDict[ddp.Frame.RUN]['stimFreqMin_Hz']
                self.stimFreqMax  = udpDict[ddp.Frame.RUN]['stimFreqMax_Hz']
                self.stimFreqStep = udpDict[ddp.Frame.RUN]['stimFreqStep_Hz']
                self.formatRunStatusIndicators(state='fresh')
                self.globalFreqMin_val.setText(f"{udpDict[ddp.Frame.RUN]['stimFreqMin_Hz']:.3f}")
                self.globalFreqMax_val.setText(f"{udpDict[ddp.Frame.RUN]['stimFreqMax_Hz']:.3f}")
                self.globalFreqStep_val.setText(f"{udpDict[ddp.Frame.RUN]['stimFreqStep_Hz']:.4f}")
                self.globalFreqActive_val.setText(f"--")

                self._clearTimeseriesData()
                self._clearAmplitudeData() 
                self._setScanMetadata()    # must come after clearAmplitudeData
                self._configureAmplitudePlots() # must come after setScanMetadata()
                
                print("\n\nSCAN START")
                print(f"self.ampData = {self.ampData}")
                
            #if end of scan...
            elif udpDict[ddp.Frame.RUN]['runStatus'] == SCAN_END:
                print("\n SCAN IS DONE!!!")

                self.saveAmplitudeData()  # do this first to avoid data loss

                self.formatRunStatusIndicators(state='stale')
                
                # FIXME: shouldn't really change button state or controller state via
                # RUN end frame. Should only do this from STATUS frame...
                #print("\nScan button disable\n")
                self._scanButtonDisable()
                #print("\nSet button to START\n")
                self._setScanButtonAction('START')
                #qtc.QCoreApplication.processEvents()
                print("Disable relays")
                self.disableRelaysThread()
                
                #print("UPDATING PLOTS ONE LAST TIME")
                self.updatePlots(force_all=True)
                self.wrapUpStimulusScan()
                
                #if the scan is auto, then when it finishes and the scan is over this
                #finds what row was scanned and updates the status for that row
                #this also selects the next row
                if self.scanType == ScanType.AUTO:  # One scan of a set is done

                    row = self.scanConfigRowToScan
                    self.scanConfigTableModel.item(row, Scans.STATUS).setText('Done')
                    cMissingTensions = qtg.QColor(245, 209, 66) # yellow-ish
                    cAllTensionsFound = qtg.QColor(3, 205, 0)   # green
                    if self.someTensionsNotFound:
                        newRowColor = cMissingTensions
                    else:
                        newRowColor = cAllTensionsFound
                    for c in range(0, self.scanConfigTableModel.columnCount()):
                        self.scanConfigTableModel.item(row,c).setBackground(newRowColor)
                        #self.scanConfigTableModel.item(row,c).setBackground(qtg.QColor(3,205,0))
                    if row == self.scanConfigTableModel.rowCount()-1:
                        self.scanConfigRowToScan = 0
                    else:
                        self.scanConfigRowToScan += 1
                    self.scanConfigTable.selectRow(self.scanConfigRowToScan)
                    
                self.scanType = None
                
            else:
                 print("ERROR: unknown value of runStatus:")   
                 print(udpDict[ddp.Frame.RUN])
                 print(udpDict[ddp.Frame.RUN]['runStatus'])
            
            
        # Look for frequency header
        if ddp.Frame.FREQ in udpDict:  
            self.logger.info("FOUND FREQUENCY HEADER")
            self.logger.info(udpDict)
            self.globalFreqActive_val.setText(f"{udpDict[ddp.Frame.FREQ]['stimFreqActive_Hz']:.4f}")

        # Check to see if this is an ADC data transfer:
        if ddp.Frame.ADC_DATA in udpDict:
            self.outputText.appendPlainText("\nFOUND ADC DATA\n")
            
            # update the relevant plot...
            regId = udpDict[ddp.Frame.FREQ]['Register_ID_Freq']
            self.logger.info(f'regId = {regId}')
            reg = self.registerOfVal[regId]

            # If this DWA channel does not correspond to an actual wire, then don't update
            # plots in the GUI
            #print(f" regId = {regId}; self.apaChannels = {self.apaChannels}")
            if (self.scanType == ScanType.AUTO) and (self.apaChannels[regId] is None):
                return
            
            #self.mycurves[reg].setData(udpDict[ddp.Frame.ADC_DATA]['adcSamples'])
            dt = udpDict[ddp.Frame.FREQ]['adcSamplingPeriod']*1e-8
            self.adcData[reg]['ADC'] = udpDict[ddp.Frame.ADC_DATA]['adcSamples'] # FIXME: list copy issue?
            self.adcData[reg]['time'] = np.arange(len(self.adcData[reg]['ADC']))*dt
            self.adcData[reg]['freq'] = udpDict[ddp.Frame.FREQ]['stimFreqActive_Hz']
            
            #################################
            # Update plots
            self.DATA_TO_PLOT = True
            
            # compute the best fit to V(t) and plot (in red)
            (B, C, D, freq_Hz) = dwa.processWaveform(udpDict)
            self.ampData[reg]['freq'].append(freq_Hz)
            self.ampData[reg]['ampl'].append(np.sqrt(B**2+C**2))
            nptsInFit=500
            tmin, tmax = self.adcData[reg]['time'][0], self.adcData[reg]['time'][-1]
            self.adcData[reg]['tfit'] = np.linspace(tmin, tmax, nptsInFit)
            self.adcData[reg]['ADCfit'] = B*np.sin(2*np.pi*freq_Hz*self.adcData[reg]['tfit']) + C*np.cos(2*np.pi*freq_Hz*self.adcData[reg]['tfit']) + D
            
        # Look for STATUS frame
        if ddp.Frame.STATUS in udpDict:
            if self.verbose > 1:
                self.outputText.appendPlainText("\nFOUND STATUS FRAME:")
                self.outputText.appendPlainText(str(udpDict[ddp.Frame.STATUS]))
                print(f"\n FOUND STATUS FRAME {datetime.datetime.now()}")
                print(udpDict[ddp.Frame.STATUS])

            #print(f"hvDisable = {udpDict[ddp.Frame.STATUS]['hvDisable']}")
                
            # some status frames should be logged...
            # see DwaDataParser.py for details
            # e.g. 'trgTimeout', 'trgStateChange', 'trgButtonChange', 'trgErrorChange'
            if udpDict[ddp.Frame.STATUS]['trgButtonChange']:
                self.logDwaButtonStatus(''.join(udpDict[ddp.Frame.STATUS]['buttonStatusList']))
            if udpDict[ddp.Frame.STATUS]['trgErrorChange']:
                self.logDwaErrorStatus(udpDict[ddp.Frame.STATUS]['statusErrorBits'])

            self.updateErrorStatusInGui(udpDict[ddp.Frame.STATUS]['statusErrorBits'])
            
            # update heart logo
            self.updateHeartbeatLogo()

            self.dwaControllerState = udpDict[ddp.Frame.STATUS]['controllerState']

            if self.enableScanButtonTemp and (self.dwaControllerState == State.IDLE):
                print("\n\n enabling button via temp\n\n")
                self.enableScanButtonTemp = False
                self._scanButtonEnable()
                
            self.dwaControllerState_val.setText(f"{udpDict[ddp.Frame.STATUS]['controllerStateStr']}")
            self.idle = False # KLUGE: we may not get status frames for all states...
            if udpDict[ddp.Frame.STATUS]['controllerStateStr'] == "IDLE":
                self.idle = True
                #self._scanButtonEnable()

            else:
                pass

            self.statusErrors_val.setText(f"{udpDict[ddp.Frame.STATUS]['statusErrorBits']}")

            # Display the status of the push buttons
            self.buttonStatus_val.setText(f"{udpDict[ddp.Frame.STATUS]['buttonStatus']}")
            self.setPushButtonStatusAll(udpDict[ddp.Frame.STATUS]['buttonStatusList'])

    def updateErrorStatusInGui(self, errorBitsString):
        #print("updateErrorStatusInGui()")
        #print(f'errorBitsString = {errorBitsString}')
        # statusErrorBits looks like this: '000000000000000000000000'
        # not yet sure of the mapping...
        self.setDwaErrorStatus(errorBitsString)

    def logDwaButtonStatus(self, msg):
        timestamp = datetime.datetime.now().strftime("%Y-%m-%dT%H:%M:%S")
        fout = self.getScanStatusFilename()
        with open(fout, 'a') as ff:
            ff.write(f'btn0 {timestamp} {msg}\n')
            #e.g. btn0 2019-01-14T20:01:46 0010

    def logDwaErrorStatus(self, msg):
        timestamp = datetime.datetime.now().strftime("%Y-%m-%dT%H:%M:%S")
        fout = self.getScanStatusFilename()
        with open(fout, 'a') as ff:
            ff.write(f'err0 {timestamp} {msg}\n')
            #e.g. err0 2019-01-14T20:01:46 0010

    def getScanStatusFilename(self):
        fname = datetime.datetime.now().strftime("%Y%m%d.status")
        fname = os.path.join(self.scanStatusDir, fname)
        return fname
            
    def formatRunStatusIndicators(self, state=None):
        if state.upper() == 'STALE':
            color = 'gray'
        elif state.upper() == 'FRESH':
            color = 'black'
            
        self.globalFreqMin_val.setStyleSheet(f"color: {color}")
        self.globalFreqMax_val.setStyleSheet(f"color: {color}")
        self.globalFreqStep_val.setStyleSheet(f"color: {color}")
        self.globalFreqActive_val.setStyleSheet(f"color: {color}")
    
            
    def updatePlotsVGrid(self):
        #for reg in self.registers:
        for reg in self.activeRegisters:
            self.curves['grid'][reg].setData(self.adcData[reg]['time'],
                                             self.adcData[reg]['ADC'])
            self.curvesFit['grid'][reg].setData(self.adcData[reg]['tfit'],
                                                self.adcData[reg]['ADCfit'])

    def updatePlotsVChan(self):
        #for reg in self.registers:
        for reg in self.activeRegisters:
            self.curves['chan'][reg].setData(self.adcData[reg]['time'],
                                             self.adcData[reg]['ADC'])
            self.curvesFit['chan'][reg].setData(self.adcData[reg]['tfit'],
                                                self.adcData[reg]['ADCfit'])
        # Update the main window too
        self.curves['chan']['main'].setData(self.adcData[self.chanViewMain]['time'],
                                            self.adcData[self.chanViewMain]['ADC'])
        self.curvesFit['chan']['main'].setData(self.adcData[self.chanViewMain]['tfit'],
                                               self.adcData[self.chanViewMain]['ADCfit'])

    def updatePlotsAmpGrid(self):
        for reg in self.activeRegisters:
        #for reg in self.registers:
            self.curves['amplgrid'][reg].setData(self.ampData[reg]['freq'], self.ampData[reg]['ampl'])

    def updatePlotsAmpChan(self):
        for reg in self.activeRegisters:
        #for reg in self.registers:
            self.curves['amplchan'][reg].setData(self.ampData[reg]['freq'], self.ampData[reg]['ampl'])
        # Update the main window too
        self.curves['amplchan']['main'].setData(self.ampData[self.chanViewMainAmpl]['freq'], self.ampData[self.chanViewMainAmpl]['ampl'])
            
    def updatePlots(self, force_all=False):

        if force_all:
            self.updatePlotsVGrid()
            self.updatePlotsVChan()
            self.updatePlotsAmpGrid()
            self.updatePlotsAmpChan()
            return

        if not self.DATA_TO_PLOT:
            return

        if self.currentViewStage == MainView.STIMULUS:
            if self.currentViewStim == StimView.V_GRID:
                self.updatePlotsVGrid()
            elif self.currentViewStim == StimView.V_CHAN:
                self.updatePlotsVChan()
            elif self.currentViewStim == StimView.A_GRID:
                self.updatePlotsAmpGrid()
            elif self.currentViewStim == StimView.A_CHAN:
                self.updatePlotsAmpChan()
            
        self.DATA_TO_PLOT = False

    def updateHeartbeatLogo(self):
        self.heartval = (self.heartval+1) % len(self.heartPixmaps)
        self.heartbeat_val.setPixmap(self.heartPixmaps[self.heartval])
        self.heartbeat_val.resize(self.heartPixmaps[self.heartval].width(),
                                  self.heartPixmaps[self.heartval].height())
        #self.heartbeat_val.setText(f"{self.heartval}")

    def doContinuityChanged(self):
        #self.doContinuity = True if self.doContinuityCb.checkState() == qtc.Qt.Checked else False
        self.doContinuity = self.doContinuityCb.isChecked()
        #print(f"clicked check box: state = {self.doContinuityCb.checkState()}")
        #print(f"is unchecked:      {self.doContinuity == qtc.Qt.Unchecked}")
        #print(f"is   checked:      {self.doContinuity == qtc.Qt.Checked}")
        print(f"self.doContinuity: {self.doContinuity}")
        
    def doTensionChanged(self):
        self.doTension = self.doTensionCb.isChecked()
        print(f"self.doTension: {self.doTension}")
        
    def disableScanButtonForTime(self, disableDuration):
        """ disableDuration is a time in seconds """
        # CURRENTLY "FAILS" BECAUSE BUTTON IS ENABLED BY IDLE STATE IN STATUS FRAME
        # should check if the timer has expired before enabling...
        print(f"\n\n\nDISABLE BUTTON FOR {disableDuration} seconds\n\n\n")
        self._scanButtonDisable()
        qtc.QTimer.singleShot(disableDuration*1000, self._scanButtonEnable)
        #qtc.QTimer.singleShot(disableDuration*1000, lambda: self.btnScanCtrl.setEnabled(True))
        #qtc.QTimer.singleShot(disableDuration*1000, lambda: XXXXself.targetBtn.setDisabled(False)XXXX)

    def _setScanButtonAction(self, state=None):
        ''' change the functionality of the scan buttons (start scan vs. abort scan) '''
        # state can be 'START' or 'ABORT'
        validStates = ['START', 'ABORT']
        state = state.upper()
        if state not in validStates:
            return

        if state == 'START':
            for scb in self.scanCtrlButtons:
                scb.setStyleSheet("background-color : rgb(3,205,0)")#this makes it so buton/row color are the same
                if scb == self.btnScanCtrl:
                    scb.setText("Start selected scan")
                else:
                    scb.setText("Start scan")
        elif state == 'ABORT':
            for scb in self.scanCtrlButtons:
                scb.setStyleSheet("background-color : red")
                scb.setText("Abort Scan")
        else:
            print("HUH? should never get here...")
            return

        for scb in self.scanCtrlButtons:
            scb.repaint()
        
        self._scanButtonConnect(state)
        
    def _scanButtonConnect(self, state):
        try:
            self.btnScanCtrl.clicked.disconnect()
            self.btnScanCtrlAdv.clicked.disconnect()
        except:
            pass
        
        if state == 'START':
            #self.btnScanCtrl.clicked.connect(self.startScanThread)
            self.btnScanCtrl.clicked.connect(self.startScanThreadHandler)
            self.btnScanCtrlAdv.clicked.connect(self.startScanAdvThread)
        elif state == 'ABORT':
            self.btnScanCtrl.clicked.connect(self.abortScan)
            self.btnScanCtrlAdv.clicked.connect(self.abortScan)
        
    def _submitResonanceButtonDisable(self):
        self.btnSubmitResonances.setEnabled(False)

    def _submitResonanceButtonEnable(self):
        self.btnSubmitResonances.setEnabled(True)
        
    def _scanButtonDisable(self):
        #self._scanButtonEnable(state=False)
        self.btnScanCtrl.setEnabled(False)
        self.btnScanCtrlAdv.setEnabled(False)

    def _scanButtonEnable(self, force=False):
        if force or (self.connectedToUzed and self.idle and self.configure):
            print(f"number of table rows = {self.scanConfigTableModel.rowCount()}")
            if self.scanConfigTableModel.rowCount() > 0:
                self.btnScanCtrl.setEnabled(True)
        if force or (self.connectedToUzed and self.idle):
            self.btnScanCtrlAdv.setEnabled(True)
            
            
    def _resFreqSetDefaultParams(self):
        #height=None, threshold=None, distance=None, prominence=None, width=None, wlen=None, rel_height=0.5, plateau_size=None
        self.resFitParams['find_peaks'] = {'height':None, 'threshold':None, 'distance':None,
                                           'prominence':None, 'width':None, 'wlen':None,
                                           'rel_height':0.5, 'plateau_size':None}
        
    def _resFreqParseKwargParam(self, entryStr):
        entryStr = entryStr.strip()
        toks = entryStr.split(";")
        toks = [tok.strip() for tok in toks]
        print(f"kwarg toks: {toks}")
        kwargDict = {}
        for tok in toks:
            print(f"kwarg: {tok}")
            try:
                key, val = tok.split("=")
            except:
                print(f"invalid kwarg: {tok}")
                continue
            key = key.strip()
            if key == 'width':
                val = self._resFreqParseNumOrList(val)
            elif key == 'prominence':
                val = self._resFreqParseNumOrList(val)
            elif key == 'wlen':
                val = int(val)
            elif key == 'rel_height':
                val = float(val)
            elif key == 'distance':
                val = float(val)
            elif key == 'plateau_size':
                val = self._resFreqParseNumOrList(val)
            elif key == 'threshold':
                val = self._resFreqParseNumOrList(val)
            elif key == 'height':
                val = self._resFreqParseNumOrList(val)
            else:
                print(f"unrecognized kwval: {tok}")
            kwargDict[key] = val
        print(f"kwargDict = {kwargDict}")
        return kwargDict
                
    #def _resFreqParseWidthParam(self, entryStr):
    def _resFreqParseNumOrList(self, entryStr):
        parens_to_replace = {"(":"", ")":"", "[":"", "]":""}
        entryStr = entryStr.strip()
        for key,val in parens_to_replace.items():
            entryStr = entryStr.replace(key, val)
        toks = [x.strip() for x in entryStr.split(",")]
        print(f'toks = {toks}')
        vals = [None,None]
        for ii, tok in enumerate(toks):
            if tok.upper() == 'NONE':
                continue
            try:
                #self.resFitParams['find_peaks']['width'][ii] = int(tok)
                vals[ii] = float(tok)
            except:
                print(f"invalid entry: {tok} in {entryStr}")
                vals[ii] = None
        return vals

    def wrapUpStimulusScan(self):
        # Set the active tab to be RESONANCE
        if AUTO_CHANGE_TAB:
            self.currentViewStage = MainView.RESULTS
            self.tabWidgetStages.setCurrentIndex(self.currentViewStage)

        # Process the scan and update the results table
        print("Processing scan")

        fullResultsDict = self.getResultsDict()
        scanResultsDict = self.newResultsDict()
        dirName = os.path.dirname(self.fnOfAmpData)
        print("Processing full")
        process_scan.process_scan(fullResultsDict, dirName)
        print("Processing single")
<<<<<<< HEAD
        process_scan.process_scan(scanResultsDict, dirName)

        self.someTensionsNotFound = self.checkForMissingTensions(self.fnOfAmpData, fullResultsDict)
        print(f"self.someTensionsNotFound = {self.someTensionsNotFound}")

=======
        scanType, apaChannels, results = process_scan.process_scan(scanResultsDict, os.path.dirname(self.fnOfAmpData), MAX_FREQ, self.verbose)
        for apaChannel, result in zip(apaChannels, results):
            if result == "bridged": 
                if self.skipChannels:
                    self.skipChannels.append(apaChannel)
                else:
                    self.skipChannels = [apaChannel]
>>>>>>> 1ab279d6
        # save scan analysis results to JSON file
        outfile = os.path.join(OUTPUT_DIR_PROCESSED_DATA, f'{self.configApaUuid}.json')
        print(f'writing processed scan results to {outfile}')
        with open(outfile, 'w') as f:
            json.dump(fullResultsDict, f, indent=4, sort_keys=True)
        print("Processed scan")

        # Update the results table
        self.resultsTableUpdate(scanResultsDict)

    def checkForMissingTensions(self, ampDataFile, resultsDict):
        # scanResultsDict holds tension values from the most recent scan.
        # If "Not found" or similar is present, then
        # need to update color of scanconfig table.
        # Get list of wire segments for this run...
        #print(self.fnOfAmpData)
        dirName = os.path.dirname(ampDataFile)
        scanId = os.path.basename(dirName)
        wireSegs = []
        try: # Ensure that there is an amplitudeData.json file present!
            with open(ampDataFile, "r") as fh:
                data = json.load(fh)
                wireSegs = data['wireSegments']
                layer = data['layer']
                headboard = data['headboardNum']
                side = data['side']
                scanType = data['type']
                stage = data['stage']
        except:
            print(f"Could not find scan (bad json file?) {dirName}...")
            return None
        print(f"wireSegs = {wireSegs}")
        tensions = []
        for ws in wireSegs:
            try:
                tens = fullResultsDict[stage][layer][side][str(ws).zfill(5)]["tension"][scanId]["tension"]
                # process_scan can return an empty dict for "tension"...
                # process_scan can also return "Not Found")
            except:
                tens = -1
            tensions.append( tens )

        print(f'tensions = {tensions}')

        return not all(x in tensions for x in [-1, 'Not Found'])


    def insertScanIntoScanList(self, scanDir, row=None, submitted=None):
        # a do-nothing function for now...
        pass
    
    def insertScanIntoScanListOld(self, scanDir, row=None, submitted=None):
        '''
        scanDir:   e.g. ./scanData/APA_<UUID>/<LAYER>_<SIDE>_<HEADBOARD>_<WIRESEGMENTLIST>_<TIMESTAMP>
        row:       which row to insert this entry into
        submitted: have the resonances from this scan been submitted yet?  
        .          default is Submitted.NO, but could also be Submitted.UNKNOWN
        '''
        if self.verbose > 0:
            print("insertScanIntoScanList:")
            print(f"  scanDir:   {scanDir}")
            print(f"  row:       {row}")
            print(f"  submitted: {submitted} (NO={Submitted.NO}, UNKNOWN={Submitted.UNKNOWN}, YES={Submitted.YES})")

        # FIXME: validate passed arguments
        row = 0 if row is None else row

        #self.recentScansTableModel.insert(row, self.generateScanListEntry(scanDir, submitted=submitted))
        entry = self.generateScanListEntry(scanDir, submitted=submitted)
        if not entry:
            print("ERROR adding scanDir to Recent Scans table")
            print(f"scanDir = {scanDir}")
            return
        self.recentScansTableModel.insertRow(row, entry)
        self.recentScansTableModel.layoutChanged.emit()
        self.recentScansTableView.resizeColumnsToContents()
        
    def runResonanceAnalysis(self):
        # get A(f) data for each channel
        # run peakfinding -- assumes that peak finding parameters are already set
        # overlay f0 locations on A(f) plots
        # loop over each register

        # FIXME: this function should be farmed out to dwaTools, or somewhere else...
        #        need only pass the self.ampDataS and self.resFitParams dictionaries
        
        print("runResonanceAnalysis():")
        #self.resFreqGetParams()
        self.resFreqRunFit()
        self.resFreqUpdateDisplay(chan=None)

    def resFreqRunFit(self):
        # Run proccess_channel on each channel and set the expectedFreqs and resonantFreqs variables
        for reg in self.registers:
            self.resonantFreqs[reg.value] = None
            if reg.value not in self.activeRegistersS:
                continue
            
            layer = self.ampDataS['layer']
            apaCh = self.ampDataS['apaChannels'][reg]
            if not apaCh:
                print(f"DWA Chan {reg.value}: No channel")
                continue

            f = np.array(self.ampDataS[reg]['freq'])
            a = np.array(self.ampDataS[reg]['ampl'])
            maxFreq = np.min([np.max(f), MAX_FREQ])
            segments,expected_resonances = channel_frequencies.get_expected_resonances(layer,apaCh,maxFreq)
            self.resonantFreqs[reg.value] = [[] for _ in segments]
            bsub = resonance_fitting.baseline_subtracted(f,np.cumsum(a))
            self.curves['resProcFit'][reg].setData(self.ampDataS[reg]['freq'], bsub)
            segments, opt_res_arr, best_tension, best_tensions_std, fpks = process_scan.process_channel(layer, apaCh, f, a, MAX_FREQ, self.verbose)
            self.expectedFreqs[reg.value] = expected_resonances
            self.resonantFreqs[reg.value] = list(opt_res_arr)

    def resFreqUpdateDisplay(self, chan=None):
        """ 
        FIXME: if chan=None, update all channels, otherwise, 
        only update the indicated channels...
        """

        # Remove any existing InfiniteLines from A(f) plots and reset dict
        self._clearResonanceFitLines()
        self._clearResonanceExpectedLines()
                
        # FIXME: move pen definition to __init__ (self.f0pen)
        f0Pen = pg.mkPen(color='#FF0000', width=4, style=qtc.Qt.DashLine)
        fPenColor = [pg.mkPen(color='#d62728', width=4, style=qtc.Qt.SolidLine),pg.mkPen(color='#2ca02c', width=4, style=qtc.Qt.SolidLine),pg.mkPen(color='#1f77b4', width=4, style=qtc.Qt.SolidLine)]

        debug = False
        self.currentTensions = {}
        print("###############################################")
        print("resonant",self.resonantFreqs)
        print("expected",self.expectedFreqs)
        print(self.activeRegistersS)
        print("###############################################")

        
        for chan in self.activeRegistersS:
            #chan = reg.value
            #print(f'in update: {chan}: {self.resonantFreqs[chan]}')
            self.currentTensions[chan] = [None for _ in range(3)]
            if self.resonantFreqs[chan] is None: continue
            print("res",self.resonantFreqs[chan])
            print("exp",self.expectedFreqs[chan])
            for seg,measured in enumerate(self.resonantFreqs[chan]):
                print("measured",measured)
                if len(measured) == 0:
                    self.currentTensions[chan][seg] = -1
                else:
                    minMeasured = np.min(measured)
                    minExpected = np.min(self.expectedFreqs[chan][seg])
                    self.currentTensions[chan][seg] = TENSION_SPEC*(minMeasured/minExpected)**2
            for seg in range(3):
                if self.currentTensions[chan][seg] == None:
                    getattr(self, f'le_resfreq_val_{chan}_{seg}').setEnabled(False)
                    getattr(self, f'le_resfreq_val_{chan}_{seg}').setText('')
                else:
                    getattr(self, f'le_resfreq_val_{chan}_{seg}').setEnabled(True)
                    if self.currentTensions[chan][seg] == -1:
                        getattr(self, f'le_resfreq_val_{chan}_{seg}').setText("")
                    else:
                        getattr(self, f'le_resfreq_val_{chan}_{seg}').setText(str(round(self.currentTensions[chan][seg],2)))
            
            fitx, fity = self.curves['resProcFit'][chan].getData()

            # # Add expected resonances to plot
            # for i, wireSegmentFreqs in enumerate(self.expectedFreqs[chan]):
            #     expectedFreqRounded = np.array([round(f,2) for f in wireSegmentFreqs])
            #     expectedFreqRounded = np.unique(expectedFreqRounded)
            #     for ii, ff in enumerate(expectedFreqRounded):
            #         self.resExpLines['proc'][reg].append( self.resonanceProcessedPlots[reg].addLine(x=ff, movable=False, pen=fPenBlue[i]) )

            # Create/display new InfiniteLine instance for each resonant freq
            for ii, ff in enumerate(self.resonantFreqs[chan]):

                segmentLinesRaw = []
                segmentLinesProc = []
                for seg, f in enumerate(ff):

                    # Plot vertical line from peak down to "baseline"
                    # And horizontal line showing width of fitted peak
                    # as in last example here:
                    # https://docs.scipy.org/doc/scipy/reference/generated/scipy.signal.find_peaks.html
                    #try:
                    #    ymax = fity[self.resFitParamsOut[chan]['peaks'][ii]]
                    #    ymin = ymax - self.resFitParamsOut[chan]['properties']['prominences'][ii]
                    #    print(f'ymin, ymax = {ymin}, {ymax}')
                    #except:
                    #    print("\n\n\nERROR!!!!!!!!!\n\n\n")

                    # if (debug):
                    #     print(f"Chan, Freq = {chan}, {ii}, {ff}")
                    #     ymax = fity[self.resFitParamsOut[chan]['peaks'][ii]]
                    #     ymin = ymax - self.resFitParamsOut[chan]['properties']['prominences'][ii]
                    #     xmin = fitx[int(np.floor(self.resFitParamsOut[chan]['properties']['left_ips'][ii]))]
                    #     xmax = fitx[int(np.ceil(self.resFitParamsOut[chan]['properties']['right_ips'][ii]))] 
                    #     ywidth = self.resFitParamsOut[chan]['properties']['width_heights'][ii]
                    #     print(f'ymin, ymax = {ymin}, {ymax}')
                    #     print("")
                    #     self.resFitLines['procDebug'][chan].append( self.resonanceProcessedPlots[chan].plot(x=[ff,ff], y=[ymin,ymax]))
                    #     self.resFitLines['procDebug'][chan].append( self.resonanceProcessedPlots[chan].plot(x=[xmin, xmax], y=[ywidth,ywidth]))

                    
                    
                    segmentLinesProc.append( self.resonanceProcessedPlots[chan].addLine(x=f, movable=True, pen=fPenColor[ii], hoverPen=pg.mkPen(color='#d6d600', width=4, style=qtc.Qt.SolidLine)) )
                    # FIXME: should the next 2 lines really be commented out?
                    segmentLinesProc[-1].sigClicked.connect(self._f0LineClicked)
                    segmentLinesProc[-1].sigPositionChangeFinished.connect(self._f0LineMoved)
                    segmentLinesRaw.append( self.resonanceRawPlots[chan].addLine(x=f, movable=True, pen=fPenColor[ii], hoverPen=pg.mkPen(color='#d6d600', width=4, style=qtc.Qt.SolidLine))  )
                    segmentLinesRaw[-1].sigClicked.connect(self._f0LineClicked)
                    segmentLinesRaw[-1].sigPositionChangeFinished.connect(self._f0LineMoved)

                self.resFitLines['proc'][chan].append(segmentLinesProc)
                self.resFitLines['raw'][chan].append(segmentLinesRaw)
                
    def cleanUp(self):
        self.logger.info("App quitting:")
        self.logger.info("   closing UDP connection")
        self.sock.close()


class MyApplication(qtw.QApplication):

    t = qtc.QElapsedTimer()

    def notify(self, receiver, event):
        self.t.start()
        ret = qtw.QApplication.notify(self, receiver, event)
        if(self.t.elapsed() > 10):
            print(f"processing event type {event.type()} for object {receiver.objectName()} " 
                  f"took {self.t.elapsed()}ms")
        return ret
        
if __name__ == "__main__":
    app = qtw.QApplication(sys.argv)
    #app = MyApplication(sys.argv)
    
    app.setWindowIcon(qtg.QIcon('icons/app.png'))
    if SYSTEM_PLATFORM == 'WINDOWS':
        myappid = u'org.dune.dwa.v3' # arbitrary string
        ctypes.windll.shell32.SetCurrentProcessExplicitAppUserModelID(myappid)

    pg.setConfigOptions(antialias=False)
    
    win = MainWindow()
    win.setWindowTitle(f"DWA: Digital Wire Analyzer")
    app.aboutToQuit.connect(win.cleanUp)
    app.exec_()
    #sys.exit(app.exec_())  # diff btw this and prev. line???
        <|MERGE_RESOLUTION|>--- conflicted
+++ resolved
@@ -4498,13 +4498,6 @@
         print("Processing full")
         process_scan.process_scan(fullResultsDict, dirName)
         print("Processing single")
-<<<<<<< HEAD
-        process_scan.process_scan(scanResultsDict, dirName)
-
-        self.someTensionsNotFound = self.checkForMissingTensions(self.fnOfAmpData, fullResultsDict)
-        print(f"self.someTensionsNotFound = {self.someTensionsNotFound}")
-
-=======
         scanType, apaChannels, results = process_scan.process_scan(scanResultsDict, os.path.dirname(self.fnOfAmpData), MAX_FREQ, self.verbose)
         for apaChannel, result in zip(apaChannels, results):
             if result == "bridged": 
@@ -4512,7 +4505,10 @@
                     self.skipChannels.append(apaChannel)
                 else:
                     self.skipChannels = [apaChannel]
->>>>>>> 1ab279d6
+                    
+        self.someTensionsNotFound = self.checkForMissingTensions(self.fnOfAmpData, fullResultsDict)
+        print(f"self.someTensionsNotFound = {self.someTensionsNotFound}")
+
         # save scan analysis results to JSON file
         outfile = os.path.join(OUTPUT_DIR_PROCESSED_DATA, f'{self.configApaUuid}.json')
         print(f'writing processed scan results to {outfile}')
