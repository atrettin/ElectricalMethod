# FIXME/TODO:
# * Add scroll-bar to Advanced tab in Stimulus tab:
#   https://stackoverflow.com/questions/63228003/add-scroll-bar-into-tab-pyqt5
#   [was:] "Advanced" tab: not all items show (below the "config file contents" text area)
# 
# * Replace hard-coded 'amplitudeData.json' string with AMP_DATA_FILE or similar
#   same for 'resonanceData.json'
# 
# * after scan ends, update the V(t) plots with the last set of data
# * after scan ends, disable all relays but do this in a thread and have the "thread end" signal trigger the
#   re-activation of the "Start Scan" buttons
#
# * Recent scan list: 
#   + verify "Submitted = Yes" works
#
# * Add graphic of APA wires to Config tab
# 
# * LEDs:
#   + A red one that would light up if there’s any errors reported in the error bits.
#   + A blue one for scan activity when scan is ongoing for example, or when data is received. Nathan has the hardware one set to be on during a scan, but it turns off for a fraction of a second (maybe 10 ms?), and this happens at a period of 1.5 s at 10 Hz, with a linearly decreasing period as a function of frequency to 150 ms at 1 kHz. It doesn’t have to be that, it could stay on when a scan is happening, say between run frames, or based on the reported DWA status in the heartbeat.
#   + A green one that would blink when the DAQ is connected to the DWA: it could alternate between on and off every status frame received. The hardware one is currently on when the DWA is connected to the internet and flashes when receiving TCP configuration info. Maybe that could be an additional one (or maybe that’s too many).
#
# * AUTO-SCAN items
#   + After all scans are done in an AUTO scan, the "Start Scan" button should be disabled until another "Configure Scan List" is done
#   + Suggestion: the "Wires" column in the AUTO scan confit table should just list the numbers, not an array of strings...
#     and should be left-justified
#   + "All wires" and "Single wire" should be in the same "radio group" and
#   + also search "BUG:" for a couple other things
# * remove self.oldDataFormat -- it's not actually used (is it?)
# * Update GUI process to protect against missing end of run frame.
#   Can listen for STATUS frame. If DAQ things a run is active but then sees STATUS=IDLE,
#   then trigger end of run sequence
# * The wire number spinBox should be disabled unless "Single Wire" is selected
# * When clicking to add f0 line -- use "hover" width for tolerance (instead of a hardcoded # of pixels)
#   or just check to see if any of the InfiniteLines are in "hover" mode. If so, don't add a new line
# * Add validator() to QLineEdits (e.g. for resonance fits)
# * Update plot title V(t) to show frequency of scan
# * Update plot title to list file root YYYYMMDDTHHMMSS
# * Print GUI software version in title bar
# * Can't close window without killing process on linux...
# * Force "Windows style" tabs on mac
# * Add axis labels to plots
# * resonance lines could use "span" keyword to draw only the part of the plot that is in the peak
#   e.g. from "baseline" to peak, as well as peak width, as in final example of:
#   https://docs.scipy.org/doc/scipy/reference/generated/scipy.signal.find_peaks.html
# * The new register to set an additional stimulus time for the first sample in the run,  stimTimeInitial,
#   is a 24 bit register with the same units as the stimulus time, 2.56us, and is at address 0x2C. 
# * Logging: is generally a mess. many log entries are printed to screen in duplicate...
# * Logging: use RotatingFileHandler for log file, and don't create a new log file each time... ???
# * Use rotatingfilehandler for the udpStream.txt, too!
# * look for dropped UDP packets by monitoring the UDP counter
#   (careful with wraps of the counter, and with STATUS frames)
# * if there is a dropped UDP packet, how can we tell what register it was from?
# * From Sebastien: 4/17/2020
#   Another idea that came from people doing the measurement for
#   protodune was to get a summary of the recent previous wire tension
#   values (maybe something like an overall graph per layer so far in
#   the measurement process). This comes as the tension values are
#   usually similar for close-by wires so it’s been useful in the past
#   to have that to determine where a bad bunch lies.  Similarly,
#   something like a histogram for the layer or for the whole APA
#   would be good at the end of a measurement process.

# for logging info:
# https://fangpenlin.com/posts/2012/08/26/good-logging-practice-in-python/

import faulthandler   # helps debug segfaults
faulthandler.enable()

import traceback, sys
import time
import socket
import binascii
import datetime
import os
import sys
import logging
import json
import platform
import shutil
import copy

from functools import partial
from enum import Enum, IntEnum
import string

from itertools import chain

import numpy as np
import scipy
from scipy.signal import find_peaks

from PyQt5 import uic
from PyQt5 import QtWidgets as qtw
from PyQt5 import QtGui as qtg
from PyQt5 import QtCore as qtc
from PyQt5.QtCore import pyqtSlot

import pyqtgraph as pg

import dwaTools as dwa
import DwaDataParser as ddp
import DwaConfigFile as dcf
import DwaMicrozed as duz


from SietchConnect import SietchConnect

sys.path.append('./mappings')
sys.path.append('./database')
import config_generator
import channel_map
import channel_frequencies
import database_functions

DWA_DAQ_VERSION = "X.X.X"
#
DWA_CONFIG_FILE = "dwaConfigWC.ini"
#DWA_CONFIG_FILE = "config/dwaConfigShortScan.ini"
#DWA_CONFIG_FILE = "config/dwaConfig_SP.ini"
DAQ_CONFIG_FILE = 'dwaConfigDAQ.ini'
#
#AMP_DATA_FILE   = "test/data/50cm24inch/20210616T203958_amp.json"
#AMP_DATA_FILE = './scanDataAdv/dwaConfigWC_20210812T112511/amplitudeData.json'

EVT_VWR_TIMESTAMP = "20210617T172635"
DAQ_UI_FILE = 'dwaDaqUI.ui'
OUTPUT_DIR_SCAN_DATA = './scanData/'
OUTPUT_DIR_SCAN_DATA_ADVANCED = './scanDataAdv/'
#OUTPUT_DIR_CONFIG = './config/'
#OUTPUT_DIR_UDP_DATA = './udpData/'
#OUTPUT_DIR_AMP_DATA = './ampData/'        
CLOCK_PERIOD_SEC = 1e8
STIM_VIEW_OFFSET = 0
#
UDP_RECV_BUF_SIZE = 4*2**20 # Bytes (2**20 Bytes is ~1MB)
#
N_DWA_CHANS = 8
PUSH_BUTTON_LIST = [1, 2] # PB0 is deprecated
INTER_SCAN_DELAY_SEC = 2  # [seconds] How long to wait before user can start another scan (in AUTO scan mode)

# DEBUGGING FLAGS
AUTO_CHANGE_TAB = False # False for debugging
GUI_Y_OFFSET = 0 #FIXME: remove this!

# FIXME: these should go in DwaDataParser.py
SCAN_START = 1
SCAN_END = 0

APA_TESTING_STAGES = [ "DWA Development", "Winding", "Post-Winding", "Storage", "Installation"]
APA_LAYERS = ["G", "U", "V", "X"]
APA_SIDES = ["A", "B"]
MAX_WIRE_SEGMENT = 1151

# FIXME: these should be read from somewhere else (DwaConfigFile)...
DATABASE_FIELDS = ['wireSegments', 'apaChannels', 'measuredBy', 'stage', 'apaUuid', 'layer', 'headboardNum', 'side']
<<<<<<< HEAD

=======
>>>>>>> cad5a2d6

# Recent scan list 
SCAN_LIST_TABLE_HDRS = ['submitted', 'scanName', 'side', 'layer', 'headboardNum', 'measuredBy', 'apaUuid']
SCAN_LIST_DATA_KEYS = ['submitted', 'scanName', 'side', 'layer', 'headboardNum', 'measuredBy', 'apaUuid', 'stage'] #'wireSegments'
N_RECENT_SCANS = 2
                               
# Attempt to display logged events in a text window in the GUI
#class QtHandler(logging.Handler):
#    """ handle logging events -- display them in a text box in the gui"""
#    def __init__(self):
#        logging.Handler.__init__(self)
#
#    def emit(self, record):
#        print("in EMIT....")
#        msg = self.format(record)
#        self.logTextBox.appendPlainText(msg)
#        #XStream.stdout().write("{}\n".format(record))

class State(IntEnum):
    IDLE = 0             # Idle Waiting for the start of a test
    NOISE_PREP = 1       # Prepare to sample noise for mains noise subtraction
    NOISE_READOUT = 2    # Sample noise for mains noise subtraction
    STIM_ENABLE = 3      # Enable stimulus frequency and wait for initial stimulus time
    STIM_PREP = 4        # Wait for stimulus frequency to update and check that the ADC data buffer is empty
    STIM_RUN = 5         # Wait for the specified stimulus time
    STIM_READOUT = 6     # Get the stimulated sense wire ADC samples
    FREQ_SCAN_FINISH = 7 # At the end of the frequency sweep, wait for the last UDP data to be sent
    PKT_BUILD_FINISH = 8 # Wait for the end of run header to be sent before we go to the idle state and wait for another scan

class ScanType(IntEnum):
    CUSTOM = 0 # user-defined custom config file
    AUTO = 1   # auto-generated scan list
    
class MainView(IntEnum):
    STIMULUS  = 0 # config/V(t)/A(f) [Stimulus view]
    RESONANCE = 1 # A(f) data and fitting
    TENSION   = 2 # Tension view
    LOG       = 3 # Log-file output    
    EVTVWR    = 4 # Event Viewer tab

class StimView(IntEnum):
    ''' for stackedWidget page indexing '''
    CONFIG   = 0+STIM_VIEW_OFFSET  # Show the configuration parameters
    ADVANCED = 1+STIM_VIEW_OFFSET  # "Advanced" configuration tab
    V_GRID   = 2+STIM_VIEW_OFFSET  # V(t) (grid view)
    V_CHAN   = 3+STIM_VIEW_OFFSET  # V(t) (channel view)
    A_GRID   = 4+STIM_VIEW_OFFSET  # A(f) (grid view)
    A_CHAN   = 5+STIM_VIEW_OFFSET  # A(f) (channel view)


#TAB_ACTIVE_MAIN = MainView.STIMULUS
TAB_ACTIVE_MAIN = MainView.RESONANCE
TAB_ACTIVE_STIM = StimView.CONFIG

    
class Shortcut(Enum):
    STIMULUS  = "CTRL+S"
    RESONANCE = "CTRL+R"
    TENSION   = "CTRL+T"
    LOG       = "CTRL+L"
    EVTVWR    = "CTRL+E"
    #
    CONFIG   = "CTRL+C"
    V_GRID   = "CTRL+V"
    A_GRID   = "CTRL+A"
    #
    EVT_NEXT = qtc.Qt.Key_Right
    EVT_PREV = qtc.Qt.Key_Left
    EVT_NEXT10 = qtc.Qt.Key_Up
    EVT_PREV10 = qtc.Qt.Key_Down
    EVT_FIRST = "A"
    EVT_LAST = "E"
    
class Submitted(IntEnum):
    YES = 0
    NO = 1
    UNKNOWN = 2

class WorkerSignals(qtc.QObject):
    '''
    Defines the signals available from a running worker thread.

    Supported signals are:
    finished
       No data

    error
       'tuple'  (exctype, vaue, traceback.format_exc() )

    result
       'object' data returned from processing, anything

    progress
       'int' percent complete, from 0-100

    data
       'tuple' of (identifier, data)

    newUdpPayload
       'dict' of data from UDP transmission

    '''
    finished = qtc.pyqtSignal()
    error = qtc.pyqtSignal(tuple)
    result = qtc.pyqtSignal(object)
    progress = qtc.pyqtSignal(int)
    data = qtc.pyqtSignal(tuple)
    newUdpPayload = qtc.pyqtSignal(dict)
    status = qtc.pyqtSignal(tuple)
    
class Worker(qtc.QRunnable):
    ''' 
    Worker thread

    Inherits from QRunnable to handle worker thread setup, signals and wrap-up

    :param callback: The function callback to run on this worker thread
    :                Supplied args and kwargs will be passed through to 
    :                the runner
    :type callback: function
    :param args: Arguments to paasss to the callback function
    :param kwargs: Keywords to pass to the callback function
    '''

    '''
    :param id: The id for this worker
    :param url: the url to retrieve
    '''
    
    def __init__(self, fn, *args, **kwargs):
        super(Worker, self).__init__()
        # Store constructor arguments (re-used for processing)
        self.fn = fn
        self.args = args
        self.kwargs = kwargs
        self.signals = WorkerSignals()
        self.logger = logging.getLogger()
        
        # Add the callback to our kwargs, if needed
        # this will be passed on to self.fn so that function
        # has access to the callback
        #kwargs['progress_callback'] = self.signals.progress
        #kwargs['newdata_callback'] = self.signals.newUdpPayload
        
    @qtc.pyqtSlot()
    def run(self):
        '''
        Initialize the runner function with passed args, kwargs.
        '''

        print("\n\n ======== Worker.run() (thread start) ========== \n\n")
        self.logger.info("Thread start")
        # retrieve args/kwargs here; and fire processing using them
        try:
            result = self.fn(*self.args, **self.kwargs)
            #result = self.fn(
            #    *self.args, **self.kwargs,
            #    status = self.signals.status,
            #    progress = self.signals.progress,
            #)
        except:
            print("\n ======== Worker.run() exception ========== \n")
            traceback.print_exc()
            exctype, value = sys.exc_info()[:2]
            self.signals.error.emit( (exctype, value, traceback.format_exc()) )
        else:
            print("\n\n ======== Worker.run() else ========== \n\n")
            self.signals.result.emit(result)  # return the result of the processing
        finally:
            self.signals.finished.emit() # Done
            print("\n\n ======== Worker.run() finally ========== \n\n")
            self.logger.info("Thread complete")
        
# new additions
# From:
# https://stackoverflow.com/questions/51404102/pyqt5-tabwidget-vertical-tab-horizontal-text-alignment-left
#class TabBar(qtw.QTabBar):
#    def tabSizeHint(self, index):
#        s = qtw.QTabBar.tabSizeHint(self, index)
#        s.transpose()
#        return s
#
#    def paintEvent(self, event):
#        painter = qtw.QStylePainter(self)
#        opt = qtw.QStyleOptionTab()
#
#        for i in range(self.count()):
#            self.initStyleOption(opt, i)
#            painter.drawControl(qtw.QStyle.CE_TabBarTabShape, opt)
#            painter.save()
#
#            s = opt.rect.size()
#            s.transpose()
#            r = qtc.QRect(qtc.QPoint(), s)
#            r.moveCenter(opt.rect.center())
#            opt.rect = r
#
#            c = self.tabRect(i).center()
#            painter.translate(c)
#            painter.rotate(90)
#            painter.translate(-c)
#            painter.drawControl(qtw.QStyle.CE_TabBarTabLabel, opt)
#            painter.restore()

class TensionTableModel(qtc.QAbstractTableModel):
    # See: https://www.learnpyqt.com/tutorials/qtableview-modelviews-numpy-pandas/
    def __init__(self, data):
        super(TensionTableModel, self).__init__()
        self._data = data

    def data(self, index, role):
        if role == qtc.Qt.DisplayRole:
            kk = list(sorted(self._data.keys()))[index.column()]
            return self._data[kk][index.row()]

    def rowCount(self, index):
        return len(self._data[list(self._data.keys())[0]])

    def columnCount(self, index):
        # assumes all rows are the same length!
        return len(self._data.keys())

    def headerData(self, section, orientation, role):
        if role == qtc.Qt.DisplayRole:
            if orientation == qtc.Qt.Horizontal:
                return str(sorted(self._data.keys())[section])
            if orientation == qtc.Qt.Vertical:
                return str(section+1)
    
class RecentScansTableModel(qtc.QAbstractTableModel):
    # See: https://www.learnpyqt.com/tutorials/qtableview-modelviews-numpy-pandas/
    def __init__(self, data, headers):
        super(RecentScansTableModel, self).__init__()
        self._data = data    # list of dictionarys. e.g. [ {'submitted':Submitted.YES, 'side':'A', 'layer':'G'...}, {'submitted':Submitted.NO, 'side':'A', 'layer':'V'}, ... ]
        self._hdrs = headers # list of which keys to use from the dict

    def append(self, scandict):
        self._data.append(scandict)

    def insert(self, index, scandict):
        self._data.insert(index, scandict)

    def prepend(self, scandict):
        self.insert(0, scandict)

    def pop(self, index=-1):
        self._data.pop(index)
        
    def data(self, index, role):
        kk = self._hdrs[index.column()]
        value = self._data[index.row()][kk]

        if role == qtc.Qt.DisplayRole:

            if isinstance(value, list):
                return str(value)  # FIXME: may want to change

            #if isinstance(value, bool):
            if isinstance(value, Submitted):
                return ""
            
            # default
            return value

        if role == qtc.Qt.DecorationRole:
            #if isinstance(value, bool):
            if isinstance(value, Submitted):
                if value == Submitted.YES:
                    return qtg.QIcon('icons/check-mark-48.png')
                elif value == Submitted.NO:
                    return qtg.QIcon('icons/cross-mark-48.png')
                else:
                    return qtg.QIcon('icons/question.png')

        
    def rowCount(self, index):
        return len(self._data)

    def columnCount(self, index):
        # assumes all rows are the same length!
        return len(self._hdrs)

    def headerData(self, section, orientation, role):
        if role == qtc.Qt.DisplayRole:
            if orientation == qtc.Qt.Horizontal:
                return str(self._hdrs[section])
            #if orientation == qtc.Qt.Vertical:
            #    return str(section+1)
    
    def getData(self):
        return self._data

    def setSubmitted(self, index, val):
        self._data[index]['submitted'] = val
    
            
class MainWindow(qtw.QMainWindow):
    def __init__(self, *args, **kwargs):
        super(MainWindow, self).__init__(*args, **kwargs)

        self._initLogging()
        self._configureOutputs()

        ###########################################
        # Define list of registers
        # wire registers only
        self.registers = [ddp.Registers.D0, ddp.Registers.D1, ddp.Registers.D2,
                          ddp.Registers.D3, ddp.Registers.D4, ddp.Registers.D5,
                          ddp.Registers.D6, ddp.Registers.D7]
        # inclues wires & run & status registers
        self.registers_all = [item for item in ddp.Registers]  

        # Load the UI (built in Qt Designer)
        uic.loadUi(DAQ_UI_FILE, self)
        self.configFileContents.setReadOnly(True)
        self.scanCtrlButtons = [self.btnScanCtrl, self.btnScanCtrlAdv]
        self.scanType = None
        self._scanButtonDisable()
        self._submitResonanceButtonDisable()
        self._setScanButtonAction('START')
        self.interScanDelay = INTER_SCAN_DELAY_SEC
        self.dwaConnected_label.setText('Not Connected')
        self.dwaConnected_label.setStyleSheet("color:red")
        self.setPushButtonStatusAll([-1]*4)
        self.dwaInfoHeading_label.setStyleSheet("font-weight: bold;")
        self.runStatusHeading_label.setStyleSheet("font-weight: bold;")
        self.initRecentScanList()
        self.heartPixmaps = [qtg.QPixmap('icons/heart1.png'), qtg.QPixmap('icons/heart2.png')]
        self.heartval = 0
        self.udpListening = False
        self.recentScansTableRowInUse = None

        
        # On connect, don't activate Start Scan buttons until we confirm that DWA is in IDLE state
        self.enableScanButtonTemp = False
        
        ####self.logTextBox = QTextEditLogger(self.page_logging)
        self.logTextBox.appendPlainText("log viewing not yet implemented")
        #logging.getLogger().addHandler(self.logTextBox)
        #logging.getLogger().setLevel(logging.INFO)

        #self.logHandler = QtHandler()
        #self.logHandler.setFormatter(logging.Formatter("%(levelname)s:%(message)s"))
        #self.logger.addHandler(self.logHandler)
        
        self.logFilename_val.setText(self.logFilename)  # must come after loadUi() call
        self.logFilenameLog_val.setText(self.logFilename)  
        #self.log_tb.append("logging window...")  # FIXME... how to update...?

        self.configFileName.setText(DWA_CONFIG_FILE)

        # Event viewer tab stuff
        self._configureEventViewer()
        self.evtData = None
        
        # Make handles for widgets in the UI
        #self.stack = self.findChild(qtw.QStackedWidget, "stackedWidget")  #FIXME: can you just use self.stackedWidget ???
        #self.stack.setStyleSheet("background-color:white")
        
        # self.tabWidgetStage is the main set of tabs showing each stage in the process
        # self.tabWidgetStim is the set of tabs under the stimulus tab
        self.currentViewStage = TAB_ACTIVE_MAIN
        self.tabWidgetStages.setCurrentIndex(self.currentViewStage)
        self.currentViewStim = TAB_ACTIVE_STIM
        self.tabWidgetStim.setCurrentIndex(self.currentViewStim)
        
        # testing updating tab labels
        self._setTabTooltips()
        
        # Connect slots/signals
        self._connectSignalsSlots()
        
        # Tension Tab
        self._configureTensions()

        # Configure/label plots
        self._configurePlots()
        
        # make dummy data to display
        self._makeDummyData()

        # get refs to curves on each plot
        self._makeCurves()
        self._plotDummyAmpl()
        self._plotDummyTimeseries()
        #self._plotDummyGrid()
        #self._plotDummyChan()
        self._plotDummyTension()

        # Establish keyboard shortcuts and associated signals/slots
        self._keyboardShortcuts()

        self._configureGUI()
        self._configureMultithreading()

        ###########################################
        # Create instance of data parser to handle incoming data
        self.dwaDataParser = ddp.DwaDataParser()
        # Create placeholder for a config file parser
        self.dwaConfigFile = None

        self.registerOfVal = {}
        for reg in ddp.Registers:
            self.registerOfVal[reg.value] = reg

        self._configureAmps()

        # KLUGE to prevent a res freq InfLine from being added right after removal
        # via mouse click
        self.removedInfLine = False
        
        # Info about current run
        self.stimFreqMin = 0
        self.stimFreqMax = 0
        #self.dwaControllerState = None

        # Socket for UDP connection to FPGA    
        self.sock = None

        # Start listening for UDP data (different from TCP/IP connection to uzed)
        self.verbose = 1
        self.udpConnect()

        
    # end of __init__ for class MainWindow

    def setPushButtonStatusAll(self, buttonVals):
        # Set all push button GUI elements
        # buttonVals is a list of integers or bools

        for ii, val in enumerate(buttonVals):
            self.setPushButtonStatus(ii, val)
        
    def setPushButtonStatus(self, buttonId, buttonVal):
        # Set a single push button GUI element
        #width = self.dwaPB0Status_label.size().width()
        #radius = int(width/2)
        #self.dwaPB0Status.resize(width, width)
        #print(f"setPushButtonStatus: buttonId, buttonVal = {buttonId}, {buttonVal}")
        if buttonId not in PUSH_BUTTON_LIST:
            return

        if buttonVal == '0':
            color = 'gray'
            borderSize = 3
        elif buttonVal == '1':
            color = 'green'
            borderSize = 3
        else:
            color = 'black'
            borderSize = 0
        #style = f"border: 3px solid {color}; border-radius: {radius}px;"
        style = f"border: {borderSize}px solid {color};"
        getattr(self, f'dwaPB{buttonId}Status').setStyleSheet(style)
        #self.dwaPB0Status.setStyleSheet(style)
        #self.dwaPB1Status.setStyleSheet(style)
        
    def generateScanListEntry(self, scanDir, submitted):
        
        entry = {}
        for kk in SCAN_LIST_DATA_KEYS:  # populate with default/garbage
            entry[kk] = None
            
        ampFilename = os.path.join(scanDir, 'amplitudeData.json')
        try:         # Ensure that there is an amplitudeData.json file present!
            with open(ampFilename, "r") as fh:
                data = json.load(fh)

            # Add in a couple fields
            data['scanName'] = scanDir
            data['submitted'] = submitted
        except:
            print("Could not add new scan to list (bad json file?) {ampFilename}...")
            return entry

        for kk in SCAN_LIST_DATA_KEYS: # populate with useful information
            entry[kk] = data[kk]
        return entry
    
    def initRecentScanList(self):
        scanDirs = dwa.getScanDataFolders(autoDir=OUTPUT_DIR_SCAN_DATA,
                                          advDir=OUTPUT_DIR_SCAN_DATA_ADVANCED,
                                          sort=True)
        print("\n\n")
        print(scanDirs[:N_RECENT_SCANS])
        print("\n\n")

        tabledata = []
        
        for sd in scanDirs:  # first entry in list is most recent
            tabledata.append(self.generateScanListEntry(sd, Submitted.UNKNOWN))  # add to end of table
            
            if len(tabledata) == N_RECENT_SCANS:
                break
                
        self.recentScansTableModel = RecentScansTableModel(tabledata, SCAN_LIST_TABLE_HDRS)
        self.recentScansTableView.setModel(self.recentScansTableModel)
        self.recentScansTableView.resizeColumnsToContents()
        self.recentScansTableView.resizeRowsToContents()
        self.recentScansTableView.setMaximumHeight(80)
        self.recentScansTableView.setSelectionBehavior(qtw.QTableView.SelectRows)  # clicking in cell selects entire row
        self.recentScansTableView.setSelectionMode(qtw.QTableView.SingleSelection) # only select one item at a time
        #https://doc.qt.io/qt-5/qabstractitemview.html#SelectionMode-enum


        
    def _configureAmps(self):
        self.ampData = {}  # hold amplitude vs. freq data for a scan (and metadata)
        self.resonantFreqs = {}
        self._initResonanceFitLines()
        
        # Set default A(f) peak detection parameters
        self.resFitParams = {}
        self.resFitParams['preprocess'] = {'detrend':True}  # detrend: subtract a line from A(f) before processing?
        self.resFitParams['find_peaks'] = {'bkgPoly':2, 'width':5, 'prominence':4}
        # FIXME: replace this with a Model/View approach
        self.resFitPreDetrend.blockSignals(True)
        self.resFitPreDetrend.setChecked(self.resFitParams['preprocess']['detrend'])
        self.resFitPreDetrend.blockSignals(False)
        self.resFitBkgPoly.setText(str(self.resFitParams['find_peaks']['bkgPoly']))
        print(f"str(self.resFitParams['find_peaks']['width']) = {str(self.resFitParams['find_peaks']['width'])}")
        self.resFitWidth.setText(str(self.resFitParams['find_peaks']['width']))
        self.resFitProminence.setText(str(self.resFitParams['find_peaks']['prominence']))
        #FIXME: remove!!!!
        #self.resFitKwargs.setText("width=[9,None)")

        # KLUGE for now...
        self.resFitParamsOut = {}
        for reg in self.registers:
            chan = reg.value
            self.resFitParamsOut[chan] = {'peaks':[], 'properties':{}}

    def _configureOutputs(self):

        ###########################################
        # Ensure there is a directory to save automated scan data
        self.scanDataDir = OUTPUT_DIR_SCAN_DATA
        logging.info(f"Checking for Scan Data directory {self.scanDataDir}...")
        try:
            os.makedirs(self.scanDataDir)
            logging.info("  Directory did not exist... made {}".format(self.scanDataDir))
        except FileExistsError:
            # directory already exists
            logging.warning("  Directory already exists: [{}]".format(self.scanDataDir))        
        

        ###########################################
        # Ensure there is a directory to save advanced scan data
        self.scanDataDirAdv = OUTPUT_DIR_SCAN_DATA_ADVANCED
        logging.info(f"Checking for Advanced Scan Data Data directory {self.scanDataDirAdv}...")
        try:
            os.makedirs(self.scanDataDirAdv)
            logging.info("  Directory did not exist... made {}".format(self.scanDataDirAdv))
            print("  Directory did not exist...made {}".format(self.scanDataDirAdv))
        except FileExistsError:
            logging.warning("  Directory already exists: [{}]".format(self.scanDataDirAdv))
        
        ###########################################
        # Ensure there is a directory to save autogenerated config files
        #self.configFileDir = OUTPUT_DIR_CONFIG
        #try:
        #    logging.info("Checking for Config file directory...")
        #    os.makedirs(self.configFileDir)
        #    print("  Directory did not exist... made {}".format(self.configFileDir))
        #    logging.info("  Directory did not exist... made {}".format(self.configFileDir))
        #except FileExistsError:
            # directory already exists
        #    logging.warning("  Directory already exists: [{}]".format(self.configFileDir))


            
        self.fnOfReg = {}  # file names for output (empty for now)
        #self._makeOutputFilenames() #TODO: no longer works now that directory is made at start of scan
        

            
    def _configureMultithreading(self):
        # signals for callback actions
        self.signals = WorkerSignals()
      
        ###########################################
        # Set up multithreading
        self.threadPool = qtc.QThreadPool()
        self.threadPool.setMaxThreadCount(32)
        logging.info("Multithreading with maximum %d threads" %
              self.threadPool.maxThreadCount())
        print("Multithreading with maximum %d threads" %
              self.threadPool.maxThreadCount())

    def _configureGUI(self):
        # Get platform:
        # platform.system()
        # Returns the system/OS name, such as 'Linux', 'Darwin', 'Java', 'Windows'. An empty string is returned if the value cannot be determined.
        psys = platform.system().upper()
        print(f"platform.system() = {psys}")
        if psys == 'WINDOWS':
            self.showMaximized()
        else:
            ############ Resize and launch GUI in bottom right corner of screen
            # tested on mac & linux (unclear about windows)
            # https://stackoverflow.com/questions/39046059/pyqt-location-of-the-window
            # FIXME: QDesktopWidget() is deprecated... see:
            # https://stackoverflow.com/questions/55227303/qt-qdesktopwidget-is-deprecated-what-should-i-use-instead
            self.resize(1400,800)
            screen = qtw.QDesktopWidget().screenGeometry()
            wgeom = self.geometry()
            x = screen.width() - wgeom.width()
            y = screen.height() - wgeom.height()
            self.move(x, y-GUI_Y_OFFSET)

        # set the background color of the main window
        #self.setStyleSheet("background-color: white;")
        # set the border style
        #self.setStyleSheet("border : 1px solid black;")
        
        self.show()

    def _configureTensions(self):
        for stage in APA_TESTING_STAGES:
            self.tensionStageComboBox.addItem(stage)
        self.tensionData = {
            'A':[0]*MAX_WIRE_SEGMENT,
            'B':[0]*MAX_WIRE_SEGMENT,
        }
        

    
    def _connectSignalsSlots(self):
        self.tabWidgetStages.currentChanged.connect(self.tabChangedStage)
        self.tabWidgetStim.currentChanged.connect(self.tabChangedStim)
        self.btnDwaConnect.clicked.connect(self.dwaConnect)
        self.configFileName.returnPressed.connect(self.configFileNameEnter)
        self.pb_scanDataLoad.clicked.connect(self.loadArbitraryScanData)
        self.pb_scanDataSelectedLoad.clicked.connect(self.loadRecentScanData)
        for reg in self.registers:
            getattr(self, f'le_resfreq_val_{reg}').editingFinished.connect(self._resFreqUserInputText)
        self.resFitPreDetrend.stateChanged.connect(self.resFitParameterUpdated)
        self.resFitBkgPoly.editingFinished.connect(self.resFitParameterUpdated)
        self.resFitWidth.editingFinished.connect(self.resFitParameterUpdated)
        self.resFitProminence.editingFinished.connect(self.resFitParameterUpdated)
        self.resFitKwargs.editingFinished.connect(self.resFitParameterUpdated)
        #
        # Resonance Tab
        self.btnSubmitResonances.clicked.connect(self.submitResonances)
        # Tensions tab
        self.btnLoadTensions.clicked.connect(self.loadTensions)
        self.btnSubmitTensions.clicked.connect(self.submitTensions)
        for layer in APA_LAYERS:
            self.tensionLayerComboBox.addItem(layer)
        # Config Tab
        self.btnConfigureScans.clicked.connect(self.singleOrAllScans)
        for stage in APA_TESTING_STAGES:
            self.configStageComboBox.addItem(stage)
        for layer in APA_LAYERS:
            self.configLayerComboBox.addItem(layer)

        self.headboardLabel.setText("Connect to headboard #"+str(self.spinBox.value()))
        self.headboardLabel.setStyleSheet("color : rgb(3,205,0)")
        self.connectLabel.setStyleSheet("color : red")
        self.connectLabel.setText("DWA is not connected")
        self.configureLabel.setStyleSheet("color : red")
        self.configureLabel.setText("Please configure a scan")
        self.IDLELabel.setStyleSheet("color : red")
        try:
            self.connectedToUzed
        except AttributeError:
            self.IDLELabel.setText("DWA state --")
        else:
            self.IDLELabel.setText("DWA state: "+str(self.dwaControllerState))
        self.configure = ""
        self.connectedToUzed = ""
        self.idle = ""

        # Resonance analysis plots
        self.resonanceProcessedDataGLW.scene().sigMouseClicked.connect(self._resProcGraphClicked)

    #@pyqtSlot() For some reason, uncommenting this prevents evt from being passed!!!???!!!
    #see: https://groups.google.com/u/1/g/pyqtgraph/c/bCWNA0Mown8
    def _resProcGraphClicked(self, evt):
        print("=== Clicked on the GLW ===")
        print(evt)
        #print(f"evt.screenPos() = {evt.screenPos()}")
        #print(f"evt.scenePos()  = {evt.scenePos()}")
        ##print(f"evt.pos()       = {evt.pos()}")
        #print(f"evt.modifiers() = {evt.modifiers()}")

        if evt.modifiers() == qtc.Qt.ControlModifier:
            print("CTRL held down")
            self._addF0LineViaClick(evt)
        #if evt.modifiers() == qtc.Qt.ShiftModifier:
        #    print("SHIFT held down")
        #if evt.modifiers() == qtc.Qt.AltModifier:
        #    print("ALT held down")
        #if evt.modifiers() == (qtc.Qt.AltModifier | qtc.Qt.ShiftModifier):
        #    print("ALT+SHIFT held down")

        
    def _addF0LineViaClick(self, evt):
        # FIXME: don't add line if there is already an f0 sufficiently close...

        # KLUGE: if a line was just removed, don't add a new line!
        if self.removedInfLine:
            print("warning: InfLine was just removed... will not add a new one in the same place...")
            self.removedInfLine = False
            return
        
        items = self.resonanceProcessedDataGLW.scene().items(evt.scenePos())
        clickedItems = [x for x in items if isinstance(x, pg.PlotItem)]
        if self.verbose:
            print(f"Plots: {clickedItems}")

        # Take the first item (should only be one!)
        try:
            ci = clickedItems[0]
        except:
            print("no PlotItem here...")
            return

        # which DWA channel was clicked?
        try:
            chan = self.resonanceProcessedPlots.index(ci)
        except ValueError:
            print(f"error: PlotItem {ci} not found in self.resonanceProcessedPlots: {self.resonanceProcessedPlots}")
        
        if self.verbose:
            print(f"ci, chan = {ci}, {chan}")
        # Convert to data coordinates
        dataPoint = ci.getViewBox().mapSceneToView(evt.scenePos())
        newF0 = dataPoint.x()
        if self.verbose:
            print(f"dataPoint = {dataPoint}")

        # specify clicking tolerance for new line creation in pixels (so tolerance in Hz changes with zoom level)
        minTolerancePixels = 5  # how far (in pixels) from existing f0 line must click be?
        scenePosTol = qtc.QPointF(evt.scenePos().x() + minTolerancePixels, evt.scenePos().y())
        tolPoint = ci.getViewBox().mapSceneToView(scenePosTol)
        f0Tol = tolPoint.x()-newF0
        print(f"f0Tol = {f0Tol}")
        # If there is already a line at this frequency (within tolerance) then *remove* that line
        f0Diff = np.abs(np.array(self.resonantFreqs[chan])-newF0)
        if newF0 < 0:
            print("Warning: cannot add line with f<0")
            return
        elif (len(self.resonantFreqs[chan]) > 0) and (np.min(f0Diff) < f0Tol):
            print("Warning: already have an f0 line nearby. Will not add new line...")
            return
        else:
            if self.verbose:
                print(f"Will add InfLine at f={dataPoint.x()} Hz")
            self.resonantFreqs[chan].append(newF0)
            self.resonantFreqs[chan].sort()

        self.resFreqUpdateDisplay()
        
    def _configureEventViewer(self):
        self.evtVwr_runName_val.setText(EVT_VWR_TIMESTAMP)
        self.evtVwr_runName_val.returnPressed.connect(self.loadEventData)
        self.evtVwrPlotsGLW.setBackground('w')
        self.evtVwrPlots = []
        chanNum = 0
        for irow in range(3):
            for icol in range(3):
                if chanNum < 8:
                    self.evtVwrPlots.append(self.evtVwrPlotsGLW.addPlot())
                    plotTitle = f'V(t) Chan {chanNum}'
                    self.evtVwrPlots[-1].setTitle(plotTitle)
                else:
                    # A(f) data for all channels
                    self.evtVwrPlots.append(self.evtVwrPlotsGLW.addPlot())                    
                chanNum += 1
            self.evtVwrPlotsGLW.nextRow()

    def udpConnect(self):
        ###########################################
        # Configure the UDP connection
        UDP_IP = ''     # '' is a symbolic name meaning all available interfaces
        UDP_PORT = 6008 # port (set to match the hard-coded value on the FPGA)
        self.udpServerAddressPort = (UDP_IP, UDP_PORT)
        # See this for UDP buffer size limits
        # https://stackoverflow.com/questions/16460261/linux-udp-max-size-of-receive-buffer
        self.udpBufferSize = 1024*4 # max data to be received at once (bytes?)
        self.udpEnc = 'utf-8'  # encoding
        self.udpTimeoutSec = 20

        # Set up UDP connection
        if self.sock is not None:
            print("closing socket")
            self.sock.close()
            self.sock = None
            
        logging.info("making socket")
        self.sock = socket.socket(family=socket.AF_INET,  # internet
                                  type=socket.SOCK_DGRAM) # UDP
        #
        udpbuffsize = self.sock.getsockopt(socket.SOL_SOCKET, socket.SO_RCVBUF)
        print(f"Initial UDP recv buffer size [bytes]: {udpbuffsize}")
        self.sock.setsockopt(socket.SOL_SOCKET, socket.SO_RCVBUF, UDP_RECV_BUF_SIZE)  # increase the buffer size
        udpbuffsize = self.sock.getsockopt(socket.SOL_SOCKET, socket.SO_RCVBUF)
        print(f"New UDP recv buffer size [bytes]:     {udpbuffsize}")
        #
        self.sock.bind( self.udpServerAddressPort ) # this is required on OSX...
        #self.sock.settimeout(self.udpTimeoutSec)    # if no new data comes from server, quit
        #self.sock.setsockopt(socket.SOL_SOCKET, socket.SO_REUSEADDR, 1) #FIXME: this is not necessary
        
        # Start listening for UDP data in a Worker thread
        #self.udpListen()

    @pyqtSlot()
    def dwaConnect(self):
        # Collect/parse DAQ-related configuration parameters
        # FIXME --- need to read/parse .ini file...

        if not self.udpListening:
            self.udpListen()

        self._loadDaqConfig()

        # Set up connection to Microzed
        if 'DWA_IP' not in self.daqConfig:
            print("Error: cannot connect to DWA... DWA_IP not specified in DAQ config file")
            return
        else:
            self.uz = duz.DwaMicrozed(ip=self.daqConfig['DWA_IP'])

        if 'verbose' in self.daqConfig:
            self.uz.setVerbose(self.daqConfig['verbose'])
            self.verbose = int(self.daqConfig['verbose'])
            
        # Set up STATUS frame cadence
        self.uz.setStatusFramePeriod(self.daqConfig['statusPeriod'])

        # Set up Client IP address
        if 'client_IP' in self.daqConfig and self.daqConfig['client_IP'] is not None:
            print(f"setting client_IP to {self.daqConfig['client_IP']}")
            self.uz.setUdpAddress(self.daqConfig['client_IP'])
        
        self.clientIp_val.setText(self.daqConfig['client_IP'])
        self.dwaIp_val.setText(self.daqConfig['DWA_IP'])


        # Try reading date code from uzed as a way to confirm connection
        try:
            # Read date code (0x13)
            out = self.uz.readValue('00000013')  # Firmware date code (YYMMDD)
            dateCodeYYMMDD = '{:06X}'.format(out[-1])
            print(f"Firmware date code [YYMMDD] = {dateCodeYYMMDD}")
            self.connectedToUzed = True 
        except:
            self.connectedToUzed = False
            print("could not connect to the microzed...")
        
        if self.connectedToUzed:
            self.btnDwaConnect.setText("Re-connect")
            self.dwaConnected_label.setText('Connected')
            self.dwaConnected_label.setStyleSheet("color: green")
            self.dwaFirmwareDate_val.setText(dateCodeYYMMDD)
            self.enableScanButtonTemp = True
            self.connectLabel.setText("")
            self._scanButtonEnable()
        
        #out = self.uz.readValue('00000012')  # Firmware date code (HHMMSS)
        #print(f"Firmware date code [HHMMSS] = {hex(out[-1])}")

        # Read status frame period (0x35)
        out = self.uz.readValue('00000035') 
        print(out)
        statusFramePeriod_str = '{:.1f} s'.format(out[-1]*2.56e-6)
        self.statusFramePeriod_val.setText(statusFramePeriod_str)


        # Read DWA serial number
        out = self.uz.readValue('00000030')
        print(out)
        dwaSerialNumber_str = '{:06X}'.format(out[-1])
        self.dwaSerialNumber_val.setText(dwaSerialNumber_str)
            
    def _initResonanceFitLines(self):
        self.resFitLines = {'raw':{},  # hold instances of InfiniteLines for both
                            'proc':{},  # raw and processed A(f) plots
                            'procDebug':{} # for debugging
                            }  
        for reg in self.registers:
            self.resFitLines['raw'][reg] = []
            self.resFitLines['proc'][reg] = []
            self.resFitLines['procDebug'][reg] = []
            
    def _setTabTooltips(self):
        self.tabWidgetStages.setTabToolTip(MainView.STIMULUS, Shortcut.STIMULUS.value)
        self.tabWidgetStages.setTabToolTip(MainView.RESONANCE, Shortcut.RESONANCE.value)
        self.tabWidgetStages.setTabToolTip(MainView.TENSION, Shortcut.TENSION.value)
        self.tabWidgetStages.setTabToolTip(MainView.LOG, Shortcut.LOG.value)
        self.tabWidgetStages.setTabToolTip(MainView.EVTVWR, Shortcut.EVTVWR.value)
        #
        self.tabWidgetStim.setTabToolTip(StimView.CONFIG, Shortcut.CONFIG.value)
        self.tabWidgetStim.setTabToolTip(StimView.V_GRID, Shortcut.V_GRID.value)
        self.tabWidgetStim.setTabToolTip(StimView.A_GRID, Shortcut.A_GRID.value)

    def _initLogging(self):
        # logging levels (in order of severity): DEBUG, INFO, WARNING, ERROR, CRITICAL
        self.logDir = './logs/'
        try:
            print("Checking for log directory...")
            os.makedirs(self.logDir)
            print("  Directory did not exist... made {}".format(self.logDir))
        except FileExistsError:  # directory already exists
            print("  Directory already exists: [{}]".format(self.logDir))
        # Initiate the logging system
        self.logger = logging.getLogger(__name__)
        #self.logger.setLevel(logging.INFO)
        self.logger.setLevel(logging.CRITICAL)
        
        self.logFilename = os.path.join(self.logDir,    # e.g. ./logs/20200329T120531.log
                                        datetime.datetime.now().strftime("%Y%m%dT%H%M%S.log") )
        loggingFormatter = logging.Formatter('%(levelname)s:%(name)s:%(message)s')
        #logging.basicConfig(filename=self.logFilename, level=logging.INFO, filemode='w',
        #                    format='%(levelname)s:%(name)s:%(message)s')

        # log output to file (doesn't work in other threads, only in main...)
        fh = logging.FileHandler(self.logFilename)
        #fh.setLevel(logging.INFO)
        fh.setLevel(logging.CRITICAL)
        fh.setFormatter(loggingFormatter)
        self.logger.addHandler(fh)
        
        # log output to terminal
        ch = logging.StreamHandler()
        #ch.setLevel(logging.DEBUG)
        ch.setLevel(logging.CRITICAL)
        ch.setFormatter(loggingFormatter)
        #self.logger.addHandler(ch)

        self.logger.info(f'Log created {self.logFilename}')

    def hexString(self, val):
        return str(hex(int(val))).upper()[2:].zfill(N_DWA_CHANS)

    def singleOrAllScans(self):
        if self.configRadioAll.isChecked():
            self.configureScans()
        elif self.configRadioSingle.isChecked():
            self.configureSingleScans()

    def configureSingleScans(self):
        self.scanTable.clearContents()

        configLayer = self.configLayerComboBox.currentText()
        configHeadboard = self.configHeadboardSpinBox.value()

        self.radioBtns = [] #list of radio button names
        self.freqMinBox = [] 
        self.freqMaxBox = [] #these are lists to hold the boxes for these values in the table, that way they can be looped later on
        self.range_data_list = []

        for configHeadboard in range(1,11):
            channelGroups = channel_map.channel_groupings(configLayer, configHeadboard)
            for channels in channelGroups:
                range_data = channel_frequencies.get_range_data_for_channels(configLayer, channels)
                for rd in range_data:
                    self.range_data_list.append(rd)
                    wires = rd["wireSegments"]
                    for wire in wires:
                        if wire == self.spinBox.value():
                            valid = True
                            self.singleConfigHeadboard = configHeadboard
                            self.wireNum = [wire]
                            freqMin = float(rd["range"][0])
                            freqMax = float(rd["range"][1])

        try:
            valid
        except:
            logging.info("Please make sure the wire in the spin box is valid, and that the wire is not too short")
            wire = qtw.QMessageBox()
            wire.setWindowTitle("Check Wire")
            wire.setText("Please make sure the wire in the spin box is valid, and that the wire is not too short")
            wire.exec_()
        else:
            self.headboardLabel.setText("Connect to headboard #"+str(self.singleConfigHeadboard))
            #table with scan detailss
            self.scanTable.setRowCount(1)
            item = qtw.QTableWidgetItem()
            self.scanTable.setVerticalHeaderItem(0, item)
            #select column...Radio buttons
            item = qtw.QTableWidgetItem()
            self.scanTable.setItem(0, 0, item)
            item = qtw.QRadioButton(self.scanTable)
            self.scanTable.setCellWidget(0, 0, item)
            self.radioBtns.append(item)
            #run number column
            item = qtw.QTableWidgetItem()
            self.scanTable.setItem(0, 1, item)
            item.setTextAlignment(qtc.Qt.AlignHCenter)
            item.setText(qtc.QCoreApplication.translate("MainWindow", str(1)))
            self.scanTable.resizeColumnsToContents() 
            #wires column
            item = qtw.QTableWidgetItem()
            self.scanTable.setItem(0, 2, item)
            item.setTextAlignment(qtc.Qt.AlignHCenter)
            item.setText(qtc.QCoreApplication.translate("MainWindow", str(self.wireNum)))
            self.scanTable.resizeColumnsToContents()
            #freq min column
            item = qtw.QTableWidgetItem()
            self.scanTable.setItem(0, 3, item)
            item.setTextAlignment(qtc.Qt.AlignHCenter)
            item.setText(qtc.QCoreApplication.translate("MainWindow", str(freqMin)))
            self.scanTable.resizeColumnsToContents()
            self.freqMinBox.append(freqMin)
            #freq max column
            item = qtw.QTableWidgetItem()
            self.scanTable.setItem(0, 4, item)
            item.setTextAlignment(qtc.Qt.AlignHCenter)
            item.setText(qtc.QCoreApplication.translate("MainWindow", str(freqMax)))
            self.scanTable.resizeColumnsToContents()
            self.freqMaxBox.append(freqMax)
            #freq step size column
            advFss = self.advFssLineEdit.text() # Freq step size
            if advFss: advFss = float(advFss)
            else: pass
            if advFss: 
                advFss = config_generator.configure_scan_frequencies(freqMin, freqMax, stim_freq_step=advFss)['stimFreqStep']
            else: 
                advFss= config_generator.configure_scan_frequencies(freqMin, freqMax)['stimFreqStep']
            item = qtw.QTableWidgetItem()
            self.scanTable.setItem(0, 5, item)
            item.setTextAlignment(qtc.Qt.AlignHCenter)
            item.setText(qtc.QCoreApplication.translate("MainWindow", str(advFss)))
            self.scanTable.resizeColumnsToContents()
            self.freqMaxBox.append(freqMax)
            self.scanTable.setColumnCount(6)

            self.radioBtns[0].setChecked(True)
            #need to enable the start button, I think this is sufficient

            self.configureLabel.setText("")
            self.configure = True
            self._scanButtonEnable()

    def configureScans(self):
        self.scanTable.clearContents()

        configLayer = self.configLayerComboBox.currentText()
        configHeadboard = self.configHeadboardSpinBox.value()

        channelGroups = channel_map.channel_groupings(configLayer, configHeadboard)
        scanNum = 1
        self.radioBtns = [] #list of radio button names
        self.freqMinBox = [] 
        self.freqMaxBox = [] #these are lists to hold the boxes for these values in the table, that way they can be looped later on
        self.range_data_list = []

        for channels in channelGroups:
            range_data = channel_frequencies.get_range_data_for_channels(configLayer, channels)
            for rd in range_data:
                self.range_data_list.append(rd)
                wires = rd["wireSegments"]
                freqMin = float(rd["range"][0])
                freqMax = float(rd["range"][1])
                wires.sort(key = int)
                #table with scan details
                self.scanTable.setRowCount(scanNum)
                item = qtw.QTableWidgetItem()
                self.scanTable.setVerticalHeaderItem(scanNum-1, item)
                #select column...Radio buttons
                item = qtw.QTableWidgetItem()
                self.scanTable.setItem(scanNum-1, 0, item)
                item = qtw.QRadioButton(self.scanTable)
                self.scanTable.setCellWidget(scanNum-1, 0, item)
                self.radioBtns.append(item)
                #run number column
                item = qtw.QTableWidgetItem()
                self.scanTable.setItem(scanNum-1, 1, item)
                item.setTextAlignment(qtc.Qt.AlignHCenter)
                item.setText(qtc.QCoreApplication.translate("MainWindow", str(scanNum)))
                self.scanTable.resizeColumnsToContents() 
                #wires column
                item = qtw.QTableWidgetItem()
                self.scanTable.setItem(scanNum-1, 2, item)
                item.setTextAlignment(qtc.Qt.AlignHCenter)
                item.setText(qtc.QCoreApplication.translate("MainWindow", str(wires)))
                self.scanTable.resizeColumnsToContents()
                #freq min column
                item = qtw.QTableWidgetItem()
                self.scanTable.setItem(scanNum-1, 3, item)
                item.setTextAlignment(qtc.Qt.AlignHCenter)
                item.setText(qtc.QCoreApplication.translate("MainWindow", str(freqMin)))
                self.scanTable.resizeColumnsToContents()
                self.freqMinBox.append(freqMin)
                #freq max column
                item = qtw.QTableWidgetItem()
                self.scanTable.setItem(scanNum-1, 4, item)
                item.setTextAlignment(qtc.Qt.AlignHCenter)
                item.setText(qtc.QCoreApplication.translate("MainWindow", str(freqMax)))
                self.scanTable.resizeColumnsToContents()
                self.freqMaxBox.append(freqMax)
                #freq step size column
                advFss = self.advFssLineEdit.text() # Freq step size
                if advFss: advFss = float(advFss)
                else: pass
                if advFss: 
                    advFss = config_generator.configure_scan_frequencies(freqMin, freqMax, stim_freq_step=advFss)['stimFreqStep']
                else: 
                    advFss= config_generator.configure_scan_frequencies(freqMin, freqMax)['stimFreqStep']
                item = qtw.QTableWidgetItem()
                self.scanTable.setItem(scanNum-1, 5, item)
                item.setTextAlignment(qtc.Qt.AlignHCenter)
                item.setText(qtc.QCoreApplication.translate("MainWindow", str(advFss)))
                self.scanTable.resizeColumnsToContents()
                self.freqMaxBox.append(freqMax)
                self.scanTable.setColumnCount(6)


                scanNum = scanNum + 1

        self.radioBtns[0].setChecked(True)

        self.configureLabel.setText("")
        self.configure = True
        self._scanButtonEnable()

    def _configurePlots(self):
        self.chanViewMain = 0  # which channel to show large for V(t) data
        self.chanViewMainAmpl = 0  # which channel to show large for A(f) data
        # FIXME: clean this up...
        getattr(self, f'pw_chan_main').setBackground('w')
        getattr(self, f'pw_chan_main').setTitle(self.chanViewMain)
        getattr(self, f'pw_amplchan_main').setBackground('w')
        getattr(self, f'pw_amplchan_main').setTitle(self.chanViewMainAmpl)
        getattr(self, f'pw_amplgrid_all').setBackground('w')
        getattr(self, f'pw_amplgrid_all').setTitle('All')
        for ii in range(N_DWA_CHANS):
            # set background color to white
            # FIXME: clean this up...
            getattr(self, f'pw_grid_{ii}').setBackground('w')
            getattr(self, f'pw_grid_{ii}').setTitle(ii)
            getattr(self, f'pw_chan_{ii}').setBackground('w')
            getattr(self, f'pw_chan_{ii}').setTitle(ii)
            getattr(self, f'pw_amplgrid_{ii}').setBackground('w')
            getattr(self, f'pw_amplgrid_{ii}').setTitle(ii)
            getattr(self, f'pw_amplchan_{ii}').setBackground('w')
            getattr(self, f'pw_amplchan_{ii}').setTitle(ii)
            #getattr(self, f'pw_resfreqfit_{ii}').setBackground('w')
            #getattr(self, f'pw_resfreqfit_{ii}').setTitle(ii)

        # Resonance Tab, raw A(f) plots (will also show f0 lines)
        self.resonanceRawDataGLW.setBackground('w')        # "GLW" = GraphicsLayoutWidget
        self.resonanceProcessedDataGLW.setBackground('w')

        self.resonanceRawPlots = []
        self.resonanceProcessedPlots = []
        chanNum = 0
        #for irow in range(4):
        #    for icol in range(2):
        for irow in range(3):
            for icol in range(3):
                if irow == 2 and icol == 2:
                    continue
                self.resonanceRawPlots.append(self.resonanceRawDataGLW.addPlot())
                self.resonanceRawPlots[-1].setTitle(f'A(f) Raw DWA:{chanNum}')
                self.resonanceProcessedPlots.append(self.resonanceProcessedDataGLW.addPlot())
                self.resonanceProcessedPlots[-1].setTitle(f'A(f) Proc. DWA:{chanNum}')
                chanNum += 1
            self.resonanceRawDataGLW.nextRow()
            self.resonanceProcessedDataGLW.nextRow()

        # Tension tab
        self.tensionGLW.setBackground('w')
        self.tensionPlots = {}
        for side in APA_SIDES:
            self.tensionPlots[side] = (self.tensionGLW.addPlot())
            self.tensionPlots[side].setTitle(f'Side {side}')

        #self.tensionPlots = {}
        #self.tensionPlots['tensionOfWireNumber'] = self.tensionGLW.addPlot(title="Tensions", labels={'left':"Tension [N]", 'bottom':"Wire number"})
        # logging.warning("self.tensionData[GA]")
        # logging.warning(self.tensionData["GA"])
        # # tensionSpecRegion = pg.LinearRegionItem(values=self.tensionData["GA"], orientation=1,  movable=False) # 1=horizontal, 0=vert.

        # # Create the scatter plot and add it to the view
        # scatter = pg.ScatterPlotItem(pen=pg.mkPen(width=5, color='r'), symbol='o', size=1)
        # self.tensionPlots['tensionOfWireNumber'].addItem(scatter)
        # pos = [{'pos': [i,self.tensionData["GA"][i]]} for i in range(MAX_WIRE_SEGMENT)]
        # scatter.setData(pos)
        # self.tensionPlots['tensionOfWireNumber'].addItem(scatter)
            
        
    def printOutput(self, s):
        print("printOutput():")
        print(s)

    def threadComplete(self):
        logging.info("THREAD COMPLETE!")

    def startScanThreadComplete(self):
        print("startScanThread complete!")
        
    def startScanAdvThreadComplete(self):
        print("startScanAdvThread complete!")

    def _makeDummyData(self):
        # V(t)
        self.dummyData = {}  
        xx = np.linspace(0, 2*np.pi, 100)
        for ii in range(9):
            self.dummyData[ii] = {'x':xx[:],
                                  'y':np.sin(xx[:]*(ii+1))
            }
        # Amplitude vs. Freq
        self.dummyDataAmpl = {}
        xx = np.linspace(10, 100, 30)
        for ii in range(9):
            self.dummyDataAmpl[ii] = {'x':xx[:],
                                      'y':xx[:]*ii+1
            }

        xx = np.arange(1000)  # wire numbers
        mu = 6.50 # Newtons
        sigma = 0.5 # Newtons
        tt = np.random.normal(mu, sigma, len(xx)) # wire tensions (Newtons)
        self.dummyDataTension = {'x':xx[:],
                                 'y':tt[:]}

            
    def _makeCurves(self):
        ''' make one curve in each pyqtgraph PlotWidget '''
        # FIXME: merge all curves into self.curves = {}
        # self.curves = {'grid': ... ,   # grid view
        #                'chan': ...     # chan view
        #               }
        # e.g. for channel 5:
        #   self.curves['grid'][5]['V(t)']['data']
        #   self.curves['grid'][5]['V(t)']['fit']
        #   self.curves['grid'][5]['A(f)']['data']
        #   self.curves['grid'][5]['A(f)']['fit']

        # pyqtgraph pen configuration
        fitPen = pg.mkPen(color=(255,0,0), width=3)

        self.curves = {}
        self.curves['grid'] = {}   # V(t), grid view
        self.curves['chan'] = {}   # V(t), channel view
        self.curves['amplgrid'] = {}   # A(f), grid view
        self.curves['amplgrid']['all'] = {}   # A(f), all channels, single axes (in grid view)
        self.curves['amplchan'] = {}   # A(f), channel view
        #self.curves['resfreqfit'] = {}   # Fitting f0 values to A(f)
        self.curves['resRawFit'] = {}    # Raw A(f) data on Resonance tab
        self.curves['resProcFit'] = {}   # Processed A(f) data on Resonance tab
        self.curves['tension'] = {} # Wire tension plots (multiple figures, all on "tension" page)
        self.curves['evtVwr'] = {'V(t)':{}, 'A(f)':{}} # V(t) and A(f)
        self.curvesFit = {}  # FIXME: kluge -- merge w/ self.curves
        self.curvesFit['evtVwr'] = {'V(t)':{}} # V(t) 
        self.curvesFit['grid'] = {} # V(t), grid
        self.curvesFit['chan'] = {} # V(t), chan
        amplAllPlotColors = ['#2a1636', '#541e4e', '#841e5a', '#b41658',
                         '#dd2c45', '#f06043', '#f5946b', '#f6c19f']
        amplAllPlotPens = [pg.mkPen(color=col) for col in amplAllPlotColors]
        vtAllPlotColors = amplAllPlotColors[:]
        vtAllPlotPens = amplAllPlotPens[:]
        
        for pen in amplAllPlotPens:
            pen.setWidth(3)
        amplPlotPen = pg.mkPen(color=(0,0,0), style=qtc.Qt.DotLine, width=1)
        for loc in range(N_DWA_CHANS):
            #
            # V(t) plots
            self.curvesFit['grid'][loc] = getattr(self, f'pw_grid_{loc}').plot([], pen=fitPen)
            self.curvesFit['chan'][loc] = getattr(self, f'pw_chan_{loc}').plot([], pen=fitPen)
            self.curves['grid'][loc] = getattr(self, f'pw_grid_{loc}').plot([], symbol='o', symbolSize=2,
                                                                            symbolBrush=vtAllPlotColors[loc],
                                                                            symbolPen=vtAllPlotColors[loc],
                                                                            pen=None)
            self.curves['chan'][loc] = getattr(self, f'pw_chan_{loc}').plot([], symbol='o', symbolSize=2,
                                                                            symbolBrush=vtAllPlotColors[loc],
                                                                            symbolPen=vtAllPlotColors[loc],
                                                                            pen=None)
            #
            # A(f) plots (grid view)
            self.curves['amplgrid'][loc] = getattr(self, f'pw_amplgrid_{loc}').plot([], symbol='o', symbolSize=2,
                                                                                    symbolBrush=amplAllPlotColors[loc],
                                                                                    symbolPen=amplAllPlotColors[loc],
                                                                                    pen=amplAllPlotPens[loc])
            # for testing only
            #getattr(self, f'pw_amplgrid_{loc}').setRange(xRange=(0, 1000), yRange=(0,35000), update=True)
           
            # A(f), all channels on single axes
            self.curves['amplgrid']['all'][loc] = getattr(self, f'pw_amplgrid_all').plot([], pen=amplAllPlotPens[loc])
            # A(f) plots (channel view)
            self.curves['amplchan'][loc] = getattr(self, f'pw_amplchan_{loc}').plot([], symbol='o', symbolSize=2, symbolBrush='k', symbolPen='k', pen=amplPlotPen)
            # Fitting f0 to A(f) plots
            self.curves['resRawFit'][loc] = self.resonanceRawPlots[loc].plot([], symbol='o', symbolSize=2, symbolBrush='k', symbolPen='k', pen=amplPlotPen)
            self.curves['resProcFit'][loc] = self.resonanceProcessedPlots[loc].plot([], symbol='o', symbolSize=2, symbolBrush='k', symbolPen='k', pen=amplPlotPen)
            
        # add in the main window, too (large view of V(t) for a single channel)
        self.curvesFit['chan']['main'] = getattr(self, f'pw_chan_main').plot([], pen=fitPen)
        self.curves['chan']['main'] = getattr(self, f'pw_chan_main').plot([], symbol='o', symbolSize=2, symbolBrush='k', symbolPen='k', pen=None)

        # add in the main window, too (large view of A(f) for a single channel)
        self.curves['amplchan']['main'] = getattr(self, f'pw_amplchan_main').plot([], symbol='o', symbolSize=3, symbolBrush='k', symbolPen='k', pen=amplPlotPen)

        # Tension
        #self.curves['tension']['TofWireNum'] = {}
        #tensionPen = pg.mkPen(width=5, color='r')
        #for layer in ["G","U","V","X"]:
        #    for side in ["A","B"]:
        #        self.curves['tension']['TofWireNum'][layer+side] = pg.ScatterPlotItem(pen=tensionPen, symbol='o', size=1)
        
        ### Tension information
        ###self.curves['tension']['tensionOfWireNumber'] = self.tensionPlots['tensionOfWireNumber'].plot([], symbol='o', symbolSize=2, symbolBrush='k', symbolPen='k', pen=None)

        # Event Viewer plots
        evtVwrPlotPenVolt = pg.mkPen(color=(0,0,0), style=qtc.Qt.DotLine, width=1)
        evtVwrPlotPenAmpl = pg.mkPen(color=(0,0,0), style=qtc.Qt.DotLine, width=1)
        for loc in range(N_DWA_CHANS):
            self.curvesFit['evtVwr']['V(t)'][loc] = self.evtVwrPlots[loc].plot([], pen=amplAllPlotPens[loc])
            self.curves['evtVwr']['V(t)'][loc] = self.evtVwrPlots[loc].plot([], symbol='o', symbolSize=3, symbolBrush='k',
                                                                            symbolPen='k', pen=None)#, pen=evtVwrPlotPenVolt)
        self.evtVwrPlots[6].setLabel("bottom", "Time [s]")
        self.evtVwrPlots[7].setLabel("bottom", "Time [s]")
        self.evtVwrPlots[8].setLabel("bottom", "Frequency [Hz]")
        # In the 9th plot, put all A(f) data
        for chan in range(N_DWA_CHANS):
            self.curves['evtVwr']['A(f)'][chan] = self.evtVwrPlots[-1].plot([], pen=amplAllPlotPens[chan], symbol='o', symbolSize=2, symbolBrush=amplAllPlotPens[chan].color(), symbolPen=amplAllPlotPens[chan].color())
        # Add a vertical line showing the current frequency
        f0Pen = pg.mkPen(color='#000000', width=2, style=qtc.Qt.DashLine)
        self.curves['evtVwr']['A(f)']['marker'] = self.evtVwrPlots[-1].addLine(x=0, movable=True, pen=f0Pen)
        self.curves['evtVwr']['A(f)']['marker'].sigPositionChangeFinished.connect(self._evtVwrF0LineMoved)
        
    def _plotDummyAmpl(self):
        # A(f), chan view, large plot
        self.curves['amplchan']['main'].setData(self.dummyDataAmpl[self.chanViewMainAmpl]['x'],
                                                self.dummyDataAmpl[self.chanViewMainAmpl]['y'])
        for ii in range(N_DWA_CHANS):
            # A(f) data, grid view
            self.curves['amplgrid'][ii].setData(self.dummyDataAmpl[ii]['x'],
                                                self.dummyDataAmpl[ii]['y'])
            # all curves on single axes (lower right plot in grid view)
            self.curves['amplgrid']['all'][ii].setData(self.dummyDataAmpl[ii]['x'],
                                                       self.dummyDataAmpl[ii]['y'])
            # A(f) data, chan view (small plots)
            self.curves['amplchan'][ii].setData(self.dummyDataAmpl[ii]['x'],
                                                self.dummyDataAmpl[ii]['y'])

            
    #def _plotDummyGrid(self, dummy=False):
    #    ''' plot data in Grid view '''
    #    # V(t) data, grid view
    #    keys = sorted(self.curves['grid'])  # keys sorted (0, 1, ..., 7)
    #    print(keys)
    #    for ii, kk in enumerate(keys):
    #        self.curves['grid'][kk].setData(self.dummyData[ii]['x'],
    #                                        self.dummyData[ii]['y'])
            
    def _plotDummyTimeseries(self):
        ''' plot data in channel mode
        all 8 channels are plotted on the small graphs at top
        '''
        # V(t), chan view, large plot
        self.curves['chan']['main'].setData(self.dummyData[self.chanViewMain]['x'],
                                            self.dummyData[self.chanViewMain]['y'])

        # update the 8 small plots
        for ii in range(N_DWA_CHANS):
            self.curves['chan'][ii].setData(self.dummyData[ii]['x'],
                                            self.dummyData[ii]['y'])
            self.curves['grid'][ii].setData(self.dummyData[ii]['x'],
                                            self.dummyData[ii]['y'])


    def _plotDummyTension(self):
        pass
        #self.curves['tension']['tensionOfWireNumber'].setData(self.dummyDataTension['x'],
                                                              #self.dummyDataTension['y'])
            
    def _keyboardShortcuts(self):
        print("Setting up keyboard shortcuts")
        # Stimulus Screen
        self.scStimulusView = qtw.QShortcut(qtg.QKeySequence(Shortcut.STIMULUS.value), self)
        self.scStimulusView.activated.connect(self.viewStimulus)

        # Resonant frequency fit
        self.scResFreqFitView = qtw.QShortcut(qtg.QKeySequence(Shortcut.RESONANCE.value), self)
        self.scResFreqFitView.activated.connect(self.viewResFreqFit)

        # Tension data
        self.scTensionView = qtw.QShortcut(qtg.QKeySequence(Shortcut.TENSION.value), self)
        self.scTensionView.activated.connect(self.viewTensions)

        # Show log
        self.scLog = qtw.QShortcut(qtg.QKeySequence(Shortcut.LOG.value), self)
        self.scLog.activated.connect(self.viewLog)

        # Show event viewer
        self.scEvtVwr = qtw.QShortcut(qtg.QKeySequence(Shortcut.EVTVWR.value), self)
        self.scEvtVwr.activated.connect(self.viewEvtVwr)

        # Show configuration parameters
        self.scConfig = qtw.QShortcut(qtg.QKeySequence(Shortcut.CONFIG.value), self)
        self.scConfig.activated.connect(self.viewConfig)

        # V(t) data (grid view)
        self.scGridView = qtw.QShortcut(qtg.QKeySequence(Shortcut.V_GRID.value), self)
        self.scGridView.activated.connect(self.viewGrid)

        # A(f) data (grid view)
        self.scAmplGridView = qtw.QShortcut(qtg.QKeySequence(Shortcut.A_GRID.value), self)
        self.scAmplGridView.activated.connect(self.viewAmplGrid)
        
        # Show V(t) or A(f) (channel view)
        # FIXME: move these to "Shortucut" ENUM?
        chans = range(N_DWA_CHANS)
        self.chanViewShortcuts = []  # FIXME: no need to save these, just need to connect slot...
        for chan in chans:
            # V(t)
            self.chanViewShortcuts.append(qtw.QShortcut(qtg.QKeySequence(f'Alt+{chan}'), self))
            self.chanViewShortcuts[-1].activated.connect(partial(self.viewChan, chan))
            # A(f)
            self.chanViewShortcuts.append(qtw.QShortcut(qtg.QKeySequence(f'Ctrl+{chan}'), self))
            self.chanViewShortcuts[-1].activated.connect(partial(self.viewAmplChan, chan))

        # Event Viewer shortcuts
        self.scEvtVwrNext = qtw.QShortcut(qtg.QKeySequence(Shortcut.EVT_NEXT.value), self)
        self.scEvtVwrNext.activated.connect(partial(self.evtVwrChange, 1))
        self.scEvtVwrPrev = qtw.QShortcut(qtg.QKeySequence(Shortcut.EVT_PREV.value), self)
        self.scEvtVwrPrev.activated.connect(partial(self.evtVwrChange, -1))
        self.scEvtVwrNext10 = qtw.QShortcut(qtg.QKeySequence(Shortcut.EVT_NEXT10.value), self)
        self.scEvtVwrNext10.activated.connect(partial(self.evtVwrChange, 10))
        self.scEvtVwrPrev10 = qtw.QShortcut(qtg.QKeySequence(Shortcut.EVT_PREV10.value), self)
        self.scEvtVwrPrev10.activated.connect(partial(self.evtVwrChange, -10))
        self.scEvtVwrLast = qtw.QShortcut(qtg.QKeySequence(Shortcut.EVT_LAST.value), self)
        self.scEvtVwrLast.activated.connect(partial(self.evtVwrChange, 100000000))
        self.scEvtVwrFirst = qtw.QShortcut(qtg.QKeySequence(Shortcut.EVT_FIRST.value), self)
        self.scEvtVwrFirst.activated.connect(partial(self.evtVwrChange, -100000000))

        
    @pyqtSlot()
    def evtVwrChange(self, step=None):
        print('\n\n\n')
        print(f"step by {step}")

        if self.evtData is None:
            print("No EVENT VIEWER data yet available")
            return
        
        nfreq = len(self.evtData['freqUnion'])
        idx = self.evtData['freqIdx'] + step
        if idx < 0:
            idx = 0
        if idx >= nfreq:
            idx = nfreq-1
        self.evtData['freqIdx'] = idx
        self.evtData['freqCurrent'] = self.evtData['freqUnion'][self.evtData['freqIdx']] 
        print('\n\n\n')
        self.evtVwrUpdatePlots()
        
    def evtVwrUpdatePlots(self, plotAmpl=False):
        #print("updating plots...")
        ifrq = self.evtData['freqIdx']
        for ichan in range(N_DWA_CHANS):
            plotTitle = (f"V(t) Chan {ichan} Freq: {self.evtData['freqCurrent']:.3f} Hz  Ampl: {self.evtData['A(f)'][ichan][ifrq]:.2f}")
            self.evtVwrPlots[ichan].setTitle(plotTitle)
            if self.evtData['V(t)'][ichan][ifrq] is not None:
                self.curves['evtVwr']['V(t)'][ichan].setData(self.evtData['V(t)_time'][ichan][ifrq],
                                                             self.evtData['V(t)'][ichan][ifrq])
                self.curvesFit['evtVwr']['V(t)'][ichan].setData(self.evtData['V(t)_fit_time'][ichan][ifrq],
                                                                self.evtData['V(t)_fit'][ichan][ifrq])
            else:
                self.curves['evtVwr']['V(t)'][ichan].setData([])
                self.curvesFit['evtVwr']['V(t)'][ichan].setData([])
            
        # update the amplitude plots in the 9th window
        self.curves['evtVwr']['A(f)']['marker'].setValue(self.evtData['freqUnion'][ifrq])
        # Kluge -- no need to redraw this... just redraw
        if plotAmpl:
            for ichan in range(N_DWA_CHANS):
                self.curves['evtVwr']['A(f)'][ichan].setData(self.evtData['freqUnion'], self.evtData['A(f)'][ichan])

                
    def udpListen(self):
        # Pass the function to execute
        worker = Worker(self.startUdpReceiver, newdata_callback=self.signals.newUdpPayload)
        worker.signals.result.connect(self.printOutput)
        worker.signals.finished.connect(self.threadComplete)
        self.signals.newUdpPayload.connect(self.processUdpPayload)
        
        # execute
        self.threadPool.start(worker)


    def _loadDaqConfig(self):
        self.daqConfigFile = dcf.DwaConfigFile(DAQ_CONFIG_FILE)#, sections=['DAQ'])
        self.daqConfig = self.daqConfigFile.getConfigDict(section='DAQ')

    @pyqtSlot()
    def abortScan(self):
        print("User has requested a soft abort of this run...")
        print("... this is not yet tested")
        self.uz.abort()
        
    @pyqtSlot()
    def startScanThread(self):
        print("User has requested a new AUTO scan (DWA is IDLE)")
        self.scanType = ScanType.AUTO

        self._scanButtonDisable()
        self._setScanButtonAction('ABORT')

        for i, btn in enumerate(self.radioBtns):
            if btn.isChecked():
                #logging.info("Changing color of row "+str(i))
                for c in range(0, self.scanTable.columnCount()):
                    self.scanTable.item(i,c).setBackground(qtg.QColor(255,140,0))
            else:
                #logging.info("Row "+str(i)+"has not been selected")
                pass
    
        # Pass the function to execute
        worker = Worker(self.startScan)  # could pass args/kwargs too..
        #worker.signals.result.connect(self.printOutput)
        worker.signals.finished.connect(self.startScanThreadComplete)

        # execute
        self.threadPool.start(worker)


    @pyqtSlot()
    def startScanAdvThread(self):
            
        print("User has requested a new CUSTOM scan (DWA is IDLE)")
        self.scanType = ScanType.CUSTOM

        self._scanButtonDisable()
        self._setScanButtonAction('ABORT')

        # Pass the function to execute
        worker = Worker(self.startScanAdv)  # could pass args/kwargs too..
        #worker.signals.result.connect(self.printOutput)
        worker.signals.finished.connect(self.startScanAdvThreadComplete)

        # execute
        self.threadPool.start(worker)
        

    def startScan(self):
        #need to create dictionaries in this thread to actually update inputs and files

        self.configMeasuredBy = self.measuredByLineEdit.text()
        self.configStage = self.configStageComboBox.currentText()
        self.configApaUuid = self.configApaUuidLineEdit.text()
        self.configLayer = self.configLayerComboBox.currentText()
        self.configHeadboard = self.configHeadboardSpinBox.value()
        self.configApaSide = self.SideComboBox.currentText()

        advFss = self.advFssLineEdit.text() # Freq step size
        advStimTime = self.advStimTimeLineEdit.text() # Stimulation time
        advInitDelay = self.advInitDelayLineEdit.text() # Init delay
        advAmplitude = self.advAmplitudeLineEdit.text() # Amplitude

        # TODO: Make sure inputs can be safely converted to floats
        # TODO: Grab default values if undefined
        if advFss: advFss = float(advFss)
        if advStimTime: advStimTime = float(advStimTime)
        if advInitDelay: advInitDelay = float(advInitDelay)
        if advAmplitude: advAmplitude = float(advAmplitude)

        scanIndex = -1
        logging.info(self.radioBtns)
        for i, btn in enumerate(self.radioBtns):
            logging.info(btn.isChecked())
            if btn.isChecked():
                scanIndex = i
        if scanIndex < 0: return

        rd = self.range_data_list[scanIndex]

        if self.configRadioSingle.isChecked():
            self.configHeadboard = self.singleConfigHeadboard
            self.wires = self.wireNum
            channels = channel_map.wire_to_apa_channel(self.configLayer, self.wires)
        else:
            self.wires = rd["wireSegments"]
            self.wires.sort(key = int)
            channels = rd["apaChannels"]
        #sorting apa channels list to follow increasing order of dwa channels
        dwaChannels = []
        for i in range(0,len(channels)):
            dwaChannels.append(str(channel_map.apa_channel_to_dwa_channel(self.configLayer, channels[i])))
        apaChannels = [x for _, x in sorted(zip(dwaChannels, channels), key=lambda pair: pair[0])]

        self.wires.sort(key = int)

        fpgaConfig = config_generator.configure_default()
        
        fpgaConfig.update(config_generator.configure_relays(self.configLayer,channels))

        fpgaConfig.update(config_generator.configure_ip_addresses()) # TODO: Make configurable
        fpgaConfig.update(config_generator.configure_run_type()) # TODO: This chould change based on fixed freq or freq sweep
        fpgaConfig.update(config_generator.configure_fixed_frequency())

        if advInitDelay: 
           if advStimTime: fpgaConfig.update(config_generator.configure_wait_times(advInitDelay, advStimTime))
           else: fpgaConfig.update(config_generator.configure_wait_times(advInitDelay))
        elif advStimTime: fpgaConfig.update(config_generator.configure_wait_times(stim_time=advStimTime))

        if advAmplitude: 
            fpgaConfig.update(config_generator.configure_gains(stim_freq_max=self.freqMax, stim_mag=int(advAmplitude)))

        fpgaConfig.update(config_generator.configure_sampling()) # TODO: Should this be configurable?
        fpgaConfig.update(config_generator.configure_relays(self.configLayer, channels))
        
<<<<<<< HEAD
        dataConfig = {"channels": apaChannels, "wireSegments": self.wires, "measuredBy": self.configMeasuredBy, "stage": self.configStage, "apaUuid": self.configApaUuid, 
=======
        dataConfig = {"apaChannels": apaChannels, "wireSegments": self.wires, "measuredBy": self.configMeasuredBy, "stage": self.configStage, "apaUuid": self.configApaUuid, 
>>>>>>> cad5a2d6
        "layer": self.configLayer, "headboardNum": self.configHeadboard, "side": self.configApaSide}

        self._loadDaqConfig()

        self.freqMax = float(self.scanTable.item(scanIndex, 4).text())
        self.freqMin = float(self.scanTable.item(scanIndex, 3).text())
        self.freqStep = self.scanTable.item(scanIndex, 5).text()
        
        fpgaConfig.update(config_generator.configure_scan_frequencies(self.freqMin, self.freqMax, stim_freq_step = int(self.freqStep)/160))
        fpgaConfig.update(config_generator.configure_noise_subtraction(self.freqMin, self.freqMax))

        self.combinedConfig = {"FPGA": fpgaConfig, "DATABASE": dataConfig, "DAQ": self.daqConfig}
        
        self.makeScanOutputDir()
        config_generator.write_config(self.combinedConfig, 'dwaConfig.ini', self.scanRunDataDir) #self.configFileDir
        self.configFile = os.path.join(self.scanRunDataDir, "dwaConfig.ini")

        self.runScan()

    def makeScanOutputDir(self):
        scanRunSubDir = "APA_"+str(self.configApaUuid)
        dataDir = os.path.join(self.scanDataDir, scanRunSubDir)
        try:
            os.makedirs(dataDir)
            logging.info("  Directory did not exist...made {}".format(dataDir))
            print("  Directory did not exist...made {}".format(dataDir))
        except FileExistsError:
            logging.warning("  Directory already exists: [{}]".format(dataDir))
        
        self.timeString = datetime.datetime.now().strftime("%Y%m%dT%H%M%S")
        if self.configRadioSingle.isChecked():
            self.wires = self.wires[0]
        else:
            self.wires = "-".join([str(w) for w in self.wires])
        self.scanRunDataDir = os.path.join(dataDir, self.configLayer + "_" + self.configApaSide + 
        "_" + str(self.configHeadboard) + "_" + str(self.wires) + "_" + self.timeString)
        os.makedirs(self.scanRunDataDir)
     
    def startScanAdv(self):
        self.configFile = self.configFileName.text()

        apaUuid = self.configApaUuidLineEdit.text().strip()
        timestamp = datetime.datetime.now().strftime("%Y%m%dT%H%M%S")
        subdirs = []

        #if there is text in the ApaUuid section then save scan data in:
        #    scanData/APA_[UUID]/[configname]_TIMESTAMP
        # otherwise save scan in:
        #    scanDataAdv/[configname]_TIMESTAMP
        if apaUuid != "":
            print(f"FOUND CONTENT IN APA UUID FIELD: {apaUuid}")
            subdirs.append(self.scanDataDir)  # scanData/
            subdirs.append(f"APA_{apaUuid}")
        else:
            print(f"NO CONTENT IN APA UUID FIELD -- making up a directory name")
            subdirs.append(self.scanDataDirAdv) # scanDataAdv/

        configFileBase = os.path.splitext( os.path.basename(self.configFile) )[0]
        print(f"CONFIG FILE BASE = {configFileBase}")
        subdirs.append(f"{configFileBase}_{timestamp}")

        self.scanRunDataDir = os.path.join(*subdirs)
        print(f"Making directory: {self.scanRunDataDir}")
        os.makedirs(self.scanRunDataDir, exist_ok=True) 
        # copy the config file into the scan output directory
        shutil.copy(self.configFile, os.path.join(self.scanRunDataDir, 'dwaConfig.ini'))

        self.runScan()


    def _setScanMetadata(self):
        # FIXME: rename... really this is used to set metadata in the A(f) .json file
        # During the resonance analysis those values are used to determine if data should
        # be written to database.

        #apaUuid = self.configApaUuidLineEdit.text()
        #print(f"apaUuid: {apaUuid}")

        dbConfig = self.dwaConfigFile.getConfigDict(section='DATABASE')
        if dbConfig:
            print("[DATABASE] section present in config file")
            print(f"[DATABASE] SECTION: {dbConfig}")
        else:
            print("[DATABASE] section not present in config file")

        # If the config file has a valid [DATABASE] section, then user wants to write to the db
        # If you get this far, then the [DATABASE] section has already been validated, so
        # just need to check if [DATABASE] exists in the config...
        # FIXME: does the UUID need to be a "valid"/real DUNE UUID?

        # Pull info from the [DATABASE] section of the config file and pass that along to the A(f) .json file
        for field in DATABASE_FIELDS:
            self.ampData[field] = dbConfig[field] if dbConfig else None

        print(f'self.ampData = {self.ampData}')
            
            
    def runScan(self):

        # runScan() is in a thread...  need to get logger?
        logger = logging.getLogger(__name__)
        logger.info(self.configFile)
        logger.info(f"config file = {self.configFile}")
        #
        ## FIXME: the textbox doesn't update right away...
        ## need to force an update somehow....
        self._loadConfigFile(updateGui=False)

        print("\n\n =================== runScan()\n\n")
        print(f"self.configFile = {self.configFile}")
        # verify that config file can be opened (DEFUNCT: this is done in _loadConfigFile()
        #try:
        #    with open(self.configFile) as fh:
        #        pass
        #except:
        #    self.logger.error("Could not open config file -- cannot proceed")

        try:
            self.logger.info('======= dwaReset() ===========')
            self.uz.reset()
        except:
            self.logger.error("DWA reset failed")
            
        try:
            self.logger.info('======= dwaConfig() ===========')
            self.uz.scanConfig(self.dwaConfigFile.config['FPGA'])
        except:
            self.logger.error("DWA run configuration failed")
            
        try:
            self.logger.info('======= dwaStart() ===========')
            self.uz.start()
            self.logger.info('======= DONE WITH dwaStart() ===========')
            
            #logger.info('\n\n======= dwaStat() ===========')
            #self.uz.stat()

        except:
            self.logger.error("DWA run start failed")
            

    #@pyqtSlot()
    #def quitAll(self):

    @pyqtSlot()
    def tabChangedStage(self):
        self.currentViewStage = self.tabWidgetStages.currentIndex()
        if self.verbose > 0:
            print(f"tabWidgetStage changed... self.currentViewStage = {self.currentViewStage}")

    @pyqtSlot()
    def tabChangedStim(self):
        self.currentViewStim = self.tabWidgetStim.currentIndex()
        if self.verbose > 0:
            print(f"tabWidgetStim changed... self.currentViewStim = {self.currentViewStim}")
        

    @pyqtSlot()
    def resFitParameterUpdated(self):
        self.runResonanceAnalysis()

    def resFreqGetParams(self): 
        self._resFreqSetDefaultParams()  # reset to defaults

        # Should we detrend the A(f) data first?
        self.resFitParams['preprocess']['detrend'] = self.resFitPreDetrend.isChecked()

        # polynomial order for background subtraction (after integrating)
        try:
            print(f'self.resFitBkgPoly.text() = {self.resFitBkgPoly.text()}')
            self.resFitParams['find_peaks']['bkgPoly'] = int(self.resFitBkgPoly.text())
        except:
            print('failed')
            self.resFitParams['find_peaks']['bkgPoly'] = 2

        # peak width parameter
        print(f'self.resFitWidth.text() = {self.resFitWidth.text()}')
        self.resFitParams['find_peaks']['width'] = self._resFreqParseNumOrList( self.resFitWidth.text() )

        # prominence parameter
        print(f'self.resFitProminence.text() = {self.resFitProminence.text()}')
        self.resFitParams['find_peaks']['prominence'] =self._resFreqParseNumOrList( self.resFitProminence.text() )

        print("BEFORE READING KWARGS:")
        print(f'   self.resFitParams = {self.resFitParams}')
        
        # read the kwargs field, (which takes precedence over anything set previously)!
        # expect: "key1=val1, key2=val2, ..."
        kwargString = self.resFitKwargs.text().strip()
        if kwargString != '':
            kwargDict = self._resFreqParseKwargParam( self.resFitKwargs.text() )
            for key, val in kwargDict.items():
                if key not in self.resFitParams['find_peaks']:
                    continue
                self.resFitParams['find_peaks'][key] = val

        # Print params and refit
        print(f'self.resFitParams = {self.resFitParams}')

        
    @pyqtSlot()
    def configFileNameEnter(self):
        self.configFile = self.configFileName.text()
        self._loadConfigFile()


    def loadRecentScanData(self):
        # get the scan filename from the Recent Scans table
        indices = self.recentScansTableView.selectionModel().selectedRows()
        try:
            row = indices[0].row()
        except:
            print("problem selecting row (no row selected?)...")
            return

        print(f"selected row  = {row}")
        tableRowData = self.recentScansTableModel.getData()[row]
        print(f"selected file = {tableRowData['scanName']}")
        #scanFilename = './scanDataAdv/dwaConfigWC_20210812T112511/amplitudeData.json' # DUMMY
        scanFilename = os.path.join(tableRowData['scanName'], 'amplitudeData.json')
        self.recentScansTableRowInUse = row
        self.loadSavedScanData(scanFilename)

    def loadArbitraryScanData(self):
        # open a file selection dialog for user to input a scan filename
        options = qtw.QFileDialog.Options()
        #options |= qtw.QFileDialog.DontUseNativeDialog
        scanFilename, _ = qtw.QFileDialog.getOpenFileName(self,"QFileDialog.getOpenFileName()",
                                                          "","All Files (*);;JSON Files (*.json)",
                                                          options=options)
        
        if scanFilename:  # validate the selected filename (require .json?)
            print(scanFilename)

            # Insert this scan into to the Recent Scans list
            scanDir = os.path.dirname(scanFilename)
            row = 0
            self.insertScanIntoScanList(scanDir, row=row, submitted=Submitted.UNKNOWN)
            # and highlight the newly inserted row in the table
            self.recentScansTableView.selectRow(row)
            self.recentScansTableRowInUse = 0
            
            self.loadSavedScanData(scanFilename)

    def loadSavedScanData(self, filename):
        self._loadAmpData(filename)
        self.runResonanceAnalysis()

    @pyqtSlot()
    def _resFreqUserInputText(self):
        for reg in self.registers:
            print(getattr(self, f'le_resfreq_val_{reg}').text())

        # FIXME: add check for which channel's textbox this came from
        # and only update the f0 values and GUI display for that associated channel
        for reg in self.registers:
            fString = getattr(self, f'le_resfreq_val_{reg}').text()
            self.resonantFreqs[reg.value] = self._freqsOfString(fString)
        self.resFreqUpdateDisplay(chan=None)

    def _freqsOfString(self, fString):
        # FIXME: add check to guard against failed parse
        toks = fString.split(',')
        print(f"resFreqUserInputText: toks = {toks}")
        try:
            freqList = [ float(tok) for tok in toks ]
        except:
            freqList = []
        return freqList
        
    #@pyqtSlot()
    def _f0LineClicked(self, infLine, clickEvt):
        # evt is an InfiniteLine and an event (sigClicked sent by InfiniteLine)

        print("f0Line clicked")
        #print(f"pyqtgraph version {pg.__version__}")
        print(f"infLine   = {infLine}")
        print(f"clickEvt  = {clickEvt}")

        if clickEvt.modifiers() == qtc.Qt.ControlModifier:
            print("CTRL held down")
            self._f0LineRemove(infLine)

    def _f0LineRemove(self, infLine):
        print(f"removing InfiniteLine {infLine} at f={infLine.value()}")
        source = self._getInfLineSource(infLine)  # 'proc' or 'raw'
        #print(f"Before: {self.resFitLines['proc']}")
        keys = self.resFitLines[source].keys()
        for kk in keys:
            if infLine in self.resFitLines[source][kk]:
                self.resFitLines[source][kk].remove(infLine)  # remove infline from the correct list
                break
        #print(f"After: {self.resFitLines['proc']}")
        #print(f"infLine was in register {kk}")
        if source == 'proc':
            print("removing from proc")
            self.resonanceProcessedPlots[kk].removeItem(infLine)
        elif source == 'raw':
            print("removing from raw")
            self.resonanceRawPlots[kk].removeItem(infLine)
        else:
            print("error: could not find the plot that owns {infLine}")
            print("cannot remove line from the plot...")
        del infLine
        
        self._updateResFreqsFromLineLocations(source)
        self.resFreqUpdateDisplay(chan=None)  # update GUI
        self.removedInfLine = True
        
    #@pyqtSlot()
    def _evtVwrF0LineMoved(self):
        print("\n\n\nevtVwr f0 Line moved")
        fDragged = self.curves['evtVwr']['A(f)']['marker'].value()
        # Get the current frequency
        # get index into freq that is closest to fDragged

        if self.evtData is None:
            print("Event Data not loaded yet")
            self.curves['evtVwr']['A(f)']['marker'].setValue(0)
            return

        # Find closest frequency
        diffs = np.abs(np.array(self.evtData['freqUnion'])-fDragged)
        dfMin = np.min(diffs)
        idx = np.where(diffs == dfMin)[0][0]            
        # Update values
        f0 = self.evtData['freqUnion'][idx]
        self.evtData['freqIdx'] = idx
        self.evtData['freqCurrent'] = f0
        ## Update plots
        self.evtVwrUpdatePlots(plotAmpl=False)
        
    #@pyqtSlot()
    def _f0LineMoved(self, evt):
        # evt is an InfiniteLine instance (sigDragged event from InfiniteLine)
        
        print("f0Line moved")
        print(f"evt = {evt}")
        print(f"self.resFitLines['raw'] = {self.resFitLines['raw']}")
        print(f"self.resFitLines['proc'] = {self.resFitLines['proc']}")

        source = self._getInfLineSource(evt)
        self._updateResFreqsFromLineLocations(source)
        self.resFreqUpdateDisplay(chan=None)  # update GUI
        
    def _getInfLineSource(self, infLine):
        # Figure out which plot the line drag was in
        # Flatten the list of InfiniteLines and match to source of signal
        rawLines = list(chain(*self.resFitLines['raw'].values()))
        procLines = list(chain(*self.resFitLines['proc'].values()))
        if infLine in rawLines:
            source = 'raw'
        elif infLine in procLines:
            source = 'proc'
        else:
            print("ERROR: unknown source of signal: {infLine}")
            print("      rawLines  = {rawLines}")
            print("      procLines = {procLines}")
            return
        print(f"_f0LineMoved(): sender is from {source}")
        return source

    def _updateResFreqsFromLineLocations(self, source):
        # source is either 'proc' or 'raw'
        
        # loop over all channels. Get locations of lines
        for reg in self.registers:
            self.resonantFreqs[reg.value] = []  # start w/ empty list
            for infLine in self.resFitLines[source][reg]: # re-create resFreq list
                self.resonantFreqs[reg.value].append(infLine.value())
                self.resonantFreqs[reg.value].sort()
        
    @pyqtSlot()
    def viewStimulus(self):
        self.currentViewStage = MainView.STIMULUS
        self.updateTabView()
        #self.tabWidgetStages.setCurrentIndex(self.currentViewStage)
        self.logger.info("View Stimulus")

    @pyqtSlot()
    def viewResFreqFit(self):
        self.currentViewStage = MainView.RESONANCE
        self.updateTabView()
        #self.tabWidgetStages.setCurrentIndex(self.currentViewStage)
        self.logger.info("View Resonant Frequencies")
            
    @pyqtSlot()
    def viewTensions(self):
        self.currentViewStage = MainView.TENSION
        self.updateTabView()
        #self.tabWidgetStages.setCurrentIndex(self.currentViewStage)
        self.logger.info("View Tensions")

    @pyqtSlot()
    def viewLog(self):
        self.currentViewStage = MainView.LOG
        self.updateTabView()
        #self.tabWidgetStages.setCurrentIndex(self.currentViewStage)
        self.logger.info("View LOG")
        
    @pyqtSlot()
    def viewEvtVwr(self):
        self.currentViewStage = MainView.EVTVWR
        self.updateTabView()
        #self.tabWidgetStages.setCurrentIndex(self.currentViewStage)
        self.logger.info("View EVENT VIEWER")
        
    @pyqtSlot()
    def viewConfig(self):
        self.currentViewStage = MainView.STIMULUS
        self.currentViewStim = StimView.CONFIG
        self.updateTabView()
        #self.tabWidgetStages.setCurrentIndex(self.currentViewStage)
        #self.tabWidget.setCurrentIndex(self.currentViewStim)
        self.logger.info("View CONFIG")
        print("view config")

    def updateTabView(self):
        self.tabWidgetStages.setCurrentIndex(self.currentViewStage)
        self.tabWidgetStim.setCurrentIndex(self.currentViewStim)
        
    @pyqtSlot()
    def viewGrid(self):
        self.currentViewStage = MainView.STIMULUS
        self.currentViewStim = StimView.V_GRID
        self.updateTabView()
        #self.tabWidgetStages.setCurrentIndex(MainView.STIMULUS)
        #self.tabWidget.setCurrentIndex(self.currentView % STIM_VIEW_OFFSET)
        self.logger.info("View V(t) GRID")

    @pyqtSlot()
    def viewAmplGrid(self):
        self.currentViewStage = MainView.STIMULUS
        self.currentViewStim = StimView.A_GRID
        self.updateTabView()
        #self.tabWidgetStages.setCurrentIndex(MainView.STIMULUS)
        #self.tabWidget.setCurrentIndex(self.currentView % STIM_VIEW_OFFSET)
        self.logger.info("View A(f) GRID")

    @pyqtSlot(int)
    def viewAmplChan(self, chan):
        self.currentViewStage = MainView.STIMULUS
        self.currentViewStim = StimView.A_CHAN
        self.updateTabView()
        #self.tabWidgetStages.setCurrentIndex(MainView.STIMULUS)
        #self.tabWidget.setCurrentIndex(self.currentView % STIM_VIEW_OFFSET)
        self.logger.info("View A(f) A_CHAN.  Channel = {}".format(chan))

        if self.chanViewMainAmpl != chan:
            x, y = self.curves['amplchan'][chan].getData()
            self.curves['amplchan']['main'].setData(x, y)
            self.pw_amplchan_main.setTitle(chan)
            self.chanViewMainAmpl = chan
        
    @pyqtSlot(int)
    def viewChan(self, chan):
        self.currentViewStage = MainView.STIMULUS
        self.currentViewStim = StimView.V_CHAN
        self.updateTabView()
        #self.tabWidgetStages.setCurrentIndex(MainView.STIMULUS)
        #self.tabWidget.setCurrentIndex(self.currentView % STIM_VIEW_OFFSET)
        self.logger.info("View V(t) A_CHAN.  Channel = {}".format(chan))

        if self.chanViewMain != chan:
            x, y = self.curves['chan'][chan].getData()
            self.curves['chan']['main'].setData(x, y)
            self.pw_chan_main.setTitle(chan)
            self.chanViewMain = chan


    @pyqtSlot()
    def saveAmplitudeData(self):
        if ("fnOfAmpData" in self.__dict__):
            # add metadata to ampData before writing to file (this could also be done earlier)
            # FIXME: grab these values from user input
            with open(self.fnOfAmpData, 'w') as outfile:
                json.dump(self.ampData, outfile)
            self.logger.info(f"Saved as {self.fnOfAmpData}") 
        else:
            self.logger.info(f"No run to save.") 

    @pyqtSlot()
    def loadTensions(self):
        # Load sietch credentials #FIXME still using James's credentials
        sietch = SietchConnect("sietch.creds")
        # Get APA UUID from text box
        apaUuid = self.tensionApaUuid.text()
        # Get stage
        stage = self.tensionStageComboBox.currentText()
        # Get pointer table info
        self.pointerTable = database_functions.get_pointer_table(sietch, apaUuid, stage)
        # Get selected layer from GUI
        layer = self.tensionLayerComboBox.currentText()
        self.tensionLayer = layer

        for side in ["A", "B"]:
            print(apaUuid, side, layer, stage)
            layer_data = database_functions.get_layer_data(sietch, apaUuid, side, layer, stage)
            channels = [int(ch) for ch in layer_data.keys()]
            print(layer_data)
            for ch in channels:
                print(ch)
                wires, expected_frequencies = channel_frequencies.get_expected_resonances(layer,ch)
                measured_frequencies = database_functions.get_measured_resonances(layer_data, layer, ch)
                print(expected_frequencies,measured_frequencies)
                if len(measured_frequencies) > 0:
                    mapped = channel_frequencies.compute_tensions_from_resonances(expected_frequencies, measured_frequencies)
                    for i,w in enumerate(wires):
                        self.tensionData[side][int(w)-1] = mapped[i]
                        print(side,str(w),str(mapped[i]))
                print("\n")
            # FIXME: this should only happen once -- in _makeCurves()
            # Create the scatter plot and add it to the view
            scatter = pg.ScatterPlotItem(pen=pg.mkPen(width=5, color='r'), symbol='o', size=1)
            self.tensionPlots[side].addItem(scatter)
            pos = [{'pos': [i,self.tensionData[side][i]]} for i in range(len(self.tensionData[side]))]
            scatter.setData(pos)

        self.tensionTableModel = TensionTableModel(self.tensionData)
        self.tensionTableView.setModel(self.tensionTableModel)
        self.tensionTableView.resizeColumnsToContents()
        self.tensionTableView.resizeRowsToContents()

        #self.tensionPlots['tensionOfWireNumber'].addItem(scatter)
        
    def submitTensions(self):
        # Load sietch credentials #FIXME still using James's credentials
        sietch = SietchConnect("sietch.creds")
        pointerTableId = self.pointerTable["_id"]
        apaUuid = self.pointerTable["data"]["apaUuid"]
        stage = self.pointerTable["stage"]
        wireData = {
            'X': {
                'A': [],
                'B': []
            },
            'U': {
                'A': [],
                'B': []
            },
            'V': {
                'A': [],
                'B': []
            },
            'G': {
                'A': [],
                'B': []
            },
        }
        wireData[self.tensionLayer] = self.tensionData
        
        record_result = {
            "componentUuid":database_functions.get_tension_frame_uuid_from_apa_uuid(sietch, apaUuid),
            "formId": "Wire Tensions",
            "formName": "Wire Tensions",
            "pointerTableUsed": pointerTableId,
            "stage": stage,
            "data": {
                "version": "1.1",
                "apaUuid": apaUuid,
                "wireSegments": wireData,
                "saveAsDraft": True,
                "submit": True
            }
        }
        dbid= sietch.api('/test',record_result)

    def saveResonanceData(self):
        resData = {}

        # Get the actual resonance frequencies (perhaps obtained with manual intervention)
        finalResonances = {}
        for reg in self.registers:
            finalResonances[reg.value] = self.resonantFreqs[reg.value]
        resData['resonances'] = finalResonances
            
        # Get fit parameters and algorithm-determined resonances
        resData['fit'] = self.resFitToLog
            
        try:
            with open(self.fnOfResData, 'w') as outfile:
                json.dump(resData, outfile)
            print(f"Saved resonance data as: {self.fnOfResData}") 
            self.logger.info(f"Saved as {self.fnOfResData}") 
        except:
            self.logger.info(f"Cannot save resonance data")

        
    @pyqtSlot()
    def submitResonances(self):

        self.saveResonanceData()

        # Load sietch credentials #FIXME still using James's credentials
        sietch = SietchConnect("sietch.creds")


        print(f"sietch = {sietch}")
        print(f"self.ampData['apaUuid'] = {self.ampData['apaUuid']}")
        out = database_functions.get_tension_frame_uuid_from_apa_uuid(sietch, self.ampData["apaUuid"])
        print(f"out = {out}")

        pointer_lists = {}
        for layer in APA_LAYERS:
            pointer_lists[layer] = {}
            for side in APA_SIDES:
                pointer_lists[layer][side] = [{"testId": None}]*MAX_WIRE_SEGMENT
                
<<<<<<< HEAD
        pointer_list = [{"testId": None}]*MAX_WIRE_SEGMENT
=======
        pointer_list = [{"testId": None}]*900
>>>>>>> cad5a2d6
        for dwaCh, ch in enumerate(self.ampData["apaChannels"]): # Loop over channels in scan
            for w in self.ampData["wireSegments"]:
                wire_ch = channel_map.wire_to_apa_channel(self.ampData["layer"], w)
                if wire_ch == ch:
                    resonance_result = {
                        "componentUuid":database_functions.get_tension_frame_uuid_from_apa_uuid(sietch, self.ampData["apaUuid"]),
                        "formId": "wire_resonance_measurement",
                        "formName": "Wire Resonance Measurement",
                        "data": {
                            "versionDaq": "1.1",
                            "dwaUuid": self.ampData["apaUuid"],
                            "versionFirmware": "1.1",
                            "site": "Harvard",
                            "measuredBy": self.ampData["measuredBy"],
                            "productionStage": self.ampData["stage"],
                            "side": self.ampData["side"],
                            "layer": self.ampData["layer"],
                            "wireSegments": {
                                str(w): self.resonantFreqs[dwaCh]
                            },
                            "saveAsDraft": True,
                            "submit": True
                        },
                    }
                    dbid = sietch.api('/test',resonance_result)
                    pointer_list[w] = {"testId": dbid}

        
        pointer_lists[self.ampData["layer"]][self.ampData["side"]] = pointer_list  # BUG? should copy the list not reference it?
        record_result = {
            "componentUuid":database_functions.get_tension_frame_uuid_from_apa_uuid(sietch, self.ampData["apaUuid"]),
            "formId": "wire_tension_pointer",
            "formName": "Wire Tension Pointer Record",
            "stage": self.ampData["stage"],
            "data": {
                "version": "1.1",
                "apaUuid": self.ampData["apaUuid"],
                "wireSegments": pointer_lists,
                "saveAsDraft": True,
                "submit": True
            }
        }
        dbid= sietch.api('/test',record_result)

        self.recentScansTableModel.setSubmitted(self.recentScansTableRowInUse, Submitted.YES)
        self.recentScansTableModel.layoutChanged.emit()
        
    @pyqtSlot()
    def loadEventData(self):
        scanId = self.evtVwr_runName_val.text()
        print(f'scanId = {scanId}')

        fileroot = 'scanData/'+scanId+'/'

        wireDataFilenames = [ f'{scanId}_{nn:02d}.txt' for nn in range(N_DWA_CHANS) ]
        wireDataFilenames = [ os.path.join(fileroot, ff) for ff in wireDataFilenames ]
        runHeaderFile = os.path.join(fileroot, f'{scanId}_FF.txt')

        print("Replaying data from the following files: ")
        print(f"  runHeaderFile = {runHeaderFile}")
        for ff in wireDataFilenames:
            print(f"                  {ff}")

        # Open/parse all files in memory
        udpData = {}
        udpData['FF'] = self._getAllLines(runHeaderFile)

        for chan in range(N_DWA_CHANS):
            # Read the full file into memory
            lines = self._getAllLines(wireDataFilenames[chan])
            # Find where the UDP packet boundaries are in the file (lines starting with 'AAAA0')
            udpDelimIdxs = []
            for ii, line in enumerate(lines):
                if line.startswith('AAAA0'):
                    udpDelimIdxs.append(ii)
            # Make a list of lists. Outer level list is one entry per UDP packet
            # inner level of list is one entry per line of that UDP packet
            for ii in range(len(udpDelimIdxs)-1):
                udpData[chan] = [ lines[udpDelimIdxs[ii]:udpDelimIdxs[ii+1]]
                                  for ii in range(len(udpDelimIdxs)-1) ]
                udpData[chan].append(lines[udpDelimIdxs[-1]:])

        # In principle, all channels should have data at all frequencies. But in practice
        # some data could be lost. So need to have a list of frequencies for each channel
        # and keep track of current frequency for each channel separately
        self.evtData = { 'freq':{}, 'periodInt':{},
                         'V(t)':{}, 'V(t)_time':{}, 'A(f)':{}, 'V(t)_fit':{}, 'V(t)_fit_time':{},
                         'freqCurrent':0, 'freqIdx':0,
                        }
        tmpData = { 'freq':{},
                    'V(t)':{},
                    'stimPeriod_int':{},
                    'dt':{}
                   }
        
        for ii in range(N_DWA_CHANS):
            tmpData['dt'][ii] = []              # list for each channel
            tmpData['freq'][ii] = []            # list for each channel
            tmpData['V(t)'][ii] = []            # list of lists for each channel
            tmpData['stimPeriod_int'][ii] = []  # list for each channel
            #
            # Y-axis data
            self.evtData['V(t)'][ii] = []          # list of lists for each channel
            self.evtData['V(t)_fit'][ii] = []      # list of lists for each channel
            self.evtData['A(f)'][ii] = []          # list for each channel
            #
            # X-axis data
            self.evtData['freq'] = []              # single list (valid for all channels)
            self.evtData['V(t)_time'][ii] = []     # list for each frequency
            self.evtData['V(t)_fit_time'][ii] = [] # list for each frequency

        # First pass through the data -- gather V(t) and frequency information
        udpCounterList = []
        self.evtDataParser = ddp.DwaDataParser()

        for ichan in range(N_DWA_CHANS):
            nfreqs = len(udpData[ichan])
            for ifreq in range(nfreqs):
                self.evtDataParser.parse(udpData[ichan][ifreq])
                udpCounterList.append(self.evtDataParser.dwaPayload[ddp.Frame.UDP]['UDP_Counter'])
                
                # extract the V(t) and stim period data for each channel
                tmpData['V(t)'][ichan].append(self.evtDataParser.dwaPayload[ddp.Frame.ADC_DATA]['adcSamples'])
                tmpData['stimPeriod_int'][ichan].append(self.evtDataParser.dwaPayload[ddp.Frame.FREQ]['stimPeriodActive'])
                tmpData['freq'][ichan].append(self.evtDataParser.dwaPayload[ddp.Frame.FREQ]['stimFreqActive_Hz'])
                tmpData['dt'][ichan].append(self.evtDataParser.dwaPayload[ddp.Frame.FREQ]['adcSamplingPeriod']*1e-8)
                
        # Come up with a master list of frequencies (if data is dropped, then not all channels will have all frequencies)
        self.evtData['stimPeriodUnion'] = np.array(list(set().union(tmpData['stimPeriod_int'][0],
                                                                    tmpData['stimPeriod_int'][1],
                                                                    tmpData['stimPeriod_int'][2],
                                                                    tmpData['stimPeriod_int'][3],
                                                                    tmpData['stimPeriod_int'][4],
                                                                    tmpData['stimPeriod_int'][5],
                                                                    tmpData['stimPeriod_int'][6],
                                                                    tmpData['stimPeriod_int'][7]
                                                                    )
                                                        )
                                                   )
        self.evtData['stimPeriodUnion'].sort()
        self.evtData['stimPeriodUnion'] = self.evtData['stimPeriodUnion'][::-1]  # reverse the sort
        #print(self.evtData['periodUnion'])
        self.evtData['freqUnion'] = CLOCK_PERIOD_SEC/self.evtData['stimPeriodUnion']
        #print(self.evtData['freqUnion'])
        
        # Second pass through the data -- align individual channel data with the master frequency list
        # indexed in a consistent way across channel (all channels share a single frequency array)
        # Missing data is represented by None instead of a list of data
        nptsInFit=500
        for ifrq, period in enumerate(self.evtData['stimPeriodUnion']):
            for ichan in range(N_DWA_CHANS):
                if period in tmpData['stimPeriod_int'][ichan]:
                    idx = tmpData['stimPeriod_int'][ichan].index(period)
                    dt = tmpData['dt'][ichan][idx]
                    vt = tmpData['V(t)'][ichan][idx]
                    tt = np.arange(len(vt))*dt
                    # Fit the V(t) data
                    (B, C, D, freq_Hz) = dwa.fitSinusoidToTimeseries(vt, dt, tmpData['freq'][ichan][idx])
                    amp = np.sqrt(B**2+C**2)
                    tfit = np.linspace(tt[0], tt[-1], nptsInFit)
                    yfit = B*np.sin(2*np.pi*freq_Hz*tfit) + C*np.cos(2*np.pi*freq_Hz*tfit) + D
                else:  # data from this frequency is absent for this channel
                    vt = None
                    tt = None
                    amp = np.nan
                    tfit = None
                    yfit = None
                    
                self.evtData['V(t)'][ichan].append(vt)
                self.evtData['V(t)_time'][ichan].append(tt)
                self.evtData['A(f)'][ichan].append(amp)
                self.evtData['V(t)_fit_time'][ichan].append(tfit)
                self.evtData['V(t)_fit'][ichan].append(yfit)

        # Update the A(f) and V(t) plots
        for ichan in range(N_DWA_CHANS):
            self.evtData['freqIdx'] = 0
            self.evtData['freqCurrent'] = self.evtData['freqUnion'][self.evtData['freqIdx']] 
        self.evtVwrUpdatePlots(plotAmpl=True)
            
        #print("Payload -------------------")
        #print(self.evtDataParser.dwaPayload)
        #print(self.evtData['freq'])
        #print(self.evtData)
        self._findMissingUdpCounters(udpCounterList)

    def _findMissingUdpCounters(self, udpCtrs):
        udpCtrs.sort()
        missingVals = [x for x in range(0,udpCtrs[-1]+1) if x not in udpCtrs]
        print(f"Missing UDP packets: {missingVals}")
        print(f"(may also be missing a packet with value larger than {udpCtrs[-1]})")
        
    def _getAllLines(self, fname):
        f = open(fname, "r")
        # read all data into a list (without newlines)
        # https://stackoverflow.com/questions/12330522/how-to-read-a-file-without-newlines
        data = f.read().splitlines()
        f.close()
        return data

    def _loadAmpData(self, ampFilename):
        print(f"ampFilename = {ampFilename}")
        self.ampDataActiveLabel.setText(f'Current: {ampFilename}')
        # read in the json file
        # FIXME: add check that the filename exists...
        with open(ampFilename, "r") as fh:
            data = json.load(fh)

        self.ampData = {}
        for reg in self.registers:
            self.ampData[reg.value] = {'freq':data[str(reg.value)]['freq'],  # stim freq in Hz
                                       'ampl':data[str(reg.value)]['ampl'] } # amplitude in ADC counts
            self.curves['resRawFit'][reg].setData(self.ampData[reg.value]['freq'],
                                                  self.ampData[reg.value]['ampl'])

        # Get the Metadata
        for field in DATABASE_FIELDS:
            self.ampData[field] = data[field]

        okToLogToDb = False if self.ampData['apaUuid'] is None else True  # KLUGE: may want a different test here
        print(f'okToLogToDb = {okToLogToDb}')
        print(f"self.ampData['apaUuid'] = {self.ampData['apaUuid']}")
        if okToLogToDb:
            self._submitResonanceButtonEnable()
        else:
            self._submitResonanceButtonDisable()

        self.fnOfResData = ampFilename.replace('amplitudeData.json', 'resonanceData.json')

            
    def _loadConfigFile(self, updateGui=True):
        #updateGui function no longer works with left column  and original textbox removed 
        # try to read the requested file
        # if found, display contents
        # if not found, display error message
       
        print("=== _loadConfigFile ===")

        # FIXME: should probably pass scan type information to _loadConfigFile...
        if self.currentViewStim == StimView.ADVANCED:
            self.configFile = self.configFileName.text()
        elif self.currentViewStim == StimView.CONFIG:
            self.configFile = os.path.join(self.scanRunDataDir, "dwaConfig.ini")

        print(f"   self.configFile = {self.configFile}")
        validConfigFilename = False
        try:
            with open(self.configFile) as fh:
                pass
            validConfigFilename = True
        except:
            textToDisplay = "Could not open file"
            if updateGui:
                self.configFileContents.setPlainText(textToDisplay)
            else:
                print(textToDisplay)

        if not validConfigFilename:
            return
                
        # read/parse config file
        #self.dwaConfigFile = dcf.DwaConfigFile(self.configFile, sections=['FPGA'])
        self.dwaConfigFile = dcf.DwaConfigFile(self.configFile)

        
        #self._setScanMetadata() # FIXME: only here for debugging. Should not be here permanently
        
        # FIXME: need to find a way to update the GUI in a thread that is not main thread....
        # right now, updating the GUI in a thread causes a crash.
        # see: https://stackoverflow.com/questions/10905981/pyqt-qobject-cannot-create-children-for-a-parent-that-is-in-a-different-thread
        # https://stackoverflow.com/questions/3268073/qobject-cannot-create-children-for-a-parent-that-is-in-a-different-thread
        if updateGui:
            textToDisplay = self.dwaConfigFile.getRawText()
            if self.omitComments_cb.isChecked():
                self.logger.info("cutting out commented lines from config file")
                lines = textToDisplay.split('\n')
                lines = [line for line in lines if line.strip()!="" and not line.strip().startswith('#')]
                textToDisplay = '\n'.join(lines)
            self.configFileContents.setPlainText(textToDisplay)

    def _makeWordList(self, udpDataStr):
        '''
        Converts a UDP transmission (single string) into a python list

        Each entry in the list is a string representation of a 32-bit hex word 
        

        e.g.
        >>> udpDataStr  = 'AAAA0002100000F1110000FFAAAAAAAA'
        >>> dataStrings = self._makeWordList(udpDataStr)
           ['AAAA0002', '100000F1', '110000FF', 'AAAAAAAA']
        '''
        chunkLength = 8
        dataStrings = [udpDataStr[ii:ii+chunkLength]
                       for ii in range(0, len(udpDataStr), chunkLength)]
        self.logger.info(f"dataStrings = {dataStrings}")
        return dataStrings

    def _logRawUdpTransmissionToFile(self, dataStrings):
        self.logger.info("Data came from:")
        # FIXME: need to deal with this -- the file jsut gets bigger and bigger
        # consider using a rolling log file, or erasing at the start of each GUI launch?
        rawFH = open("udpstream.txt", 'a')
        for item in dataStrings:
            rawFH.write(f'{item}\n')
        rawFH.close()

    def _clearResonanceFits(self):
        print("Clearing fit lines from the resonance plots")

        for reg in self.registers:
            #print(f"self.resFitLines['proc'][{reg}] = ")
            #print(self.resFitLines['proc'][reg])
            for infLine in self.resFitLines['proc'][reg]:
                self.resonanceProcessedPlots[reg].removeItem(infLine)
            for infLine in self.resFitLines['raw'][reg]:
                self.resonanceRawPlots[reg].removeItem(infLine)
            for line in self.resFitLines['procDebug'][reg]:
                self.resonanceProcessedPlots[reg].removeItem(line)

        self._initResonanceFitLines()

                
    def _clearAmplitudeData(self):
        self.resonantFreqs = {}
        self.ampData = {}
        for reg in self.registers:
            self.ampData[reg] = {'freq':[],  # stim freq in Hz
                                 'ampl':[] } # amplitude in ADC counts
            self.resonantFreqs[reg.value] = []   # a list of f0 values for each wire

        # Clear amplitude plots
        plotTypes = ['amplchan', 'amplgrid', 'resRawFit', 'resProcFit']
        for ptype in plotTypes:
            for reg in self.registers:
                regId = reg
                self.curves[ptype][regId].setData([])
                self.curves['amplgrid']['all'][reg].setData([])
        self.curves['amplchan']['main'].setData([])
        
        # Set x-ranges for frequency plots so pyqtgraph does not have to autoscale
        runFreqMin = self.dwaDataParser.dwaPayload[ddp.Frame.RUN]['stimFreqMin_Hz'] 
        runFreqMax = self.dwaDataParser.dwaPayload[ddp.Frame.RUN]['stimFreqMax_Hz'] 
        plotTypes = ['amplgrid', 'amplchan']
        for ptype in plotTypes:
            for ii in range(N_DWA_CHANS):
                getattr(self, f'pw_{ptype}_{ii}').setXRange(runFreqMin, runFreqMax)
        self.pw_amplgrid_all.setXRange(runFreqMin, runFreqMax)
        self.pw_amplchan_main.setXRange(runFreqMin, runFreqMax)
            
        #self.registerOfVal = {}
        #for reg in ddp.Registers:
        #    self.registerOfVal[reg.value] = reg
        
    def _makeOutputFilenames(self):
        # Generate a unique filename for each register
        # Generate filehandles for each register
        # FIXME: move this to a higher level (only do it once...)
        #def getUniqueFileroot():
        #    return datetime.datetime.now().strftime("data/%Y%m%dT%H%M%S")
        print("_makeOutputFilenames()")
        froot = os.path.join(self.scanRunDataDir, "rawData")
        self.logger.info(f"fileroot = {froot}")
        # create new output filenames
        self.fnOfReg = {}  # file names for output. Keys are 2-digit hex string (e.g. '03' or 'FF'). values are filenames
        #self.fnOfReg['FF'] = "{}_{:02X}.txt".format(froot, 'FF')
        for reg in self.registers_all:
            self.fnOfReg['{:02X}'.format(reg.value)] = "{}_{:02X}.txt".format(froot, reg.value)
        self.logger.info(f"self.fnOfReg = {self.fnOfReg}")
        self.fnOfAmpData = os.path.join(self.scanRunDataDir, "amplitudeData.json")
        #self.run = self.scanRunDataDir
        self.logger.info(f"self.fnOfAmpData = {self.fnOfAmpData}") 

    def startUdpReceiver(self, newdata_callback):
        # initiate a DWA acquisition
        # send configuration
        # start listening for UDP data
        # establish signal/slot for sending data from udp receiver to GUI
        # FIXME: this is run in a separate thread -- do we need to get logger?
        # logger = logging.getLogger()

        # This is in a separate thread... need to get logger
        logger = logging.getLogger()
        logger.setLevel(logging.INFO)
        logger.info("============= startUdpReceiver() ===============")
        print("\n\n ============= startUdpReceiver() ===============\n\n")

        if self.udpListening:
            return

        
        while True:
            try:
                self.udpListening = True
                data, addr = self.sock.recvfrom(self.udpBufferSize)
                if self.verbose > 0:
                    logger.info("")
                    logger.info("bing! data received")
                #logger.info(data)                
                udpDataStr = binascii.hexlify(data).decode(self.udpEnc).upper()
                if self.verbose > 0:
                    logger.info(udpDataStr)
                
                # Break up string into a list of 8-character chunks
                dataStrings = self._makeWordList(udpDataStr)

                # Write the raw udp payload to file
                self._logRawUdpTransmissionToFile(dataStrings)

                if self.verbose > 0:
                    print("dataStrings = ")
                    print(dataStrings)
                    
                # Parse UDP transmission
                self.dwaDataParser.parse(dataStrings)
                if 'FFFFFFFF' in dataStrings:
                    if self.verbose > 0:
                        logger.info('\n\n')
                        logger.info(f'self.dwaDataParser.dwaPayload = {self.dwaDataParser.dwaPayload}')

                # FIXME: this should go into processUdpPayload() !!!
                # If there is a run frame with no '77' key, or if this is a run start frame
                # then this is a new run, so need to clear plots and create new filenames
                if ddp.Frame.RUN in self.dwaDataParser.dwaPayload:
                    self.oldDataFormat = False
                    if self.dwaDataParser.dwaPayload[ddp.Frame.RUN]['runStatus'] == None:
                        self.oldDataFormat = True
                    if self.dwaDataParser.dwaPayload[ddp.Frame.RUN]['runStatus'] == SCAN_START or \
                       self.oldDataFormat:
                        print("New run detected... creating new filenames")
                        print("runStatus = ")
                        print(self.dwaDataParser.dwaPayload[ddp.Frame.RUN]['runStatus'])
                        print(f'self.oldDataFormat = {self.oldDataFormat}')
                        if self.verbose > 0:
                            logger.info("New run detected... creating new filenames")
                        self._makeOutputFilenames()
                        self._clearAmplitudeData()
                        #self._clearResonanceFits()
                        self._setScanMetadata()
                        if self.verbose > 0:
                            logger.info(self.fnOfReg)
                
                # write data to file by register
                reg = self.dwaDataParser.dwaPayload[ddp.Frame.UDP]['Register_ID_hexStr']
                # Don't write status frames to disk
                statusFrameReg = '{:02X}'.format(ddp.Registers.STATUS)
                if reg != statusFrameReg:
                    if self.verbose > 0:
                        print(f"reg = {reg}")
                        print(f"self.fnOfReg: {self.fnOfReg}")
                        logger.info(f"self.fnOfReg: {self.fnOfReg}")
                    with open(self.fnOfReg[reg], 'a') as regFH:
                        for item in dataStrings:
                            regFH.write(f'{item}\n')
                        regFH.close()
                    
                newdata_callback.emit(self.dwaDataParser.dwaPayload)
                    
            except socket.timeout:
                if self.verbose > 0:
                    logger.info("  UDP Timeout")
                self.sock.close()
                self.udpListening = False
                break
            else:
                self.udpListening = False
            finally:
                self.udpListening = False

    def processUdpPayload(self, udpDict):
        # new UDP payload has arrived from DWA.
        # Deal with it (update plots, or status, or ...)
        self.logger.info('\n\n')
        self.logger.info("processUdpPayload()")

        kk = udpDict.keys()
        self.logger.info(kk)

        self.outputText.appendPlainText("UDP Counter: {}".format(udpDict[ddp.Frame.UDP]['UDP_Counter']))
        
        # Look for run header frame
        if ddp.Frame.RUN in udpDict:   # Assumes this is start of a new scan
            self.outputText.appendPlainText("\nFOUND RUN HEADER")
            self.outputText.appendPlainText(str(udpDict))


            # if start of run, set up GUI scan parameters
            if udpDict[ddp.Frame.RUN]['runStatus'] == SCAN_START:
                # FIXME: TEMPORARY...
                self.logger.info("\n\n\n\nFOUND RUN HEADER")
                # update the frequency information (min, max, step)
                # FIXME: move this to a subroutine...
                self.stimFreqMin  = udpDict[ddp.Frame.RUN]['stimFreqMin_Hz']
                self.stimFreqMax  = udpDict[ddp.Frame.RUN]['stimFreqMax_Hz']
                self.stimFreqStep = udpDict[ddp.Frame.RUN]['stimFreqStep_Hz']
                self.globalFreqMin_val.setText(f"{udpDict[ddp.Frame.RUN]['stimFreqMin_Hz']:.3f}")
                self.globalFreqMax_val.setText(f"{udpDict[ddp.Frame.RUN]['stimFreqMax_Hz']:.3f}")
                self.globalFreqStep_val.setText(f"{udpDict[ddp.Frame.RUN]['stimFreqStep_Hz']:.4f}")

            #if end of scan...
            elif udpDict[ddp.Frame.RUN]['runStatus'] == SCAN_END:
                print("\n\n SCAN IS DONE!!!")

                self.saveAmplitudeData()  # do this first to avoid data loss

                # FIXME: shouldn't really change button state or controller state via
                # RUN end frame. Should only do this from STATUS frame...
                print("\nScan button disable\n")
                self._scanButtonDisable()
                print("\nSet button to START\n")
                self._setScanButtonAction('START')
                qtc.QCoreApplication.processEvents()
                print("\nDisable relays\n")
                self.uz.disableAllRelays() # Break all relay connections to let charge bleed off of wires
                print("\nStart sleep\n")
                time.sleep(self.interScanDelay)
                print("\nEnable button\n")
                self._scanButtonEnable()
                
                self.dwaControllerState = State.IDLE

                #self.disableScanButtonForTime(self.interScanDelay)  # Don't allow user to start another scan for a bit

                #
                print(f'self.scanType = {self.scanType}')
                if self.scanType == ScanType.AUTO:  # One scan of a set is done
                    for i, btn in enumerate(self.radioBtns):
                        if btn.isChecked(): 
                            self.btnNum = i
                    for c in range(0, self.scanTable.columnCount()):
                        self.scanTable.item(self.btnNum,c).setBackground(qtg.QColor(3,205,0))
                        if len(self.radioBtns)>(self.btnNum+1):
                            self.nextBtn = self.btnNum+1
                        else: 
                            self.nextBtn = 0
                    item = qtw.QRadioButton(self.scanTable)
                    self.scanTable.setCellWidget(self.nextBtn, 0, item)
                    item.setChecked(True)
                    self.radioBtns[self.nextBtn]=item

                self.updateAmplitudePlots()
                self.wrapUpStimulusScan()
                self.scanType = None
                
            else:
                 print("ERROR: unknown value of runStatus:")   
                 print(udpDict[ddp.Frame.RUN])
                 print(udpDict[ddp.Frame.RUN]['runStatus'])
            
            
        # Look for frequency header
        if ddp.Frame.FREQ in udpDict:  
            self.logger.info("FOUND FREQUENCY HEADER")
            self.logger.info(udpDict)
            self.globalFreqActive_val.setText(f"{udpDict[ddp.Frame.FREQ]['stimFreqActive_Hz']:.3f}")

        # Check to see if this is an ADC data transfer:
        if ddp.Frame.ADC_DATA in udpDict:
            self.outputText.appendPlainText("\nFOUND ADC DATA\n")
            # update the relevant plot...
            regId = udpDict[ddp.Frame.FREQ]['Register_ID_Freq']
            self.logger.info(f'regId = {regId}')
            reg = self.registerOfVal[regId]
            #self.mycurves[reg].setData(udpDict[ddp.Frame.ADC_DATA]['adcSamples'])
            dt = udpDict[ddp.Frame.FREQ]['adcSamplingPeriod']*1e-8
            tt = np.arange(len(udpDict[ddp.Frame.ADC_DATA]['adcSamples']))*dt

            #################################
            # Update plots
            if self.currentViewStage == MainView.STIMULUS and self.currentViewStim == StimView.V_GRID:
                self.curves['grid'][regId].setData(tt, udpDict[ddp.Frame.ADC_DATA]['adcSamples'])
            if self.currentViewStage == MainView.STIMULUS and self.currentViewStim == StimView.V_CHAN:
                self.curves['chan'][regId].setData(tt, udpDict[ddp.Frame.ADC_DATA]['adcSamples'])
                # FIXME: need to update the main window in chan view, too
                if regId == self.chanViewMain:
                    self.curves['chan']['main'].setData(tt, udpDict[ddp.Frame.ADC_DATA]['adcSamples'])

            # compute the best fit to V(t) and plot (in red)
            (B, C, D, freq_Hz) = dwa.processWaveform(udpDict)
            self.ampData[reg]['freq'].append(freq_Hz)
            self.ampData[reg]['ampl'].append(np.sqrt(B**2+C**2))
            nptsInFit=500
            tfit = np.linspace(tt[0], tt[-1], nptsInFit)
            yfit = B*np.sin(2*np.pi*freq_Hz*tfit) + C*np.cos(2*np.pi*freq_Hz*tfit) + D
            #print(f'   B = {B}')
            #print(f'   C = {C}')
            #print(f'   D = {D}')
            if self.currentViewStage == MainView.STIMULUS and self.currentViewStim == StimView.V_GRID:
                self.curvesFit['grid'][regId].setData(tfit, yfit)
            if self.currentViewStage == MainView.STIMULUS and self.currentViewStim == StimView.V_CHAN:
                self.curvesFit['chan'][regId].setData(tfit, yfit)
                if regId == self.chanViewMain:
                    self.curvesFit['chan']['main'].setData(tfit, yfit)

            # Update A(f) plots
            # During scan, only update plots in the STIMULUS tab.
            if self.currentViewStage == MainView.STIMULUS:
                if self.currentViewStim == StimView.A_GRID:
                    self.curves['amplgrid'][regId].setData(self.ampData[reg]['freq'], self.ampData[reg]['ampl'])
                    # don't update the "all" plot until the end...
                if self.currentViewStim == StimView.A_CHAN:
                    self.curves['amplchan'][regId].setData(self.ampData[reg]['freq'], self.ampData[reg]['ampl'])
                    if regId == self.chanViewMainAmpl:
                        self.curves['amplchan']['main'].setData(self.ampData[reg]['freq'], self.ampData[reg]['ampl'])
                    
        # Look for STATUS frame
        if ddp.Frame.STATUS in udpDict:
            if self.verbose > 1:
                self.outputText.appendPlainText("\nFOUND STATUS FRAME:")
                self.outputText.appendPlainText(str(udpDict[ddp.Frame.STATUS]))
                print(f"\n FOUND STATUS FRAME {datetime.datetime.now()}")
                print(udpDict[ddp.Frame.STATUS])

            # update heart logo
            self.updateHeartbeatLogo()
                
            self.dwaControllerState = udpDict[ddp.Frame.STATUS]['controllerState']

            if self.dwaControllerState != State.IDLE:
                self._scanButtonEnable()
                
            if self.enableScanButtonTemp and (self.dwaControllerState == State.IDLE):
                self.enableScanButtonTemp = False
                self._scanButtonEnable()
                
            self.dwaControllerState_val.setText(f"{udpDict[ddp.Frame.STATUS]['controllerStateStr']}")
            if udpDict[ddp.Frame.STATUS]['controllerStateStr'] == "IDLE":
                self.IDLELabel.setText("")
                self.idle = True
                self._scanButtonEnable()

            else:
                pass
            self.statusErrors_val.setText(f"{udpDict[ddp.Frame.STATUS]['statusErrorBits']}")

            # Display the status of the push buttons
            self.buttonStatus_val.setText(f"{udpDict[ddp.Frame.STATUS]['buttonStatus']}")
            self.setPushButtonStatusAll(udpDict[ddp.Frame.STATUS]['buttonStatusList'])


    def updateHeartbeatLogo(self):
        self.heartval = (self.heartval+1) % len(self.heartPixmaps)
        self.heartbeat_val.setPixmap(self.heartPixmaps[self.heartval])
        self.heartbeat_val.resize(self.heartPixmaps[self.heartval].width(),
                                  self.heartPixmaps[self.heartval].height())
        #self.heartbeat_val.setText(f"{self.heartval}")
        
    def disableScanButtonForTime(self, disableDuration):
        """ disableDuration is a time in seconds """
        # CURRENTLY "FAILS" BECAUSE BUTTON IS ENABLED BY IDLE STATE IN STATUS FRAME
        # should check if the timer has expired before enabling...
        print(f"\n\n\nDISABLE BUTTON FOR {disableDuration} seconds\n\n\n")
        self._scanButtonDisable()
        qtc.QTimer.singleShot(disableDuration*1000, self._scanButtonEnable)
        #qtc.QTimer.singleShot(disableDuration*1000, lambda: self.btnScanCtrl.setEnabled(True))
        #qtc.QTimer.singleShot(disableDuration*1000, lambda: XXXXself.targetBtn.setDisabled(False)XXXX)

    def _setScanButtonAction(self, state=None):
        ''' change the functionality of the scan buttons (start scan vs. abort scan) '''
        # state can be 'START' or 'ABORT'
        validStates = ['START', 'ABORT']
        state = state.upper()
        if state not in validStates:
            return

        if state == 'START':
            for scb in self.scanCtrlButtons:
                scb.setStyleSheet("background-color : rgb(3,205,0)")#this makes it so buton/row color are the same
                if scb == self.btnScanCtrl:
                    scb.setText("Start next scan")
                else:
                    scb.setText("Start scan")
        elif state == 'ABORT':
            for scb in self.scanCtrlButtons:
                scb.setStyleSheet("background-color : red")
                scb.setText("Abort Scan")
        else:
            print("HUH? should never get here...")
            return

        for scb in self.scanCtrlButtons:
            scb.repaint()
        
        self._scanButtonConnect(state)
        
    def _scanButtonConnect(self, state):
        try:
            self.btnScanCtrl.clicked.disconnect()
            self.btnScanCtrlAdv.clicked.disconnect()
        except:
            pass
        
        if state == 'START':
            self.btnScanCtrl.clicked.connect(self.startScanThread)
            self.btnScanCtrlAdv.clicked.connect(self.startScanAdvThread)
        elif state == 'ABORT':
            self.btnScanCtrl.clicked.connect(self.abortScan)
            self.btnScanCtrlAdv.clicked.connect(self.abortScan)
        
    def _submitResonanceButtonDisable(self):
        self.btnSubmitResonances.setEnabled(False)

    def _submitResonanceButtonEnable(self):
        self.btnSubmitResonances.setEnabled(True)
        
    def _scanButtonDisable(self):
        #self._scanButtonEnable(state=False)
        self.btnScanCtrl.setEnabled(False)
        self.btnScanCtrlAdv.setEnabled(False)

    def _scanButtonEnable(self):
        #for scb in self.scanCtrlButtons:
            #scb.setEnabled(state)
        if self.connectedToUzed and self.idle and self.configure:
            if len(self.radioBtns)>0:
                self.btnScanCtrl.setEnabled(True)
        if self.connectedToUzed and self.idle:
            self.btnScanCtrlAdv.setEnabled(True)
            
    def updateAmplitudePlots(self):
        # This should only update the plots on the STIMULUS tab
        # other A(f) plots are updated elsewhere
        for reg in self.registers:
            regId = reg
            # Stimulus tab plots
            self.curves['amplgrid'][regId].setData(self.ampData[reg]['freq'], self.ampData[reg]['ampl'])
            self.curves['amplgrid']['all'][regId].setData(self.ampData[reg]['freq'], self.ampData[reg]['ampl'])
            self.curves['amplchan'][regId].setData(self.ampData[reg]['freq'], self.ampData[reg]['ampl'])
            if regId == self.chanViewMainAmpl:
                self.curves['amplchan']['main'].setData(self.ampData[reg]['freq'], self.ampData[reg]['ampl'])
            
    def _resFreqSetDefaultParams(self):
        #height=None, threshold=None, distance=None, prominence=None, width=None, wlen=None, rel_height=0.5, plateau_size=None
        self.resFitParams['find_peaks'] = {'height':None, 'threshold':None, 'distance':None,
                                           'prominence':None, 'width':None, 'wlen':None,
                                           'rel_height':0.5, 'plateau_size':None}
        
    def _resFreqParseKwargParam(self, entryStr):
        entryStr = entryStr.strip()
        toks = entryStr.split(";")
        toks = [tok.strip() for tok in toks]
        print(f"kwarg toks: {toks}")
        kwargDict = {}
        for tok in toks:
            print(f"kwarg: {tok}")
            try:
                key, val = tok.split("=")
            except:
                print(f"invalid kwarg: {tok}")
                continue
            key = key.strip()
            if key == 'width':
                val = self._resFreqParseNumOrList(val)
            elif key == 'prominence':
                val = self._resFreqParseNumOrList(val)
            elif key == 'wlen':
                val = int(val)
            elif key == 'rel_height':
                val = float(val)
            elif key == 'distance':
                val = float(val)
            elif key == 'plateau_size':
                val = self._resFreqParseNumOrList(val)
            elif key == 'threshold':
                val = self._resFreqParseNumOrList(val)
            elif key == 'height':
                val = self._resFreqParseNumOrList(val)
            else:
                print(f"unrecognized kwval: {tok}")
            kwargDict[key] = val
        print(f"kwargDict = {kwargDict}")
        return kwargDict
                
    #def _resFreqParseWidthParam(self, entryStr):
    def _resFreqParseNumOrList(self, entryStr):
        parens_to_replace = {"(":"", ")":"", "[":"", "]":""}
        entryStr = entryStr.strip()
        for key,val in parens_to_replace.items():
            entryStr = entryStr.replace(key, val)
        toks = [x.strip() for x in entryStr.split(",")]
        print(f'toks = {toks}')
        vals = [None,None]
        for ii, tok in enumerate(toks):
            if tok.upper() == 'NONE':
                continue
            try:
                #self.resFitParams['find_peaks']['width'][ii] = int(tok)
                vals[ii] = float(tok)
            except:
                print(f"invalid entry: {tok} in {entryStr}")
                vals[ii] = None
        return vals

    def wrapUpStimulusScan(self):
        # Set the active tab to be RESONANCE
        if AUTO_CHANGE_TAB:
            self.currentViewStage = MainView.RESONANCE
            self.tabWidgetStages.setCurrentIndex(self.currentViewStage)

        # Add this scan to the list of scans in the Resonance tab
        scanDir = os.path.dirname(self.fnOfAmpData)
        self.insertScanIntoScanList(scanDir, submitted=Submitted.NO, row=0)  # put at the top of the list

    def insertScanIntoScanList(self, scanDir, row=None, submitted=None):
        '''
        scanDir:   e.g. ./scanData/APA_<UUID>/<LAYER>_<SIDE>_<HEADBOARD>_<WIRESEGMENTLIST>_<TIMESTAMP>
        row:       which row to insert this entry into
        submitted: have the resonances from this scan been submitted yet?  
        .          default is Submitted.NO, but could also be Submitted.UNKNOWN
        '''

        print("\n\n\n")
        print("insertScanIntoScanList:")
        print(f"  scanDir:   {scanDir}")
        print(f"  row:       {row}")
        print(f"  submitted: {submitted} (NO={Submitted.NO}, UNKNOWN={Submitted.UNKNOWN}, YES={Submitted.YES})")

        # FIXME: validate passed arguments
        if submitted is None:
            submitted = Submitted.NO
        row = 0 if row is None else row

        self.recentScansTableModel.insert(row, self.generateScanListEntry(scanDir, submitted=submitted))
        self.recentScansTableModel.layoutChanged.emit()


    # DEFUNCT
    def updateRecentScanList(self):
        print("\n\n\n")
        print("updateRecentScanList:")
        
        allScanDirs = dwa.getScanDataFolders(autoDir=OUTPUT_DIR_SCAN_DATA,
                                             advDir=OUTPUT_DIR_SCAN_DATA_ADVANCED,
                                             sort=True)[0]
        mostRecentScan = allScanDirs
        knownScans = [dd['scanName'] for dd in self.recentScansTableModel.getData()]

        scanIsNew = mostRecentScan not in knownScans
        
        print(f'mostRecentScan = {mostRecentScan}')
        print(f'knownScans     = {knownScans}')
        print(f'scanIsNew      = {scanIsNew}')

        if scanIsNew:
            ampFilename = os.path.join(mostRecentScan, 'amplitudeData.json')
            print(f"adding recent scan to list: {mostRecentScan}")
            try:         # Ensure that there is an amplitudeData.json file present!
                with open(ampFilename, "r") as fh:
                    data = json.load(fh)
                newdata = {'scanName':mostRecentScan,
                           'side':data['side'],
                           'layer':data['layer'],
                           'headboardNum':data['headboardNum'],
                           'apaUuid':data['apaUuid'],
                           'stage':data['stage'],
                           'measuredBy':data['measuredBy'],
                           'submitted':submitted,
                           #'wireSegments':data['wireSegments'],
                           }
            except:
                print("Could not add new scan to list...")

            self.recentScansTableModel.prepend(newdata)
            self.recentScansTableModel.layoutChanged.emit()
            print(self.recentScansTableModel._data)
                
        print("\n\n\n")
        
        
    def runResonanceAnalysis(self):
        # get A(f) data for each channel
        # run peakfinding -- assumes that peak finding parameters are already set
        # overlay f0 locations on A(f) plots
        # loop over each register

        # FIXME: this function should be farmed out to dwaTools, or somewhere else...
        #        need only pass the self.ampData and self.resFitParams dictionaries
        
        print("runResonanceAnalysis():")
        self.resFreqGetParams()
        self.resFreqRunFit()
        self.resFreqUpdateDisplay(chan=None)

    def resFreqRunFit(self):
        
        for reg in self.registers:
            #print(f'reg       = {reg}')
            #print(f'reg.value = {reg.value}')
            chan = reg.value
            if len(self.ampData[reg]['freq']) == 0:  # maybe a register has no data?
                continue
            #peakIds, _ = find_peaks(np.cumsum(self.ampData[reg]['ampl']))

            # Make a copy of the data to work with
            dataToFit = self.ampData[reg]['ampl'][:]
            
            # subtract a line first?
            if self.resFitParams['preprocess']['detrend']:
                # remove linear fit
                if self.verbose > 2:
                    print("detrending")
                dataToFit -= dwa.baseline(self.ampData[reg]['freq'], dataToFit, polyDeg=1)
            
            # Cumulative sum, remove baseline, plot, fit peaks, annotate plot
            # Vertical shift to start the y-values at zero
            dataToFit -= np.min(dataToFit)
            dataToFit  = scipy.integrate.cumtrapz(dataToFit, x=self.ampData[reg]['freq'], initial=0)

            # User can disable this step by specifying a negative Baseline poly value
            if self.resFitParams['find_peaks']['bkgPoly'] >= 0:
                dataToFit -= dwa.baseline(self.ampData[reg]['freq'], dataToFit,
                                          polyDeg=self.resFitParams['find_peaks']['bkgPoly'])

            # plot fxn that is used for peakfinding
            self.curves['resProcFit'][reg].setData(self.ampData[reg]['freq'], dataToFit)
            
            # FIXME: set width based on frequency, not hard-coded number of samples!
            peakIds, properties = find_peaks(dataToFit,
                                             height=self.resFitParams['find_peaks']['height'],
                                             threshold=self.resFitParams['find_peaks']['threshold'],
                                             distance=self.resFitParams['find_peaks']['distance'],
                                             prominence=self.resFitParams['find_peaks']['prominence'],
                                             width=self.resFitParams['find_peaks']['width'],
                                             wlen=self.resFitParams['find_peaks']['wlen'],
                                             rel_height=self.resFitParams['find_peaks']['rel_height'],
                                             plateau_size=self.resFitParams['find_peaks']['plateau_size']
                                             )
            self.resFitParamsOut[chan]['peaks'] = peakIds
            self.resFitParamsOut[chan]['properties'] = properties
            # FIXME: could add interpolation for better precision

            # update the label:
            peakFreqs = [ self.ampData[reg]['freq'][id] for id in peakIds ]

            # Store the resonant *frequencies* and then update the GUI based on that
            self.resonantFreqs[reg.value] = peakFreqs[:]

        # Keep track of the fitted resonances, as determined by the peak-finding algorithm
        # Used only for outputting to resonanceData.json
        self.resFitToLog = {}
        self.resFitToLog['preprocess'] = copy.deepcopy(self.resFitParams['preprocess'])
        self.resFitToLog['find_peaks'] = copy.deepcopy(self.resFitParams['find_peaks'])
        self.resFitToLog['resonances'] = {}
        for reg in self.registers:
            self.resFitToLog['resonances'][reg.value] = self.resonantFreqs[reg.value][:]
        
    def resFreqUpdateDisplay(self, chan=None):
        """ 
        FIXME: if chan=None, update all channels, otherwise, 
        only update the indicated channels...
        """

        # Remove any existing InfiniteLines from A(f) plots and reset dict
        self._clearResonanceFits()
                
        # FIXME: move pen definition to __init__ (self.f0pen)
        f0Pen = pg.mkPen(color='#FF0000', width=4, style=qtc.Qt.DashLine)

        debug = False
        
        for reg in self.registers:
            chan = reg.value
            #print(f'in update: {chan}: {self.resonantFreqs[chan]}')
            labelStr = ', '.join([f'{ff:.3f}' for ff in self.resonantFreqs[chan]])
            getattr(self, f'le_resfreq_val_{reg}').setText(labelStr)
            
            fitx, fity = self.curves['resProcFit'][chan].getData()

            # Create/display new InfiniteLine instance for each resonant freq
            for ii, ff in enumerate(self.resonantFreqs[chan]):
                # Plot vertical line from peak down to "baseline"
                # And horizontal line showing width of fitted peak
                # as in last example here:
                # https://docs.scipy.org/doc/scipy/reference/generated/scipy.signal.find_peaks.html
                #try:
                #    ymax = fity[self.resFitParamsOut[chan]['peaks'][ii]]
                #    ymin = ymax - self.resFitParamsOut[chan]['properties']['prominences'][ii]
                #    print(f'ymin, ymax = {ymin}, {ymax}')
                #except:
                #    print("\n\n\nERROR!!!!!!!!!\n\n\n")

                if (debug):
                    print(f"Chan, Freq = {chan}, {ii}, {ff}")
                    ymax = fity[self.resFitParamsOut[chan]['peaks'][ii]]
                    ymin = ymax - self.resFitParamsOut[chan]['properties']['prominences'][ii]
                    xmin = fitx[int(np.floor(self.resFitParamsOut[chan]['properties']['left_ips'][ii]))]
                    xmax = fitx[int(np.ceil(self.resFitParamsOut[chan]['properties']['right_ips'][ii]))] 
                    ywidth = self.resFitParamsOut[chan]['properties']['width_heights'][ii]
                    print(f'ymin, ymax = {ymin}, {ymax}')
                    print("")
                    self.resFitLines['procDebug'][reg].append( self.resonanceProcessedPlots[reg].plot(x=[ff,ff], y=[ymin,ymax]))
                    self.resFitLines['procDebug'][reg].append( self.resonanceProcessedPlots[reg].plot(x=[xmin, xmax], y=[ywidth,ywidth]))

                
                self.resFitLines['proc'][reg].append( self.resonanceProcessedPlots[reg].addLine(x=ff, movable=True, pen=f0Pen) )
                # FIXME: should the next 2 lines really be commented out?
                self.resFitLines['proc'][reg][-1].sigClicked.connect(self._f0LineClicked)
                self.resFitLines['proc'][reg][-1].sigPositionChangeFinished.connect(self._f0LineMoved)
                self.resFitLines['raw'][reg].append( self.resonanceRawPlots[reg].addLine(x=ff, movable=True, pen=f0Pen) )
                self.resFitLines['raw'][reg][-1].sigClicked.connect(self._f0LineClicked)
                self.resFitLines['raw'][reg][-1].sigPositionChangeFinished.connect(self._f0LineMoved)
                
    def cleanUp(self):
        self.logger.info("App quitting:")
        self.logger.info("   closing UDP connection")
        self.sock.close()


class MyApplication(qtw.QApplication):

    t = qtc.QElapsedTimer()

    def notify(self, receiver, event):
        self.t.start()
        ret = qtw.QApplication.notify(self, receiver, event)
        if(self.t.elapsed() > 10):
            print(f"processing event type {event.type()} for object {receiver.objectName()} " 
                  f"took {self.t.elapsed()}ms")
        return ret
        
if __name__ == "__main__":
    app = qtw.QApplication(sys.argv)
    #app = MyApplication(sys.argv)

    pg.setConfigOptions(antialias=False)
    
    win = MainWindow()
    win.setWindowTitle(f"DWA: DUNE Wire Analyzer v. {DWA_DAQ_VERSION}")
    app.aboutToQuit.connect(win.cleanUp)
    app.exec_()
    #sys.exit(app.exec_())  # diff btw this and prev. line???
        <|MERGE_RESOLUTION|>--- conflicted
+++ resolved
@@ -154,10 +154,6 @@
 
 # FIXME: these should be read from somewhere else (DwaConfigFile)...
 DATABASE_FIELDS = ['wireSegments', 'apaChannels', 'measuredBy', 'stage', 'apaUuid', 'layer', 'headboardNum', 'side']
-<<<<<<< HEAD
-
-=======
->>>>>>> cad5a2d6
 
 # Recent scan list 
 SCAN_LIST_TABLE_HDRS = ['submitted', 'scanName', 'side', 'layer', 'headboardNum', 'measuredBy', 'apaUuid']
@@ -1766,11 +1762,7 @@
         fpgaConfig.update(config_generator.configure_sampling()) # TODO: Should this be configurable?
         fpgaConfig.update(config_generator.configure_relays(self.configLayer, channels))
         
-<<<<<<< HEAD
-        dataConfig = {"channels": apaChannels, "wireSegments": self.wires, "measuredBy": self.configMeasuredBy, "stage": self.configStage, "apaUuid": self.configApaUuid, 
-=======
         dataConfig = {"apaChannels": apaChannels, "wireSegments": self.wires, "measuredBy": self.configMeasuredBy, "stage": self.configStage, "apaUuid": self.configApaUuid, 
->>>>>>> cad5a2d6
         "layer": self.configLayer, "headboardNum": self.configHeadboard, "side": self.configApaSide}
 
         self._loadDaqConfig()
@@ -2379,11 +2371,7 @@
             for side in APA_SIDES:
                 pointer_lists[layer][side] = [{"testId": None}]*MAX_WIRE_SEGMENT
                 
-<<<<<<< HEAD
         pointer_list = [{"testId": None}]*MAX_WIRE_SEGMENT
-=======
-        pointer_list = [{"testId": None}]*900
->>>>>>> cad5a2d6
         for dwaCh, ch in enumerate(self.ampData["apaChannels"]): # Loop over channels in scan
             for w in self.ampData["wireSegments"]:
                 wire_ch = channel_map.wire_to_apa_channel(self.ampData["layer"], w)
