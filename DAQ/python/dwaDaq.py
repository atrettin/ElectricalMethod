"""
Main file for the DWA DAQ software

Authors: Chris Stanford (chris.j.stanford@gmail.com), James Battat (jbattat@wellesley.edu)

How it works:

After opening the GUI, enter the UUID of the APA you are working with and hit Enter/Start.

If you are taking measurements, press the Connect button to connect to the DWA. This will call:
-> _dwaConnect
  -> _udpListen
    -> _startUdpReceiver: Starts a thread that listens for UDP data coming from the FPGA (MicroZed) in the DWA 
    -> _processUdpPayload: Processes incoming UDP data (if any)

Then, Set the desired settings in the config tab, click configure scans, select a scan, and 
press "Start selected scan". This will start the following stack of function calls:

-> _startScanThreadHandler: Checks the selected row of the config table to see if the scan should be run
  -> _startScanThread: Creates a separate thread for the scan so that it doesn't interfere with the GUI
    -> _startScan: Generates and writes the MicroZed config file
      -> _runScan: Loads the MicroZed config file and sends it to the MizcroZed, which starts the scan. The UDP
                   data generated in the scan will be processed by _processUpPayload that is running in another thread

_processUdpPayload is respnsible for handling all the incoming data. What it does varies depending
on the data it receives.



"""

import DwaMicrozed as duz
import DwaConfigFile as dcf
import DwaDataParser as ddp
import dwaTools as dwa
from PyQt5.QtCore import pyqtSlot
from PyQt5 import QtCore as qtc
from PyQt5 import QtGui as qtg
from PyQt5 import QtWidgets as qtw
from PyQt5 import uic
import numpy as np
import pyqtgraph as pg
from enum import Enum, IntEnum
from functools import partial
import functools
import pickle
import ctypes
import shutil
import json
import logging
import os
import datetime
import binascii
import socket
import time
import sys
import traceback
import faulthandler
faulthandler.enable()

sys.path.append('./mappings')
sys.path.append('./database')
sys.path.append('./processing')
sys.path.append('./Continuity')
sys.path.append('../../../dunedb/m2m')

import config_generator
import channel_map
import channel_frequencies
import resonance_fitting
import process_scan
import tension_algorithm
from common import ConnectToAPI, PerformAction
import boombox
<<<<<<< HEAD

DWA_CONFIG_FILE = "dwaConfigWC.ini"
DAQ_CONFIG_FILE = 'dwaConfigDAQ.ini'
DAQ_UI_FILE = 'dwaDaqUI.ui'
OUTPUT_DIR_ROOT = '.'
OUTPUT_DIR_SCAN_DATA = os.path.join(OUTPUT_DIR_ROOT, 'scanData', 'raw')
OUTPUT_DIR_PROCESSED_DATA = os.path.join(
    OUTPUT_DIR_ROOT, 'scanData', 'processed')
OUTPUT_DIR_ARCHIVED_DATA = os.path.join(OUTPUT_DIR_ROOT, 'scanData', 'archive')
OUTPUT_DIR_SCAN_DATA_ADVANCED = os.path.join(OUTPUT_DIR_ROOT, 'scanDataAdv')
OUTPUT_DIR_SCAN_STATUS = os.path.join(OUTPUT_DIR_ROOT, 'scanStatus')
SCAN_FREQUENCY_STEP_DEFAULT = 1/8  # Hz
STIM_VIEW_OFFSET = 0
MAX_FREQ = 300  # Hz
UDP_RECV_BUF_SIZE = 1024*2**20  # Bytes (2**20 Bytes is ~1MB)
SYSTEM_PLATFORM = platform.system().upper()
if SYSTEM_PLATFORM == 'DARWIN':
    UDP_RECV_BUF_SIZE = 7*2**20  # Bytes (2**20 Bytes is ~1MB)
N_DWA_CHANS = 8
PUSH_BUTTON_LIST = [1, 2]  # PB0 is deprecated

# DEBUGGING FLAGS
AUTO_CHANGE_TAB = False  # False for debugging
GUI_Y_OFFSET = 0  # FIXME: remove this!

# FIXME: these should go in DwaDataParser.py
SCAN_START = 1
SCAN_END = 0

APA_STAGES_KEYS = ["Dev", "Winding", "PostWinding", "Installation", "Storage"]
APA_STAGES = {}
for stage in APA_STAGES_KEYS:
    stage_short = stage
    scans = [stage]
    if stage == "Dev":
        scans = ["DWA Development"]
    if stage == "Installation":
        scans = ['Installation (Top)', 'Installation (Bottom)']
    APA_STAGES[stage] = {
        'short': stage_short,  # used for referencing UI elements
        # used for labeling scans (and for loading Results table)
        'scan': scans,
        'tension': scans     # used for tension table
    }
APA_STAGES_SHORT = []
APA_STAGES_SCANS = []
APA_STAGES_TENSIONS = []
for key in APA_STAGES_KEYS:
    APA_STAGES_SHORT.append(APA_STAGES[key]['short'])
    for val in APA_STAGES[key]['scan']:
        APA_STAGES_SCANS.append(val)
    for val in APA_STAGES[key]['tension']:
        APA_STAGES_TENSIONS.append(val)

APA_LAYERS = ["G", "U", "V", "X"]
APA_SIDES = ["A", "B"]
MAX_WIRE_SEGMENT = {
    "U": 1151,
    "V": 1151,
    "X": 480,
    "G": 481
}

# FIXME: these should be read from somewhere else (DwaConfigFile)...
DATABASE_FIELDS = ['wireSegments', 'apaChannels', 'measuredBy',
                   'stage', 'apaUuid', 'layer', 'headboardNum', 'side', 'type']

# Recent scan list
SCAN_LIST_DATA_KEYS = ['submitted', 'scanName', 'side', 'layer',
                       'headboardNum', 'measuredBy', 'apaUuid', 'stage']  # 'wireSegments'

TENSION_SPEC = 6.5  # Newtons
TENSION_SPEC_TOL = 1.0
TENSION_SPEC_MIN = TENSION_SPEC-TENSION_SPEC_TOL
TENSION_SPEC_MAX = TENSION_SPEC+TENSION_SPEC_TOL
TENSION_LOW_COLOR = qtg.QColor(219, 120, 120)
TENSION_HIGH_COLOR = qtg.QColor(219, 120, 120)
TENSION_NOT_APPLICABLE_COLOR = qtg.QColor(128, 128, 128)
TENSION_NOT_FOUND_COLOR = qtg.QColor(219, 219, 40)
TENSION_GOOD_COLOR = qtg.QColor(178, 251, 165)

PLOT_UPDATE_TIME_SEC = 0.5

CONTINUITY_SCAN_PARAMS_DEFAULT = {
    'stimFreqMin': 100.0,  # Hz
    'stimFreqMax': 1000.0,  # Hz
    'stimFreqStep': 50.0,  # Hz
    'stimTime': 0.16777216,  # s
    'stimMag': 512       # mV
    #    'stimMag':200 # Hex
}

SCAN_CONFIG_TABLE_HDRS = ['Result', 'Type', 'Layer', 'Status',
                          'Wires', 'Freq Min (Hz)', 'Freq Max (Hz)', 'Step Size (Hz)']
=======
from dwa_daq_constants import *
>>>>>>> 5532381f

class Scans(IntEnum):
    # SCAN_NUM  = SCAN_CONFIG_TABLE_HDRS.index('Scan #')
    RESULT = SCAN_CONFIG_TABLE_HDRS.index('Result')
    TYPE = SCAN_CONFIG_TABLE_HDRS.index('Type')
    LAYER = SCAN_CONFIG_TABLE_HDRS.index('Layer')
    STATUS = SCAN_CONFIG_TABLE_HDRS.index('Status')
    WIRES = SCAN_CONFIG_TABLE_HDRS.index('Wires')
    FREQ_MIN = SCAN_CONFIG_TABLE_HDRS.index('Freq Min (Hz)')
    FREQ_MAX = SCAN_CONFIG_TABLE_HDRS.index('Freq Max (Hz)')
    FREQ_STEP = SCAN_CONFIG_TABLE_HDRS.index('Step Size (Hz)')

class TensionSaveStatus(IntEnum):
    AUTO = 0
    UNSAVED = 1
    SAVING = 2
    SAVED = 3

# Recent scan list
SCAN_LIST_DATA_KEYS = ['submitted', 'scanName', 'side', 'layer', 'headboardNum',
                       'measuredBy', 'apaUuid', 'stage']  # 'wireSegments'
RESULTS_WIRES_TABLE_HDRS = ['Measurement Time', 'Stage', 'Side', 'Layer', 'Headboard', 'Wire Segment',
                            'Measurement Type', 'Result', 'Uncertainty', 'Submitted', 'Scan ID']

class ResultsWires(IntEnum):
    MSRMT_TIME = RESULTS_WIRES_TABLE_HDRS.index('Measurement Time')
    STAGE = RESULTS_WIRES_TABLE_HDRS.index('Stage')
    SIDE = RESULTS_WIRES_TABLE_HDRS.index('Side')
    LAYER = RESULTS_WIRES_TABLE_HDRS.index('Layer')
    HEADBOARD = RESULTS_WIRES_TABLE_HDRS.index('Headboard')
    WIRE_SEGMENT = RESULTS_WIRES_TABLE_HDRS.index('Wire Segment')
    MSRMT_TYPE = RESULTS_WIRES_TABLE_HDRS.index('Measurement Type')
    RESULT = RESULTS_WIRES_TABLE_HDRS.index('Result')
    CONFIDENCE = RESULTS_WIRES_TABLE_HDRS.index('Uncertainty')
    SUBMITTED = RESULTS_WIRES_TABLE_HDRS.index('Submitted')
    SCAN = RESULTS_WIRES_TABLE_HDRS.index('Scan ID')

RESULTS_SCANS_TABLE_HDRS = ['Measurement Time', 'Stage', 'Side', 'Layer',
                            'Headboard', 'Measurement Type', 'Missing', 'Out of Spec', 'Scan ID']

class ResultsScans(IntEnum):
    MSRMT_TIME = RESULTS_SCANS_TABLE_HDRS.index('Measurement Time')
    STAGE = RESULTS_SCANS_TABLE_HDRS.index('Stage')
    SIDE = RESULTS_SCANS_TABLE_HDRS.index('Side')
    LAYER = RESULTS_SCANS_TABLE_HDRS.index('Layer')
    HEADBOARD = RESULTS_SCANS_TABLE_HDRS.index('Headboard')
    MSRMT_TYPE = RESULTS_SCANS_TABLE_HDRS.index('Measurement Type')
    MISSING = RESULTS_SCANS_TABLE_HDRS.index('Missing')
    OUT_OF_SPEC = RESULTS_SCANS_TABLE_HDRS.index('Out of Spec')
    SCAN = RESULTS_SCANS_TABLE_HDRS.index('Scan ID')

class State(IntEnum):
    IDLE = 0             # Idle Waiting for the start of a test
    NOISE_PREP = 1       # Prepare to sample noise for mains noise subtraction
    NOISE_READOUT = 2    # Sample noise for mains noise subtraction
    STIM_ENABLE = 3      # Enable stimulus frequency and wait for initial stimulus time
    # Wait for stimulus frequency to update and check that the ADC data buffer is empty
    STIM_PREP = 4
    STIM_RUN = 5         # Wait for the specified stimulus time
    STIM_READOUT = 6     # Get the stimulated sense wire ADC samples
    # At the end of the frequency sweep, wait for the last UDP data to be sent
    FREQ_SCAN_FINISH = 7
    # Wait for the end of run header to be sent before we go to the idle state and wait for another scan
    PKT_BUILD_FINISH = 8

class ScanType(IntEnum):
    CUSTOM = 0  # user-defined custom config file
    AUTO = 1   # auto-generated scan list

SCAN_END_MODE_KEYWORD = 'scanEndMode'

class ScanEnd(IntEnum):
    NORMAL = 0  # scan ended normally
    ABORTED = 1  # scan ended because user pushed Abort button

class MainView(IntEnum):
    STIMULUS = 0  # config/V(t)/A(f) [Stimulus view]
    RESULTS = 1  # A(f) data and fitting
    TENSION = 2  # Tension view
    LOG = 3  # Log-file output
    EVTVWR = 4  # Event Viewer tab

class StimView(IntEnum):
    ''' for stackedWidget page indexing '''
    CONFIG = 0+STIM_VIEW_OFFSET  # Show the configuration parameters
    ADVANCED = 1+STIM_VIEW_OFFSET  # "Advanced" configuration tab
    V_GRID = 2+STIM_VIEW_OFFSET  # V(t) (grid view)
    V_CHAN = 3+STIM_VIEW_OFFSET  # V(t) (channel view)
    A_GRID = 4+STIM_VIEW_OFFSET  # A(f) (grid view)
    A_CHAN = 5+STIM_VIEW_OFFSET  # A(f) (channel view)

class ResultsView(IntEnum):
    TABLE_SCANS = 0
    TABLE_WIRES = 1
    RAW = 2
    PROCESSED = 3

class TensionStatus(IntEnum):
    NOT_MEASURED = -1
    NOT_FOUND = -2
    NOT_APPLICABLE = -3
    TOO_SHORT = -4

TAB_ACTIVE_MAIN = MainView.STIMULUS
TAB_ACTIVE_STIM = StimView.CONFIG
TAB_ACTIVE_RESULTS = ResultsView.TABLE_SCANS

class Shortcut(Enum):
    STIMULUS = "CTRL+S"
    RESULTS = "CTRL+R"
    TENSION = "CTRL+T"
    LOG = "CTRL+L"
    EVTVWR = "CTRL+E"
    #
    CONFIG = "CTRL+C"
    V_GRID = "CTRL+V"
    A_GRID = "CTRL+A"
    #
    EVT_NEXT = qtc.Qt.Key_Right
    EVT_PREV = qtc.Qt.Key_Left
    EVT_NEXT10 = qtc.Qt.Key_Up
    EVT_PREV10 = qtc.Qt.Key_Down
    EVT_FIRST = "A"
    EVT_LAST = "E"

class Submitted(IntEnum):
    YES = 0
    NO = 1
    UNKNOWN = 2

class WorkerSignals(qtc.QObject):
    '''
    Defines the signals available from a running worker thread.

    Supported signals are:
    finished
       No data

    error
       'tuple'  (exctype, vaue, traceback.format_exc() )

    result
       'object' data returned from processing, anything

    progress
       'int' percent complete, from 0-100

    data
       'tuple' of (identifier, data)

    newUdpPayload
       'dict' of data from UDP transmission

    '''
    starting = qtc.pyqtSignal()
    finished = qtc.pyqtSignal()
    error = qtc.pyqtSignal(tuple)
    result = qtc.pyqtSignal(object)
    progress = qtc.pyqtSignal(int)
    data = qtc.pyqtSignal(tuple)
    newUdpPayload = qtc.pyqtSignal(dict)
    status = qtc.pyqtSignal(tuple)

class Worker(qtc.QRunnable):
    ''' 
    Worker thread

    Inherits from QRunnable to handle worker thread setup, signals and wrap-up

    :param callback: The function callback to run on this worker thread
    :                Supplied args and kwargs will be passed through to 
    :                the runner
    :type callback: function
    :param args: Arguments to paasss to the callback function
    :param kwargs: Keywords to pass to the callback function
    '''

    '''
    :param id: The id for this worker
    :param url: the url to retrieve
    '''

    def __init__(self, fn, *args, **kwargs):
        super(Worker, self).__init__()
        # Store constructor arguments (re-used for processing)
        self.fn = fn
        self.args = args
        self.kwargs = kwargs
        self.signals = WorkerSignals()
        self.logger = logging.getLogger()

    @qtc.pyqtSlot()
    def run(self):
        '''
        Initialize the runner function with passed args, kwargs.
        '''

        print("\n ======== Worker.run() (thread start) ========== \n")
        self.logger.info("Thread start")
        # retrieve args/kwargs here; and fire processing using them
        try:
            self.signals.starting.emit()  # Process is starting
            result = self.fn(*self.args, **self.kwargs)
            # result = self.fn(
            #    *self.args, **self.kwargs,
            #    status = self.signals.status,
            #    progress = self.signals.progress,
            # )
        except Exception:
            print("\n ======== Worker.run() exception ========== \n")
            traceback.print_exc()
            exctype, value = sys.exc_info()[:2]
            self.signals.error.emit((exctype, value, traceback.format_exc()))
        else:
            print("\n ======== Worker.run() else ========== \n")
            # return the result of the processing
            self.signals.result.emit(result)
        finally:
            self.signals.finished.emit()  # Done
            print("\n ======== Worker.run() finally ========== \n")
            self.logger.info("Thread complete")

class ApaUuidListModel(qtc.QStringListModel):
    def __init__(self, parent=None):
        super(ApaUuidListModel, self).__init__(parent)

class TensionTableModel(qtc.QAbstractTableModel):
    # See: https://www.learnpyqt.com/tutorials/qtableview-modelviews-numpy-pandas/
    def __init__(self, data):
        super(TensionTableModel, self).__init__()
        self._data = data

    def rowCount(self, index):
        return len(self._data[list(self._data.keys())[0]])
    
    def columnCount(self, index):
        # assumes all rows are the same length!
        return len(self._data.keys())
    
    def setData(self, dd):
        self._data = dd

    def data(self, index, role):
        kk = list(sorted(self._data.keys()))[index.column()]
        val = self._data[kk][index.row()]
        if role == qtc.Qt.DisplayRole:
            if val is np.nan:
                return ""
            elif val == TensionStatus.NOT_MEASURED:
                layer = kk[0]
                wire_segment = index.row() + 1
                apa_channel = channel_frequencies.wire_to_apa_channel(
                    layer, wire_segment)
                headboard = channel_map.apa_channel_to_board_number(
                    layer, apa_channel)
                grouping_number = channel_map.get_grouping_number(
                    layer, apa_channel)
                return "Headboard "+str(headboard)+" Tension scan "+str(grouping_number)
            elif val == TensionStatus.NOT_FOUND:
                return "Not found"
            elif val == TensionStatus.NOT_APPLICABLE:
                return "N/A"
            elif val == TensionStatus.TOO_SHORT:
                return "Short wire"
            else:
                return f'{val:.3f}'

        if role == qtc.Qt.BackgroundRole:
            if isinstance(val, str):
                return
            elif val is np.nan:
                return
            elif val == TensionStatus.NOT_MEASURED:
                return
            elif val == TensionStatus.NOT_FOUND:
                return TENSION_NOT_FOUND_COLOR
            elif val == TensionStatus.NOT_APPLICABLE:
                return TENSION_NOT_APPLICABLE_COLOR
            elif val == TensionStatus.TOO_SHORT:
                return TENSION_NOT_APPLICABLE_COLOR
            elif val < TENSION_SPEC_MIN:
                return TENSION_LOW_COLOR
            elif val > TENSION_SPEC_MAX:
                return TENSION_HIGH_COLOR
            else:
                return TENSION_GOOD_COLOR

class SortFilterProxyModel(qtc.QSortFilterProxyModel):
    def __init__(self, *args, **kwargs):
        qtc.QSortFilterProxyModel.__init__(self, *args, **kwargs)
        self.filters = {}

    def setFilterByColumn(self, regex, column):
        self.filters[column] = regex
        self.invalidateFilter()

    def filterAcceptsRow(self, source_row, source_parent):
        for key, regex in self.filters.items():
            ix = self.sourceModel().index(source_row, key, source_parent)
            if ix.isValid():
                text = self.sourceModel().data(ix)
                if regex.indexIn(text) == -1:
                    return False
        return True

class APA_Diagram_Model():
    def __init__(self):
        print("APA_Diagram_Model")
        self.signals = APA_Diagram_Signals()

    def set_stage(self, stage):
        self.apaStage = stage

    def set_layer(self, layer):
        self.apaLayer = layer

    def set_side(self, side):
        self.apaSide = side

    # APA channels, which can have up to three wires, not wires directly
    def setChannels(self, channels):
        self.apaChans = channels
        self.signals.dataChanged.emit()

class APA_Diagram_Signals(qtc.QObject):
    '''
    Defines the signals available from an APA_Diagram_Model
    '''
    dataChanged = qtc.pyqtSignal()

class MainWindow(qtw.QMainWindow):
    def __init__(self, *args, **kwargs):
        super(MainWindow, self).__init__(*args, **kwargs)

        self._initLogging()
        self._configureOutputs()

        ###########################################
        # Define list of registers
        # wire registers only
        self.registers = [ddp.Registers.D0, ddp.Registers.D1, ddp.Registers.D2,
                          ddp.Registers.D3, ddp.Registers.D4, ddp.Registers.D5,
                          ddp.Registers.D6, ddp.Registers.D7]
        # inclues wires & run & status registers
        self.registers_all = [item for item in ddp.Registers]

        # Load the UI (built in Qt Designer)
        uic.loadUi(DAQ_UI_FILE, self)
        self.configFileContents.setReadOnly(True)
        self.scanCtrlButtons = [self.btnScanCtrl, self.btnScanCtrlAdv]
        self.scanType = None
        self.doContinuity = True
        self.doTension = True
        self.resultsDictFileLocked = False
        self.doContinuityCb.setChecked(
            qtc.Qt.Checked if self.doContinuity else qtc.Qt.Unchecked)
        self.doTensionCb.setChecked(
            qtc.Qt.Checked if self.doTension else qtc.Qt.Unchecked)
        self._scanButtonDisable()
        self._submitResonanceButtonDisable()
        self._setScanButtonAction('START')
        self._setDwaStatusLabel('notConnected')
        self._setPushButtonStatusAll([-1]*4)
        self._setDwaErrorStatus(None)
        self.dwaInfoHeading_label.setStyleSheet("font-weight: bold;")
        self.runStatusHeading_label.setStyleSheet("font-weight: bold;")
        self._channelStatusTableInit()
        self._scanConfigTableInit()
        self._resultsScansTableInit()
        self._resultsWiresTableInit()

        self.algorithm_version = "v2"

        self.heartPixmaps = [qtg.QPixmap(
            'icons/heart1.png'), qtg.QPixmap('icons/heart2.png')]
        self.heartval = 0
        self.udpListening = False
        self.initApaUuidSuggestions()
        self.initAPADiagram()
        self.someTensionsNotFound = False
        self.configLayers = None

        self.fPenColor = [pg.mkPen(color='#d62728', width=4, style=qtc.Qt.SolidLine), pg.mkPen(
            color='#2ca02c', width=4, style=qtc.Qt.SolidLine), pg.mkPen(color='#1f77b4', width=4, style=qtc.Qt.SolidLine)]
        self.fPenColorTemp = [pg.mkPen(color='#d62728', width=1, style=qtc.Qt.DashLine), pg.mkPen(
            color='#2ca02c', width=1, style=qtc.Qt.DashLine), pg.mkPen(color='#1f77b4', width=1, style=qtc.Qt.DashLine)]

        # On connect, don't activate Start Scan buttons until we confirm that DWA is in IDLE state
        self.enableScanButtonTemp = False

        self.logTextBox.appendPlainText("log viewing not yet implemented")

        self.scannedButMissingLabel.setStyleSheet("color : red")
        self.setAutomaticallyLabel.setStyleSheet("color : teal")

        # must come after loadUi() call
        self.logFilename_val.setText(self.logFilename)
        self.logFilenameLog_val.setText(self.logFilename)
        # self.log_tb.append("logging window...")  # FIXME... how to update...?

        self.configFileName.setText(DWA_CONFIG_FILE)

        # Event viewer tab stuff
        self._configureEventViewer()
        self.evtData = None

        # Make handles for widgets in the UI
        # self.stack = self.findChild(qtw.QStackedWidget, "stackedWidget")  #FIXME: can you just use self.stackedWidget ???
        # self.stack.setStyleSheet("background-color:white")

        # self.tabWidgetStage is the main set of tabs showing each stage in the process
        # self.tabWidgetStim is the set of tabs under the stimulus tab
        self.currentViewStage = TAB_ACTIVE_MAIN
        self.currentViewStim = TAB_ACTIVE_STIM
        self.currentViewResults = TAB_ACTIVE_RESULTS
        self.updateTabView()
        self.horizontalWidget.setVisible(False)
        # self.tabWidgetStages.setCurrentIndex(self.currentViewStage)
        # self.tabWidgetStim.setCurrentIndex(self.currentViewStim)
        self.DATA_TO_PLOT = False

        # testing updating tab labels
        self._setTabTooltips()

        # Connect slots/signals
        self._connectSignalsSlots()

        # Algorithm versions
        self.algoVersionComboBox.addItem("v1")
        self.algoVersionComboBox.addItem("v2")

        # Tension Tab
        self._configureTensionTab()

        # Configure/label plots
        self.apaChannels = [None]*N_DWA_CHANS
        self.activeRegisters = []
        self._configurePlots()

        # make dummy data to display
        self._makeDummyData()

        # get refs to curves on each plot
        self._makeCurves()
        self._plotDummyAmpl()
        self._plotDummyTimeseries()
        self._plotDummyTension()

        # Establish keyboard shortcuts and associated signals/slots
        self._keyboardShortcuts()

        # self.getAnalysisVersion()

        self._configureGUI()
        self._configureMultithreading()

        ###########################################
        # Create instance of data parser to handle incoming data
        self.dwaDataParser = ddp.DwaDataParser()
        # Create placeholder for a config file parser
        self.dwaConfigFile = None

        self.registerOfVal = {}
        for reg in ddp.Registers:
            self.registerOfVal[reg.value] = reg

        self._configureAmps()
        self._initTimeseriesData()
        self._initPlottingUpdater()

        # Info about current run
        self.stimFreqMin = 0
        self.stimFreqMax = 0
        self.advStimTimeContLineEdit.setText(
            f'{CONTINUITY_SCAN_PARAMS_DEFAULT["stimTime"]:10.9f}')
        self.advStimAmplitudeContLineEdit.setText(
            f'{CONTINUITY_SCAN_PARAMS_DEFAULT["stimMag"]}')

        # For loading saved A(f) data
        self._initResonanceFitLines()
        self._initResonanceExpectedLines()

        # Socket for UDP connection to FPGA
        self.sock = None

        # Start listening for UDP data (different from TCP/IP connection to uzed)
        self._loadDaqConfig()
        if 'verbose' in self.daqConfig:
            self.verbose = int(self.daqConfig['verbose'])
        else:
            self.verbose = 1
        self._udpConnect()

    def _setPushButtonStatusAll(self, buttonVals):
        # Set all push button GUI elements
        # buttonVals is a list of integers or bools

        for ii, val in enumerate(buttonVals):
            self._setPushButtonStatus(ii, val)

    def _setDwaErrorStatus(self, errorString):
        # print(f"setDwaErrorStatus: {errorString}")
        if errorString is None:
            color = 'gray'
            label = 'N/A'
        else:
            error = True if '1' in errorString else False
            # print(f"error = {error}")
            if error:
                color = 'red'
                label = f'{format(int(errorString,2),"06X")}'
            else:
                label = 'OK'
                color = 'green'

        borderSize = 3
        style = f"border: {borderSize}px solid {color};"
        # print(f"tyle = {style}")
        # FIXME: add background color: e.g. "background-color green;"
        # FIXME: add a tooltip (mouse hover) that explains the error code...
        self.dwaErrorState_val.setText(label)
        self.dwaErrorState_val.setStyleSheet(style)

    def _setPushButtonStatus(self, buttonId, buttonVal):
        # Set a single push button GUI element
        if buttonId not in PUSH_BUTTON_LIST:
            return

        if buttonVal == '0':
            color = 'gray'
            borderSize = 3
        elif buttonVal == '1':
            color = 'green'
            borderSize = 3
        else:
            color = 'black'
            borderSize = 0
            
        style = f"border: {borderSize}px solid {color};"
        getattr(self, f'dwaPB{buttonId}Status').setStyleSheet(style)

    def initApaUuidSuggestions(self):

        # Get list of known APA UUIDs from disk
        uuids = []
        with os.scandir(OUTPUT_DIR_SCAN_DATA) as it:  # iterator
            for entry in it:
                print(entry)
                if entry.is_dir() and os.path.basename(entry.name).startswith('APA_'):
                    uuids.append(entry.name[4:])
        print(f'uuids: {uuids}')

        # (should update the list of APA UUIDs during the GUI session)

        # Store the UUIDs in the model
        self.apaUuidListModel = ApaUuidListModel()
        self.apaUuidListModel.setStringList(uuids)
        apaUuidAutocompleter = qtw.QCompleter(caseSensitivity=qtc.Qt.CaseInsensitive,
                                              completionMode=qtw.QCompleter.UnfilteredPopupCompletion)
        apaUuidAutocompleter.setModel(self.apaUuidListModel)
        self.configApaUuidLineEdit.setCompleter(apaUuidAutocompleter)

    def updateApaUuidListModel(self):
        # get current list of auto-complete APA UUIDs
        uuids = self.apaUuidListModel.stringList()
        newUuid = self.configApaUuid  # could also use self.configApaUuidLineEdit.text()
        if newUuid not in uuids:         # if the new UUID not already in the list, then add it
            uuids.insert(0, newUuid)
        self.apaUuidListModel.setStringList(uuids)

    def _scanConfigTableInit(self):
        # change scanConfigTable to QTableView
        # Model:
        self.scanConfigTableModel = qtg.QStandardItemModel()
        self.scanConfigTableModel.setHorizontalHeaderLabels(
            SCAN_CONFIG_TABLE_HDRS)
        self.scanConfigTable.setModel(self.scanConfigTableModel)
        self.scanConfigTable.horizontalHeader().sectionResizeMode(
            qtw.QHeaderView.ResizeToContents)
        self.scanConfigTable.setSortingEnabled(False)
        self.scanConfigTable.setSelectionBehavior(
            qtw.QTableView.SelectRows)  # click highlights full row
        self.scanConfigTable.setSelectionMode(
            qtw.QTableView.SingleSelection)  # only select one item at a time
        # self.scanConfigTable.setEditTriggers(qtw.QTableView.NoEditTriggers)
        # self.scanConfigTable.doubleClicked.connect(self.scanConfigTableRowDoubleClicked)
        self.scanConfigTable.selectionModel().selectionChanged.connect(self.setAPADiagram)

    def _resultsScansTableInit(self):
        self.recentScansTableModel = qtg.QStandardItemModel()
        self.recentScansTableModel.setHorizontalHeaderLabels(
            RESULTS_SCANS_TABLE_HDRS)
        self.recentScansFilterProxy = SortFilterProxyModel()
        self.recentScansFilterProxy.setSourceModel(self.recentScansTableModel)
        self.recentScansTableView.setModel(self.recentScansFilterProxy)
        # self.recentScansTableView.resizeColumnsToContents()
        self.recentScansTableView.horizontalHeader().sectionResizeMode(
            qtw.QHeaderView.ResizeToContents)

        self.recentScansTableView.setSortingEnabled(True)
        self.recentScansTableView.setSelectionBehavior(
            qtw.QTableView.SelectRows)
        self.recentScansTableView.setEditTriggers(
            qtw.QTableView.NoEditTriggers)
        self.recentScansTableView.doubleClicked.connect(
            self.recentScansRowDoubleClicked)
        self.recentScansTableView.setSelectionMode(
            qtw.QTableView.SingleSelection)  # only select one item at a time
        # https://doc.qt.io/qt-5/qabstractitemview.html#SelectionMode-enum

    def resultsScansTableLoad(self):
        # Empty the table model...
        self.recentScansTableModel.removeRows(
            0, self.recentScansTableModel.rowCount())

        # Fresh read of JSON file using user-entered APA UUID
        # self.readResultsJSON(make_new=False)

        resultsDict = self.getResultsDict()
        if resultsDict is None:
            return

        self.resultsScansTableUpdate(resultsDict)

    def resultsScansTableUpdate(self, resultsDict):
        # FIXME: need to account for stage....
        # stage = "Installation (Top)" #self.tensionStageComboBox.currentText()
        # scanTable = database_functions.get_scan_table(sietch,self.configApaUuid,stage)
        print("Updating results table")
        if resultsDict is None:
            return

        tstart = time.time()
        self.recentScansTableView.setSortingEnabled(False)

        # Populate the table with JSON data
        # should we sort the entries in the dict before populating the model?
        # i = self.recentWiresTableModel.rowCount()
        allScans = {}
        for stage in APA_STAGES_SCANS:
            if stage not in resultsDict:
                continue
            stageDict = resultsDict[stage]
            for layer in APA_LAYERS:
                for side in APA_SIDES:
                    sideDict = stageDict[layer][side]
                    for wireSegmentStr in sideDict:
                        # Combine tension and continuity scans
                        segmentDict = {
                            **sideDict[wireSegmentStr]["tension"], **sideDict[wireSegmentStr]["continuity"]}
                        for scanId in segmentDict:
                            scanDict = segmentDict[scanId]
                            if stage == 'Installation (Top)' or stage == 'Installation (Bottom)':
                                stage = 'Installation'
                            toks = scanId.split("_")
                            if scanId[0:3] == '202':  # Date appears first in dir name
                                strdatetime = toks[0]
                                headboard = toks[3]
                            else:
                                strdatetime = toks[4]
                                headboard = toks[2]
                            yyyymmdd = f'{strdatetime[0:4]}-{strdatetime[4:6]}-{strdatetime[6:8]}'
                            hhmmss = f'{strdatetime[9:11]}:{strdatetime[11:13]}:{strdatetime[13:]}'
                            displayTime = f'{yyyymmdd} {hhmmss}'
                            # Tension
                            if "tension" in scanDict.keys():
                                tension = scanDict["tension"]
                                missingTension = 0
                                outOfSpec = 0
                                if tension == 'Not Found' or tension == None:
                                    missingTension = 1
                                else:
                                    if tension < TENSION_SPEC_MIN or tension > TENSION_SPEC_MAX:
                                        outOfSpec = 1

                                try:
                                    allScans[scanId]["numScans"] += 1
                                    allScans[scanId]["missingTensions"] += missingTension
                                    allScans[scanId]["outOfSpecs"] += outOfSpec
                                except Exception:
                                    allScans[scanId] = {
                                        "numScans": 1,
                                        "scanId": scanId,
                                        "stage": stage,
                                        "layer": layer,
                                        "side": side,
                                        "headboard": headboard,
                                        "msrmt_time": displayTime,
                                        "msrmt_type": 'Tension',
                                        "missingTensions": missingTension,
                                        "outOfSpecs": outOfSpec
                                    }

        for scanId in allScans:
            scanDict = allScans[scanId]
            items = [None]*len(RESULTS_SCANS_TABLE_HDRS)
            items[ResultsScans.SCAN] = qtg.QStandardItem(scanDict["scanId"])
            items[ResultsScans.STAGE] = qtg.QStandardItem(scanDict["stage"])
            items[ResultsScans.LAYER] = qtg.QStandardItem(scanDict["layer"])
            items[ResultsScans.SIDE] = qtg.QStandardItem(scanDict["side"])
            items[ResultsScans.HEADBOARD] = qtg.QStandardItem(
                scanDict["headboard"])
            items[ResultsScans.MSRMT_TIME] = qtg.QStandardItem(
                scanDict["msrmt_time"])
            items[ResultsScans.MSRMT_TYPE] = qtg.QStandardItem(
                scanDict["msrmt_type"])
            items[ResultsScans.MISSING] = qtg.QStandardItem(
                str(scanDict["missingTensions"]))
            items[ResultsScans.OUT_OF_SPEC] = qtg.QStandardItem(
                str(scanDict["outOfSpecs"]))
            self.recentScansTableModel.appendRow(items)

        print(f"Nrows = {self.recentScansTableModel.rowCount()}")
        print(f"Ncols = {self.recentScansTableModel.columnCount()}")
        self.recentScansTableView.setSortingEnabled(True)

        tend = time.time()
        dt = tend-tstart
        print(f"Populating table took [s] {dt}")

    def _channelStatusTableInit(self):
        self.channelStatusTableModel = qtg.QStandardItemModel()
        self.channelStatusTable.setModel(self.channelStatusTableModel)
        self.channelStatusTable.setSortingEnabled(False)
        self.channelStatusTable.setSelectionMode(
            qtw.QTableView.SingleSelection)  # only select one item at a time

    def _resultsWiresTableInit(self):
        self.recentWiresTableModel = qtg.QStandardItemModel()
        self.recentWiresTableModel.setHorizontalHeaderLabels(
            RESULTS_WIRES_TABLE_HDRS)
        self.recentWiresFilterProxy = SortFilterProxyModel()
        self.recentWiresFilterProxy.setSourceModel(self.recentWiresTableModel)
        self.recentWiresTableView.setModel(self.recentWiresFilterProxy)
        # self.recentWiresTableView.resizeColumnsToContents()
        self.recentWiresTableView.horizontalHeader().sectionResizeMode(
            qtw.QHeaderView.ResizeToContents)

        self.recentWiresTableView.setSortingEnabled(True)
        self.recentWiresTableView.setSelectionBehavior(
            qtw.QTableView.SelectRows)
        self.recentWiresTableView.setEditTriggers(
            qtw.QTableView.NoEditTriggers)
        self.recentWiresTableView.doubleClicked.connect(
            self.recentWiresRowDoubleClicked)
        self.recentWiresTableView.setSelectionMode(
            qtw.QTableView.SingleSelection)  # only select one item at a time
        # https://doc.qt.io/qt-5/qabstractitemview.html#SelectionMode-enum

        # Connect the LineEdit scan list filter boxes to slots
        # Measurement Time filter
        le = self.filterLineEditDate
        le.setPlaceholderText(
            RESULTS_WIRES_TABLE_HDRS[ResultsWires.MSRMT_TIME])
        le.textChanged.connect(lambda text, col=ResultsWires.MSRMT_TIME:
                               self.recentWiresFilterProxy.setFilterByColumn(qtc.QRegExp(text,
                                                                                            qtc.Qt.CaseSensitive,
                                                                                            qtc.QRegExp.FixedString),
                                                                                col))

        # Wire segment filter
        le = getattr(self, f'filterLineEditWireSegment')
        le.setPlaceholderText(
            RESULTS_WIRES_TABLE_HDRS[ResultsWires.WIRE_SEGMENT])
        le.textChanged.connect(lambda text, col=ResultsWires.WIRE_SEGMENT:
                               self.recentWiresFilterProxy.setFilterByColumn(qtc.QRegExp(text,
                                                                                            qtc.Qt.CaseSensitive,
                                                                                            qtc.QRegExp.FixedString),
                                                                                col))
        # Headboard filter
        le = getattr(self, f'filterLineEditHeadboard')
        le.setPlaceholderText(RESULTS_WIRES_TABLE_HDRS[ResultsWires.HEADBOARD])
        le.textChanged.connect(lambda text, col=ResultsWires.HEADBOARD:
                               self.recentWiresFilterProxy.setFilterByColumn(qtc.QRegExp(text+'$'),
                                                                                col))
        for stage in APA_STAGES_SHORT:
            getattr(self, f'filterStage{stage}').stateChanged.connect(
                self.filterStageChanged)
        for layer in APA_LAYERS:
            getattr(self, f'filterCheck{layer}').stateChanged.connect(
                self.filterLayerChanged)
        for side in APA_SIDES:
            getattr(self, f'filterCheck{side}').stateChanged.connect(
                self.filterSideChanged)
        # FIXME: if associated GUI labels change, this breaks
        for mytype in ['Tension', 'Connectivity']:
            getattr(self, f'filterCheckType{mytype}').stateChanged.connect(
                self.filterTypeChanged)
        # FIXME: if associated GUI labels change, this breaks
        for conf in ['High', 'Medium', 'Low', 'None']:
            getattr(self, f'filterCheckConfidence{conf}').stateChanged.connect(
                self.filterConfidenceChanged)
        for subm in ['Manual', 'Auto']:  # FIXME: if associated GUI labels change, this breaks
            getattr(self, f'filterCheckSubmitted{subm}').stateChanged.connect(
                self.filterSubmittedChanged)


    def resultsWiresTableLoad(self):
        # Empty the table model...
        self.recentWiresTableModel.locked = True

        # Remove all rows from the model
        for _ in range(self.recentWiresTableModel.rowCount()):
            self.recentWiresTableModel.removeRow(0)

        # Unlock the model
        self.recentWiresTableModel.locked = False

        # Fresh read of JSON file
        resultsDict = self.getResultsDict()
        if resultsDict is None:
            return

        self.resultsWiresTableUpdate(resultsDict)

    def resultsWiresTableUpdate(self, resultsDict):
        # FIXME: need to account for stage....
        # stage = "Installation (Top)" #self.tensionStageComboBox.currentText()
        # scanTable = database_functions.get_scan_table(sietch,self.configApaUuid,stage)
        print("Updating results table")
        if resultsDict is None:
            return

        tstart = time.time()
        self.recentWiresTableView.setSortingEnabled(False)

        # Populate the table with JSON data
        # should we sort the entries in the dict before populating the model?
        # i = self.recentWiresTableModel.rowCount()

        for stage in APA_STAGES_SCANS:
            if stage not in resultsDict:
                continue
            stageDict = resultsDict[stage]
            for layer in APA_LAYERS:
                for side in APA_SIDES:
                    sideDict = stageDict[layer][side]
                    for wireSegmentStr in sideDict:
                        # Combine tension and continuity scans
                        segmentDict = {
                            **sideDict[wireSegmentStr]["tension"], **sideDict[wireSegmentStr]["continuity"]}
                        for scanId in segmentDict:
                            scanDict = segmentDict[scanId]

                            items = [None]*len(RESULTS_WIRES_TABLE_HDRS)

                            # Stage
                            if stage == 'Installation (Top)' or stage == 'Installation (Bottom)':
                                stage = 'Installation'
                            items[ResultsWires.STAGE] = qtg.QStandardItem(
                                stage)

                            # Wire segment
                            items[ResultsWires.WIRE_SEGMENT] = qtg.QStandardItem(
                                wireSegmentStr)

                            # Layer
                            items[ResultsWires.LAYER] = qtg.QStandardItem(
                                layer)

                            # Side
                            items[ResultsWires.SIDE] = qtg.QStandardItem(
                                channel_map.electrical_side_to_physical_side(side, layer, int(wireSegmentStr)))

                            toks = scanId.split("_")
                            if scanId[0:3] == '202':  # Date appears first in dir name
                                strdatetime = toks[0]
                                headboard = toks[3]
                            else:
                                strdatetime = toks[4]
                                headboard = toks[2]

                            # Headboard
                            items[ResultsWires.HEADBOARD] = qtg.QStandardItem(
                                headboard)

                            # Measurement Time
                            # strdatetime format is YYYYMMDDTHHMMSS
                            yyyymmdd = f'{strdatetime[0:4]}-{strdatetime[4:6]}-{strdatetime[6:8]}'
                            hhmmss = f'{strdatetime[9:11]}:{strdatetime[11:13]}:{strdatetime[13:]}'
                            displayTime = f'{yyyymmdd} {hhmmss}'

                            items[ResultsWires.MSRMT_TIME] = qtg.QStandardItem(
                                displayTime)
                            # items[Results.MSRMT_TIME] = qtg.QStandardItem(strdatetime)
                            # dtdatetime = datetime.datetime.strptime(strdatetime, date_format)
                            # item.setData(dtdatetime.strftime('%Y-%m-%d %H:%M:%S'), qtc.Qt.DisplayRole)
                            # self.recentWiresTableModel.setItem(i, Results.MSRMT_TIME, item)

                            # Measurement Type
                            items[ResultsWires.MSRMT_TYPE] = qtg.QStandardItem(
                                'Tension')

                            # Scan name
                            items[ResultsWires.SCAN] = qtg.QStandardItem(
                                scanId)
                            # Tension
                            if "tension" in scanDict.keys():
                                tension = scanDict["tension"]
                                if tension == 'Not Found' or tension == None:
                                    resultStr = str(tension)
                                else:
                                    resultStr = str(round(tension, 3))

                                # Status
                                confidenceStr = 'Unknown'
                                if tension == 'Not Found' or tension == None or 'tension_confidence' not in scanDict.keys() or tension <= 0:
                                    pass
                                else:
                                    confidenceStr = str(
                                        round(scanDict["tension_confidence"], 3))

                            elif "continuous" in scanDict.keys():
                                continuous = scanDict["continuous"]
                                resultStr = continuous
                                submitted = 'N/A'

                                # Status
                                confidenceStr = 'N/A'
                            items[ResultsWires.RESULT] = qtg.QStandardItem(
                                resultStr)
                            items[ResultsWires.CONFIDENCE] = qtg.QStandardItem(
                                confidenceStr)

                            try:
                                submitted = scanDict["submitted"]
                            except Exception:
                                submitted = 'N/A'

                            items[ResultsWires.SUBMITTED] = qtg.QStandardItem(
                                submitted)

                            self.recentWiresTableModel.appendRow(items)

        print(f"Nrows = {self.recentWiresTableModel.rowCount()}")
        print(f"Ncols = {self.recentWiresTableModel.columnCount()}")
        self.recentWiresTableView.setSortingEnabled(True)

        tend = time.time()
        dt = tend-tstart
        print(f"Populating table took [s] {dt}")

    def filterStageChanged(self):
        print("filterStateChanged")
        filterString = ''
        for idx, stage in enumerate(APA_STAGES_KEYS):
            stageShort = APA_STAGES[stage]['short']
            if getattr(self, f'filterStage{stageShort}').isChecked():
                val = APA_STAGES[stage]['scan'][0]
                if "Installation" in val:
                    val = "Installation"
                filterString += f'{val}|'
        filterString = filterString.rstrip("|")
        print(filterString)
        self.recentWiresFilterProxy.setFilterByColumn(qtc.QRegExp(
            filterString, qtc.Qt.CaseSensitive), ResultsWires.STAGE)

    def filterLayerChanged(self):
        filterString = ''
        for layer in APA_LAYERS:
            if getattr(self, f'filterCheck{layer}').isChecked():
                filterString += f'{layer}|'
        if len(filterString):
            filterString = filterString[:-1]
        print(filterString)
        self.recentWiresFilterProxy.setFilterByColumn(qtc.QRegExp(
            filterString, qtc.Qt.CaseSensitive), ResultsWires.LAYER)

    def filterSideChanged(self):
        filterString = ''
        for side in APA_SIDES:
            if getattr(self, f'filterCheck{side}').isChecked():
                filterString += f'{side}|'
        if len(filterString):
            filterString = filterString[:-1]
        print(filterString)
        self.recentWiresFilterProxy.setFilterByColumn(
            qtc.QRegExp(filterString, qtc.Qt.CaseSensitive), ResultsWires.SIDE)

    def filterTypeChanged(self):
        filterString = ''
        for type in ['Tension', 'Connectivity']:
            if getattr(self, f'filterCheckType{type}').isChecked():
                filterString += f'{type}|'
        if len(filterString):
            filterString = filterString[:-1]
        print(filterString)
        self.recentWiresFilterProxy.setFilterByColumn(qtc.QRegExp(
            filterString, qtc.Qt.CaseSensitive), ResultsWires.MSRMT_TYPE)

    def filterConfidenceChanged(self):
        filterString = ''
        for conf in ['High', 'Medium', 'Low', 'None']:
            if getattr(self, f'filterCheckConfidence{conf}').isChecked():
                filterString += f'{conf}|'
        if len(filterString):
            filterString = filterString[:-1]
        print(filterString)
        self.recentWiresFilterProxy.setFilterByColumn(qtc.QRegExp(
            filterString, qtc.Qt.CaseSensitive), ResultsWires.CONFIDENCE)

    def filterSubmittedChanged(self):
        filterString = ''
        for subm in ['Manual', 'Auto']:
            if getattr(self, f'filterCheckSubmitted{subm}').isChecked():
                filterString += f'{subm}|'
        if len(filterString):
            filterString = filterString[:-1]
        print(filterString)
        self.recentWiresFilterProxy.setFilterByColumn(qtc.QRegExp(
            filterString, qtc.Qt.CaseSensitive), ResultsWires.SUBMITTED)

    def recentWiresRowDoubleClicked(self, mi):
        print(f"double-clicked row: {mi.row()}")
        print(f"double-clicked col: {mi.column()}")
        self.loadResultsWire()

    def recentScansRowDoubleClicked(self, mi):
        print(f"double-clicked row: {mi.row()}")
        print(f"double-clicked col: {mi.column()}")
        self.loadResultsScan()

    def _initPlottingUpdater(self):
        self.plottingTimer = qtc.QTimer()
        self.plottingTimer.timeout.connect(self._updatePlots)
        self.plottingTimer.setInterval(
            int(PLOT_UPDATE_TIME_SEC*1000))  # millseconds
        self.plottingTimer.start()

    def _initTimeseriesData(self):
        self.adcData = {}
        for reg in self.registers:
            self.adcData[reg] = {}

        # self.adcData[reg]['time'] = list
        # self.adcData[reg]['ADC']  = list
        # self.adcData[reg]['freq'] = float
        # self.adcData[reg]['tfit'] = list
        # self.adcData[reg]['ADCfit'] = list

    def initAPADiagram(self):
        # APA Diagram / schematic
        self.apaDiagramModel = APA_Diagram_Model()
        self.apaDiagramModel.set_stage('')
        self.apaDiagramModel.set_layer('')
        self.apaDiagramModel.set_side('')
        self.apaDiagramModel.setChannels([])
        self.APA_Diagram_View.setModel(self.apaDiagramModel)

    def _configureAmps(self):
        # hold amplitude vs. freq data for a scan (and metadata)
        self.ampData = {}
        self.resonantFreqs = {}
        self.expectedFreqs = {}

        # Set default A(f) peak detection parameters
        # self.resFitParams = {}
        # self.resFitParams['preprocess'] = {'detrend':True}  # detrend: subtract a line from A(f) before processing?
        # self.resFitParams['find_peaks'] = {'bkgPoly':-3, 'width':10, 'prominence':99}
        # # FIXME: replace this with a Model/View approach
        # self.resFitPreDetrend.blockSignals(True)
        # self.resFitPreDetrend.setChecked(self.resFitParams['preprocess']['detrend'])
        # self.resFitPreDetrend.blockSignals(False)
        # self.resFitBkgPoly.setText(str(self.resFitParams['find_peaks']['bkgPoly']))
        # print(f"str(self.resFitParams['find_peaks']['width']) = {str(self.resFitParams['find_peaks']['width'])}")
        # self.resFitWidth.setText(str(self.resFitParams['find_peaks']['width']))
        # self.resFitProminence.setText(str(self.resFitParams['find_peaks']['prominence']))
        # FIXME: remove!!!!
        # self.resFitKwargs.setText("width=[9,None)")

        # KLUGE for now...
        # self.resFitParamsOut = {}
        # for reg in self.registers:
        #     chan = reg.value
        #     self.resFitParamsOut[chan] = {'peaks':[], 'properties':{}}

    def _configureOutputs(self):

        ###########################################
        # Ensure there is a directory to save automated scan data
        self.scanDataDir = OUTPUT_DIR_SCAN_DATA
        logging.info(f"Checking for Scan Data directory {self.scanDataDir}...")
        try:
            os.makedirs(self.scanDataDir)
            logging.info(
                "  Directory did not exist... made {}".format(self.scanDataDir))
        except FileExistsError:
            # directory already exists
            logging.warning(
                "  Directory already exists: [{}]".format(self.scanDataDir))

        ###########################################
        # Ensure there is a directory to save advanced scan data
        self.scanDataDirAdv = OUTPUT_DIR_SCAN_DATA_ADVANCED
        logging.info(
            f"Checking for Advanced Scan Data Data directory {self.scanDataDirAdv}...")
        try:
            os.makedirs(self.scanDataDirAdv)
            logging.info("  Directory did not exist... made {}".format(
                self.scanDataDirAdv))
            print("  Directory did not exist...made {}".format(self.scanDataDirAdv))
        except FileExistsError:
            logging.warning(
                "  Directory already exists: [{}]".format(self.scanDataDirAdv))

        # Ensure there is a directory to save Scan Status data
        self.scanStatusDir = OUTPUT_DIR_SCAN_STATUS
        logging.info(
            f"Checking for Scan Status directory {self.scanStatusDir}...")
        try:
            os.makedirs(self.scanStatusDir)
            logging.info("  Directory did not exist... made {}".format(
                self.scanStatusDir))
            print("  Directory did not exist...made {}".format(self.scanStatusDir))
        except FileExistsError:
            logging.warning(
                "  Directory already exists: [{}]".format(self.scanStatusDir))

        ###########################################
        # Ensure there is a directory to save archived scan data
        self.archivedDataDir = OUTPUT_DIR_ARCHIVED_DATA
        logging.info(
            f"Checking for Archived Data directory {self.archivedDataDir}...")
        try:
            os.makedirs(self.archivedDataDir)
            logging.info("  Directory did not exist... made {}".format(
                self.archivedDataDir))
        except FileExistsError:
            # directory already exists
            logging.warning(
                "  Directory already exists: [{}]".format(self.archivedDataDir))

        self.fnOfReg = {}  # file names for output (empty for now)

    def _configureMultithreading(self):
        # signals for callback actions
        self.signals = WorkerSignals()

        ###########################################
        # Set up multithreading
        self.threadPool = qtc.QThreadPool()
        self.threadPool.setMaxThreadCount(32)
        logging.info("Multithreading with maximum %d threads" %
                     self.threadPool.maxThreadCount())
        print("Multithreading with maximum %d threads" %
              self.threadPool.maxThreadCount())

    def _configureGUI(self):
        # Get platform:
        # platform.system()
        # Returns the system/OS name, such as 'Linux', 'Darwin', 'Java', 'Windows'. An empty string is returned if the value cannot be determined.
        # SYSTEM_PLATFORM   = platform.system().upper()
        # psys = platform.system().upper()
        print(f"platform.system() = {SYSTEM_PLATFORM}")

        if SYSTEM_PLATFORM == 'WINDOWS':
            pass
            # self.showMaximized()
        else:
            # Resize and launch GUI in bottom right corner of screen
            # tested on mac & linux (unclear about windows)
            # https://stackoverflow.com/questions/39046059/pyqt-location-of-the-window
            # FIXME: QDesktopWidget() is deprecated... see:
            # https://stackoverflow.com/questions/55227303/qt-qdesktopwidget-is-deprecated-what-should-i-use-instead
            self.resize(1400, 800)
            screen = qtw.QDesktopWidget().screenGeometry()
            wgeom = self.geometry()
            x = screen.width() - wgeom.width()
            y = screen.height() - wgeom.height()
            self.move(x, y-GUI_Y_OFFSET)

        # set the background color of the main window
        # self.setStyleSheet("background-color: white;")
        # set the border style
        # self.setStyleSheet("border : 1px solid black;")

        self.show()

    def _configureTensionTab(self):
        for stage in APA_STAGES_TENSIONS:
            self.tensionStageComboBox.addItem(stage)

    def _connectSignalsSlots(self):
        self.tabWidgetStages.currentChanged.connect(self.tabChangedStage)
        self.tabWidgetStim.currentChanged.connect(self.tabChangedStim)
        # Top level
        self.configApaUuidLineEdit.returnPressed.connect(self.apaUuidChanged)
        self.btnLoadApaUuid.clicked.connect(self.apaUuidChanged)
        #
        self.btnDwaConnect.clicked.connect(self._dwaConnect)
        self.configFileName.returnPressed.connect(self.configFileNameEnter)
        self.pb_scanDataLoad.clicked.connect(self.loadArbitraryScanData)
        self.pb_scanDataSelectedLoad.clicked.connect(self.loadResultsScan)
        for reg in self.registers:
            for seg in range(3):
                getattr(self, f'le_resfreq_val_{reg}_{seg}').editingFinished.connect(
                    self._resFreqUserInputText)

        # Resonance Tab
        self.btnRemoveAndArchive.clicked.connect(self.removeAndArchive)
        self.btnSaveTensions.clicked.connect(partial(self.saveTensions, None))
        self.btnSaveAndLoadNext.clicked.connect(self.saveTensionsAndLoadNext)

        for i in range(8):
            getattr(self, f'saveTension_{i}').clicked.connect(partial(self.saveTensions, i))
            getattr(self, f'nominalTension_{i}').clicked.connect(partial(self.nominalTensionsThread, i))
            
        # Tensions tab
        self.btnLoadTensions.clicked.connect(self.loadTensionsThread)
        self.btnSubmitTensionsSelected.clicked.connect(
            self.submitTensionsSelected)
        self.tensionLayerSelectionComboBox.currentIndexChanged.connect(
            self.submitTensionsFormChanged)
        self.tensionLayerSelectionComboBox.currentIndexChanged.connect(
            self.submitTensionsFormChanged)

        # Config Tab
        self.doContinuityCb.stateChanged.connect(self._doContinuityChanged)
        self.doTensionCb.stateChanged.connect(self._doTensionChanged)
        self.btnConfigureScans.clicked.connect(self.configureScans)
        for stage in APA_STAGES_SCANS:
            self.configStageComboBox.addItem(stage)
            # if stage == "Installation":
            #    self.configStageComboBox.addItem(stage+" (Top)")
            #    self.configStageComboBox.addItem(stage+" (Bottom)")
            # else:
            #    self.configStageComboBox.addItem(stage)
        for layer in APA_LAYERS:
            self.configLayerComboBox.addItem(layer)
            self.tensionLayerSelectionComboBox.addItem(layer)
        for side in APA_SIDES:
            self.tensionSideSelectionComboBox.addItem(side)
        self.configLayerComboBox.addItem("XVU")
        self.configLayerComboBox.addItem("XV")
        self.configLayerComboBox.addItem("XU")
        self.configLayerComboBox.addItem("VU")

        self.configFlexComboBox.addItem("Away from APA")
        self.configFlexComboBox.addItem("Toward APA")

        self.connectLabel.setStyleSheet("color : red")
        self.connectLabel.setText("DWA is not connected")
        self.configureLabel.setStyleSheet("color : red")
        self.configureLabel.setText("Please configure a scan")

        self.configure = ""
        self.connectedToUzed = ""
        self.idle = False  # FIXME: need this?

    def _configureEventViewer(self):
        # self.evtVwr_runName_val.setText(EVT_VWR_TIMESTAMP)
        # self.evtVwr_runName_val.returnPressed.connect(self.loadEventDataViaName)
        self.evtVwr_openScan_pb.clicked.connect(
            self._loadEventDataViaFileBrowser)
        self.evtVwrPlotsGLW.setBackground('w')
        self.evtVwrPlots = []
        chanNum = 0
        for irow in range(3):
            for icol in range(3):
                if chanNum < N_DWA_CHANS:
                    self.evtVwrPlots.append(self.evtVwrPlotsGLW.addPlot())
                    plotTitle = f'V(t) Chan {chanNum}'
                    self.evtVwrPlots[-1].setTitle(plotTitle)
                else:
                    # A(f) data for all channels
                    self.evtVwrPlots.append(self.evtVwrPlotsGLW.addPlot())
                chanNum += 1
            self.evtVwrPlotsGLW.nextRow()

    def _udpConnect(self):
        ###########################################
        # Configure the UDP connection
        UDP_IP = ''     # '' is a symbolic name meaning all available interfaces
        UDP_PORT = 6008  # port (set to match the hard-coded value on the FPGA)
        self.udpServerAddressPort = (UDP_IP, UDP_PORT)
        # See this for UDP buffer size limits
        # https://stackoverflow.com/questions/16460261/linux-udp-max-size-of-receive-buffer
        self.udpBufferSize = 1024*4  # max data to be received at once (bytes?)
        self.udpEnc = 'utf-8'  # encoding

        # Set up UDP connection
        if self.sock is not None:
            print("closing socket")
            self.sock.close()
            self.sock = None

        logging.info("making socket")
        self.sock = socket.socket(family=socket.AF_INET,  # internet
                                  type=socket.SOCK_DGRAM)  # UDP
        #
        udpbuffsize = self.sock.getsockopt(socket.SOL_SOCKET, socket.SO_RCVBUF)
        print(f"Initial UDP recv buffer size [bytes]: {udpbuffsize}")
        # increase the buffer size
        self.sock.setsockopt(
            socket.SOL_SOCKET, socket.SO_RCVBUF, UDP_RECV_BUF_SIZE)
        udpbuffsize = self.sock.getsockopt(socket.SOL_SOCKET, socket.SO_RCVBUF)
        print(f"New UDP recv buffer size [bytes]:     {udpbuffsize}")
        #
        self.sock.bind(self.udpServerAddressPort)  # this is required on OSX...
        # self.sock.settimeout(self.udpTimeoutSec)    # if no new data comes from server, quit
        # self.sock.setsockopt(socket.SOL_SOCKET, socket.SO_REUSEADDR, 1) #FIXME: this is not necessary

        # Start listening for UDP data in a Worker thread
        # self.udpListen()

    @pyqtSlot()
    def _dwaConnect(self):
        # Collect/parse DAQ-related configuration parameters
        # FIXME --- need to read/parse .ini file...

        if not self.udpListening:
            self._udpListen()

        self._loadDaqConfig()

        # Set up connection to Microzed
        if 'DWA_IP' not in self.daqConfig:
            print("Error: Cannot connect to DWA... DWA_IP not specified in DAQ config file")
            return
        else:
            self.uz = duz.DwaMicrozed(ip=self.daqConfig['DWA_IP'])

        # Set up STATUS frame cadence
        self.uz.setStatusFramePeriod(self.daqConfig['statusPeriod'])

        # Set up Client IP address
        if 'client_IP' in self.daqConfig and self.daqConfig['client_IP'] is not None:
            if self.verbose > 0: print(f"Setting client_IP to {self.daqConfig['client_IP']}")
            self.uz.setUdpAddress(self.daqConfig['client_IP'])

        self.clientIp_val.setText(self.daqConfig['client_IP'])
        self.dwaIp_val.setText(self.daqConfig['DWA_IP'])

        if 'guiUpdatePeriodSec' in self.daqConfig:
            if self.verbose > 0: print(f"Updating GUI update rate to {self.daqConfig['guiUpdatePeriodSec']}")
            self.plottingTimer.setInterval(
                int(float(self.daqConfig['guiUpdatePeriodSec'])*1000))
            self.plottingTimer.start()

        # Try reading date code from uzed as a way to confirm connection
        try:
            # Read date code (0x13)
            out = self.uz.readValue('00000013')  # Firmware date code (YYMMDD)
            dateCodeYYMMDD = '{:06X}'.format(out[-1])
            if self.verbose > 0: print(f"Firmware date code [YYMMDD] = {dateCodeYYMMDD}")
            self.connectedToUzed = True
        except Exception:
            self.connectedToUzed = False
            print("Error: Could not connect to the MicroZed...")

        if self.connectedToUzed:
            self.btnDwaConnect.setText("Re-connect")
            self._setDwaStatusLabel('connected')
            self.dwaFirmwareDate_val.setText(dateCodeYYMMDD)
            self.enableScanButtonTemp = True
            self.connectLabel.setText("")
            self._scanButtonEnable()

        # out = self.uz.readValue('00000012')  # Firmware date code (HHMMSS)
        # print(f"Firmware date code [HHMMSS] = {hex(out[-1])}")

        # Read status frame period (0x35)
        out = self.uz.readValue('00000035')
        print(f"Read-back status frame period: {out}")
        statusFramePeriod_str = '{:.1f} s'.format(out[-1]*2.56e-6)
        self.statusFramePeriod_val.setText(statusFramePeriod_str)

        # Read DWA serial number
        # out = self.uz.readValue('00000030') #0x30 is the reg addr for the hardware serial #
        # 0x39 is the reg addr for the user-specified serial #
        out = self.uz.readValue('00000039')
        # print(f"Read-back serial number = {out[-1]}")
        print(f"Read-back serial number = {out}")
        dwaSerialNumber_str = '{:06X}'.format(out[-1])
        print(f"dwaSerialNumber_str = {dwaSerialNumber_str}")
        self.dwaSerialNumber_val.setText(dwaSerialNumber_str)

        # Read DWA MAC address
        outLSB = self.uz.readValue('0000003C')
        outMSB = self.uz.readValue('0000003B')
        print(f"Read-back MAC = {outMSB}, {outLSB}")
        mac = f'{outMSB[-1]:06X}{outLSB[-1]:06X}'
        # insert : every 2 characters
        dwaMac_str = ':'.join(mac[ii:ii+2] for ii in range(0, len(mac), 2))
        print(f"dwaMac_str = {dwaMac_str}")
        self.dwaMacAddress_val.setText(dwaMac_str)

        # Can get MAC address:
        # Register Ox3B is the MSBs
        # Register Ox3C is the LSBs

    def _initResonanceFitLines(self):
        self.resFitLines = {'raw': {},  # hold instances of InfiniteLines for both
                            'proc': {},  # raw and processed A(f) plots
                            'procDebug': {}  # for debugging
                            }
        for reg in self.registers:
            self.resFitLines['raw'][reg] = []
            self.resFitLines['proc'][reg] = []
            self.resFitLines['procDebug'][reg] = []

    def _initResonanceExpectedLines(self):
        self.resExpLines = {'raw': {},  # hold instances of InfiniteLines that indicate expected resonance positions
                            # for both raw and processed A(f) plots
                            'proc': {},
                            'procDebug': {}  # for debugging
                            }
        for reg in self.registers:
            self.resExpLines['raw'][reg] = []
            self.resExpLines['proc'][reg] = []
            self.resExpLines['procDebug'][reg] = []

    def _setTabTooltips(self):
        self.tabWidgetStages.setTabToolTip(
            MainView.STIMULUS, Shortcut.STIMULUS.value)
        self.tabWidgetStages.setTabToolTip(
            MainView.RESULTS, Shortcut.RESULTS.value)
        self.tabWidgetStages.setTabToolTip(
            MainView.TENSION, Shortcut.TENSION.value)
        self.tabWidgetStages.setTabToolTip(MainView.LOG, Shortcut.LOG.value)
        self.tabWidgetStages.setTabToolTip(
            MainView.EVTVWR, Shortcut.EVTVWR.value)
        #
        self.tabWidgetStim.setTabToolTip(
            StimView.CONFIG, Shortcut.CONFIG.value)
        self.tabWidgetStim.setTabToolTip(
            StimView.V_GRID, Shortcut.V_GRID.value)
        self.tabWidgetStim.setTabToolTip(
            StimView.A_GRID, Shortcut.A_GRID.value)

    def _initLogging(self):
        # logging levels (in order of severity): DEBUG, INFO, WARNING, ERROR, CRITICAL
        self.logDir = './logs/'
        try:
            print("Checking for log directory...")
            os.makedirs(self.logDir)
            print("  Directory did not exist... made {}".format(self.logDir))
        except FileExistsError:  # directory already exists
            print("  Directory already exists: [{}]".format(self.logDir))
        # Initiate the logging system
        self.logger = logging.getLogger(__name__)
        # self.logger.setLevel(logging.INFO)
        self.logger.setLevel(logging.CRITICAL)

        self.logFilename = os.path.join(self.logDir,    # e.g. ./logs/20200329T120531.log
                                        datetime.datetime.now().strftime("%Y%m%dT%H%M%S.log"))
        loggingFormatter = logging.Formatter(
            '%(levelname)s:%(name)s:%(message)s')
        # logging.basicConfig(filename=self.logFilename, level=logging.INFO, filemode='w',
        #                    format='%(levelname)s:%(name)s:%(message)s')

        # log output to file (doesn't work in other threads, only in main...)
        fh = logging.FileHandler(self.logFilename)
        # fh.setLevel(logging.INFO)
        fh.setLevel(logging.CRITICAL)
        fh.setFormatter(loggingFormatter)
        self.logger.addHandler(fh)

        # log output to terminal
        ch = logging.StreamHandler()
        # ch.setLevel(logging.DEBUG)
        ch.setLevel(logging.CRITICAL)
        ch.setFormatter(loggingFormatter)
        # self.logger.addHandler(ch)

        self.logger.info(f'Log created {self.logFilename}')

    def scanConfigTableAddRow(self, rd, row, scanType='Tension', layer=None, useAdvanced=False):
        # scanType: 'Tension' or 'Continuity'
        # useAdvanced: boolean (for use advanced parameters)
        # print(f'rd = {rd}')

        if scanType not in ['Tension', 'Continuity']:
            print(f"ERROR: scanType not recognized: {scanType}")
            print("returning...")
            return

        # FIXME: add check on layer keyword value
        if layer is None:
            print("ERROR: must specify layer")
            return

        # Result type
        item = qtg.QStandardItem()
        # ty = 'Tension' if scanType == 'tension' else 'Continuity'
        item.setData("No results yet", qtc.Qt.DisplayRole)
        item.setTextAlignment(qtc.Qt.AlignLeft)
        self.scanConfigTableModel.setItem(row, Scans.RESULT, item)

        # Scan type
        item = qtg.QStandardItem()
        # ty = 'Tension' if scanType == 'tension' else 'Continuity'
        ty = scanType
        item.setData(ty, qtc.Qt.DisplayRole)
        item.setTextAlignment(qtc.Qt.AlignLeft)
        self.scanConfigTableModel.setItem(row, Scans.TYPE, item)

        # Layer
        item = qtg.QStandardItem()
        # ty = 'Tension' if scanType == 'tension' else 'Continuity'
        item.setData(layer, qtc.Qt.DisplayRole)
        item.setTextAlignment(qtc.Qt.AlignLeft)
        self.scanConfigTableModel.setItem(row, Scans.LAYER, item)

        # Status type
        item = qtg.QStandardItem()
        # item.setData(ScanConfigStatusString[ScanConfigStatus.PENDING], qtc.Qt.DisplayRole)
        item.setData('Pending', qtc.Qt.DisplayRole)
        item.setTextAlignment(qtc.Qt.AlignLeft)
        self.scanConfigTableModel.setItem(row, Scans.STATUS, item)

        # Wire numbers
        wires = rd['wireSegments']
        wires.sort(key=int)
        # print(f'wires = {wires}')
        item = qtg.QStandardItem()
        item.setData(str(wires), qtc.Qt.DisplayRole)
        item.setTextAlignment(qtc.Qt.AlignRight)
        self.scanConfigTableModel.setItem(row, Scans.WIRES, item)

        # Determine values
        # Frequency minimum, max, step
        if scanType == 'Tension':
            freqMin = float(rd['range'][0])
            freqMax = float(rd['range'][1])
            freqStep = SCAN_FREQUENCY_STEP_DEFAULT
            if useAdvanced:
                advFreqMin = self.advFreqMinLineEdit.text().strip()
                if advFreqMin != "":
                    # FIXME: this can cause crash if non-numeric entry...
                    freqMin = float(advFreqMin)

                advFreqMax = self.advFreqMaxLineEdit.text().strip()
                if advFreqMax != "":
                    # FIXME: this can cause crash if non-numeric entry...
                    freqMax = float(advFreqMax)

                advFss = self.advFssLineEdit.text().strip()
                if advFss != "":
                    # FIXME: this can cause crash if non-numeric entry...
                    freqStep = float(advFss)

        elif scanType == 'Continuity':
            freqMin = CONTINUITY_SCAN_PARAMS_DEFAULT['stimFreqMin']
            freqMax = CONTINUITY_SCAN_PARAMS_DEFAULT['stimFreqMax']
            freqStep = CONTINUITY_SCAN_PARAMS_DEFAULT['stimFreqStep']
            if useAdvanced:
                advFreqMin = self.advFreqMinContLineEdit.text().strip()
                if advFreqMin != "":
                    # FIXME: this can cause crash if non-numeric entry...
                    freqMin = float(advFreqMin)

                advFreqMax = self.advFreqMaxContLineEdit.text().strip()
                if advFreqMax != "":
                    # FIXME: this can cause crash if non-numeric entry...
                    freqMax = float(advFreqMax)

                advFss = self.advFssContLineEdit.text().strip()
                if advFss != "":
                    # FIXME: this can cause crash if non-numeric entry...
                    freqStep = float(advFss)

        # Populate table
        # Freq min
        item = qtg.QStandardItem()
        item.setData(freqMin, qtc.Qt.DisplayRole)
        item.setTextAlignment(qtc.Qt.AlignHCenter)
        self.scanConfigTableModel.setItem(row, Scans.FREQ_MIN, item)
        self.scanConfigTable.resizeColumnsToContents()
        # Freq max
        item = qtg.QStandardItem()
        item.setData(freqMax, qtc.Qt.DisplayRole)
        item.setTextAlignment(qtc.Qt.AlignHCenter)
        self.scanConfigTableModel.setItem(row, Scans.FREQ_MAX, item)
        self.scanConfigTable.resizeColumnsToContents()
        # Freq step
        item = qtg.QStandardItem()
        item.setData(freqStep, qtc.Qt.DisplayRole)
        item.setTextAlignment(qtc.Qt.AlignHCenter)
        self.scanConfigTableModel.setItem(row, Scans.FREQ_STEP, item)
        self.scanConfigTable.resizeColumnsToContents()

    def configureScans(self):
        self.scanConfigTableModel.removeRows(
            0, self.scanConfigTableModel.rowCount())
        self.configLayers = list(self.configLayerComboBox.currentText())
        self.configApaSide = self.SideComboBox.currentText()
        self.configStage = self.configStageComboBox.currentText()
        self.configHeadboard = self.configHeadboardSpinBox.value()
        useAdvancedParamsRes = not self.advDisableResParamCb.isChecked()
        useAdvancedParamsCont = not self.advDisableContParamCb.isChecked()

        self.range_data_list = []
        self.skipChannels = []

        row = 0
        for configLayer in self.configLayers:
            channelGroups = channel_map.channel_groupings(
                configLayer, self.configHeadboard)
            for channels in channelGroups:
                range_data = channel_frequencies.get_range_data_for_channels(
                    configLayer, channels, MAX_FREQ)
                rd = range_data[0]

                # Skip channels that use the bottom board
                # usesBottom = False
                # for apaChan in channels:
                #     _, hw_map = channel_map.get_hardware_map(self.flexDirection, configLayer, apaChan)
                #     if hw_map[0] == "B":
                #         usesBottom = True
                #         break
                # if usesBottom: continue

                if self.doContinuity:
                    # advanced params?
                    self.scanConfigTableAddRow(
                        rd, row, scanType='Continuity', useAdvanced=useAdvancedParamsCont, layer=configLayer)
                    self.range_data_list.append(rd)
                    row += 1

                if self.doTension:
                    self.scanConfigTableAddRow(
                        rd, row, scanType='Tension', useAdvanced=useAdvancedParamsRes, layer=configLayer)
                    self.range_data_list.append(rd)
                    row += 1

        # Select the first row
        self.scanConfigTable.selectRow(0)
        self.configureLabel.setText("")
        self.configure = True
        self._scanButtonEnable()

        # Update Missing Channels
        self.updateMissingChannels()

    def updateMissingChannels(self):
        resultsDict = self.getResultsDict()
        row = 0
        if not self.configLayers:
            return

        for layer in self.configLayers:
            channelGroups = channel_map.channel_groupings(
                layer, self.configHeadboard)
            for subChannelGroup in channelGroups:
                for channel in subChannelGroup:

                    segments, _ = channel_frequencies.get_expected_resonances(
                        layer, channel, MAX_FREQ)
                    status = "unscanned"
                    for s, segment in enumerate(segments):
                        tensionDict = resultsDict[self.configStage][layer][self.configApaSide][str(
                            segment).zfill(5)]["tension"]
                        for _, scan in tensionDict.items():
                            try:
                                if float(scan["tension"]) > 0:
                                    if status != "confirmed":
                                        status = "unconfirmed"
                                    if scan["submitted"] == "Manual":
                                        status = "confirmed"
                                if float(scan["tension"]) <= 0:
                                    if status != "confirmed":
                                        status = "missing"
                            except Exception:
                                if status != "confirmed":
                                    status = "missing"
                                pass

                        if status != "confirmed":
                            item = qtg.QStandardItem()
                            item.setData(layer + " " + str(segment),
                                         qtc.Qt.DisplayRole)
                            item.setTextAlignment(qtc.Qt.AlignLeft)
                            self.channelStatusTableModel.setItem(row, s, item)
                            statusColor = "white"
                            if status == "unconfirmed":
                                statusColor = "teal"
                            elif status == "missing":
                                statusColor = "red"
                            self.channelStatusTableModel.item(
                                row, s).setBackground(qtg.QColor(statusColor))

                    if status != "confirmed":
                        row += 1

    def setAPADiagram(self):
        if self.scanConfigTable.selectedIndexes():
            row = self.scanConfigTable.selectedIndexes()[0].row()
        else:
            row = 0

        rd = self.range_data_list[row]

        self.apaDiagramModel.set_stage(self.configStageComboBox.currentText())
        self.apaDiagramModel.set_layer(
            self.scanConfigTableModel.item(row,  Scans.LAYER).text())
        self.apaDiagramModel.set_side(self.SideComboBox.currentText())
        self.apaDiagramModel.setChannels(rd["apaChannels"])

        self.APA_Diagram_View.setModel(self.apaDiagramModel)

    def _setWidgetProperties(self, widgetName: str, chanNum: int, chanType: str) -> None:
        widget = getattr(self, widgetName)
        widget.setBackground('w')
        widget.setTitle(f'DWA Chan: {chanNum} APA Chan: {chanType}')

    def _configurePlots(self):
        self.chanViewMain = 0  # which channel to show large for V(t) data
        self.chanViewMainAmpl = 0  # which channel to show large for A(f) data

        # Configure main plots
        self._setWidgetProperties('pw_chan_main', self.chanViewMain, 'N/A')
        self._setWidgetProperties('pw_amplchan_main', self.chanViewMainAmpl, 'N/A')
        self._setWidgetProperties('pw_amplgrid_all', 0, 'N/A')
        getattr(self, f'pw_amplgrid_all').setTitle('All')

        # Configure resonance plots
        self.resonanceRawPlots = []
        self.resonanceProcessedPlots = []

        # Configure DWA and APA plots
        for ii in range(N_DWA_CHANS):
            self._setWidgetProperties(f'pw_grid_{ii}', ii, 'N/A')
            self._setWidgetProperties(f'pw_chan_{ii}', ii, 'N/A')
            self._setWidgetProperties(f'pw_amplgrid_{ii}', ii, 'N/A')
            self._setWidgetProperties(f'pw_amplchan_{ii}', ii, 'N/A')
            self._setWidgetProperties(f'config_amplgrid_{ii}', ii, 'N/A')
            self.resonanceRawPlots.append(getattr(self, f'rawgrid_{ii}'))
            self._setWidgetProperties(f'rawgrid_{ii}', ii, 'N/A')
            self.resonanceProcessedPlots.append(getattr(self, f'proccesedgrid_{ii}'))
            self._setWidgetProperties(f'proccesedgrid_{ii}', ii, 'N/A')

        self._configureTensionPlots()

    # def _configurePlots(self):
    #     self.chanViewMain = 0  # which channel to show large for V(t) data
    #     self.chanViewMainAmpl = 0  # which channel to show large for A(f) data
    #     # FIXME: clean this up...
    #     getattr(self, f'pw_chan_main').setBackground('w')
    #     getattr(self, f'pw_chan_main').setTitle(self.chanViewMain)
    #     getattr(self, f'pw_amplchan_main').setBackground('w')
    #     getattr(self, f'pw_amplchan_main').setTitle(self.chanViewMainAmpl)
    #     getattr(self, f'pw_amplgrid_all').setBackground('w')
    #     getattr(self, f'pw_amplgrid_all').setTitle('All')
    #     for ii in range(N_DWA_CHANS):
    #         # set background color to white
    #         # FIXME: clean this up...
    #         getattr(self, f'pw_grid_{ii}').setBackground('w')
    #         getattr(self, f'pw_grid_{ii}').setTitle(
    #             "DWA Chan: {} APA Chan: {}".format(ii, "N/A"))
    #         getattr(self, f'pw_chan_{ii}').setBackground('w')
    #         getattr(self, f'pw_chan_{ii}').setTitle(
    #             "DWA Chan: {} APA Chan: {}".format(ii, "N/A"))
    #         getattr(self, f'pw_amplgrid_{ii}').setBackground('w')
    #         getattr(self, f'pw_amplgrid_{ii}').setTitle(
    #             "DWA Chan: {} APA Chan: {}".format(ii, "N/A"))
    #         getattr(self, f'pw_amplchan_{ii}').setBackground('w')
    #         getattr(self, f'pw_amplchan_{ii}').setTitle(
    #             "DWA Chan: {} APA Chan: {}".format(ii, "N/A"))
    #         getattr(self, f'config_amplgrid_{ii}').setBackground('w')
    #         getattr(self, f'config_amplgrid_{ii}').setTitle(
    #             "DWA Chan: {} APA Chan: {}".format(ii, "N/A"))

    #     self.resonanceRawPlots = []
    #     self.resonanceProcessedPlots = []
    #     chanNum = 0
        
    #     for irow in range(8):
    #         for icol in range(1):
    #             if irow == 2 and icol == 2:
    #                 continue
    #             self.resonanceRawPlots.append(
    #                 getattr(self, f'rawgrid_{chanNum}'))
    #             self.resonanceRawPlots[-1].setTitle(
    #                 f'DWA Chan: {chanNum} APA Chan: N/A')
    #             self.resonanceRawPlots[-1].setBackground('w')
    #             self.resonanceProcessedPlots.append(
    #                 getattr(self, f'proccesedgrid_{chanNum}'))
    #             self.resonanceProcessedPlots[-1].setTitle(
    #                 f'DWA Chan: {chanNum} APA Chan: N/A')
    #             self.resonanceProcessedPlots[-1].setBackground('w')
    #             chanNum += 1
                
    #     self._configureTensionPlots()

    def _configureTensionPlots(self):
        # Tension tab
        self.tensionGLW.clear()  # TODO: This doesn't seem to work
        self.tensionGLW.setBackground('w')
        self.tensionPlots = {}

        # scatter plot of y=Tension, x=Wire number, one plot per layer per side
        self.tensionPlots['tensionOfWireNumber'] = {}
        for icol, layer in enumerate(APA_LAYERS):
            self.tensionPlots['tensionOfWireNumber'][layer] = {}
            for irow, side in enumerate(APA_SIDES):
                labels = None
                if (irow == 1 and icol == 0):
                    labels = {'left': 'Tension [N]', 'bottom': 'Wire number'}
                self.tensionPlots['tensionOfWireNumber'][layer][side] = \
                    self.tensionGLW.addPlot(row=irow, col=icol, title=f'{layer}{side}', labels=labels)
                self.tensionPlots['tensionOfWireNumber'][layer][side].addItem(
                    pg.LinearRegionItem(values=[TENSION_SPEC_MIN, TENSION_SPEC_MAX], orientation='horizontal', movable=False))
                self.tensionPlots['tensionOfWireNumber'][layer][side].setYRange(3, 10)

    def _printOutput(self, s):
        print("printOutput():")
        print(s)

    def _threadComplete(self):
        logging.info("THREAD COMPLETE!")

    def _saveTensionsThreadComplete(self):
        print("saveTensionsThread complete!")

    def _nominalTensionsThreadComplete(self):
        print("nominalTensionsThread complete!")

    def _loadTensionsThreadComplete(self):
        print("loadTensionsThread complete!")

    def _makeDummyData(self):
        # V(t)
        self.dummyData = {}
        xx = np.linspace(0, 2*np.pi, 32)
        for ii in range(9):
            self.dummyData[ii] = {'x': xx[:],
                                  'y': np.sin(xx[:]*(ii+1))
                                  }
        # Amplitude vs. Freq
        self.dummyDataAmpl = {}
        xx = np.linspace(10, 100, 30)
        for ii in range(9):
            self.dummyDataAmpl[ii] = {'x': xx[:],
                                      'y': xx[:]*ii+1
                                      }

        xx = np.arange(200)  # wire numbers

    def _makeCurves(self):
        ''' make one curve in each pyqtgraph PlotWidget '''
        # FIXME: merge all curves into self.curves = {}
        # self.curves = {'grid': ... ,   # grid view
        #                'chan': ...     # chan view
        #               }
        # e.g. for channel 5:
        #   self.curves['grid'][5]['V(t)']['data']
        #   self.curves['grid'][5]['V(t)']['fit']
        #   self.curves['grid'][5]['A(f)']['data']
        #   self.curves['grid'][5]['A(f)']['fit']

        # pyqtgraph pen configuration
        fitPen = pg.mkPen(color=(255, 0, 0), width=3)

        self.curves = {}
        self.curves['grid'] = {}   # V(t), grid view
        self.curves['chan'] = {}   # V(t), channel view
        self.curves['amplgrid'] = {}   # A(f), grid view
        # A(f), all channels, single axes (in grid view)
        self.curves['amplgrid']['all'] = {}
        self.curves['configamplgrid'] = {}   # A(f), grid view
        # A(f), all channels, single axes (in grid view)
        self.curves['configamplgrid']['all'] = {}
        self.curves['amplchan'] = {}   # A(f), channel view
        # self.curves['resfreqfit'] = {}   # Fitting f0 values to A(f)
        self.curves['resRawFit'] = {}    # Raw A(f) data on Resonance tab
        self.curves['resProcFit'] = {}   # Processed A(f) data on Resonance tab
        # Wire tension plots (multiple figures, all on "tension" page)
        self.curves['tension'] = {}
        self.curves['evtVwr'] = {'V(t)': {}, 'A(f)': {}}  # V(t) and A(f)
        self.curvesFit = {}  # FIXME: kluge -- merge w/ self.curves
        self.curvesFit['evtVwr'] = {'V(t)': {}}  # V(t)
        self.curvesFit['grid'] = {}  # V(t), grid
        self.curvesFit['chan'] = {}  # V(t), chan
        amplAllPlotColors = ['#2a1636', '#541e4e', '#841e5a', '#b41658',
                             '#dd2c45', '#f06043', '#f5946b', '#f6c19f']
        amplAllPlotPens = [pg.mkPen(color=col) for col in amplAllPlotColors]
        vtAllPlotColors = amplAllPlotColors[:]

        for pen in amplAllPlotPens:
            pen.setWidth(3)
        amplPlotPen = pg.mkPen(color=(0, 0, 0), style=qtc.Qt.DotLine, width=1)
        for loc in range(N_DWA_CHANS):
            #
            # V(t) plots
            self.curvesFit['grid'][loc] = getattr(
                self, f'pw_grid_{loc}').plot([], pen=fitPen)
            self.curvesFit['chan'][loc] = getattr(
                self, f'pw_chan_{loc}').plot([], pen=fitPen)
            self.curves['grid'][loc] = getattr(self, f'pw_grid_{loc}').plot([], symbol='o', symbolSize=4,
                                                                            symbolBrush=vtAllPlotColors[loc],
                                                                            symbolPen=vtAllPlotColors[loc],
                                                                            pen=None)
            self.curves['chan'][loc] = getattr(self, f'pw_chan_{loc}').plot([], symbol='o', symbolSize=4,
                                                                            symbolBrush=vtAllPlotColors[loc],
                                                                            symbolPen=vtAllPlotColors[loc],
                                                                            pen=None)
            #
            # A(f) plots (grid view)
            self.curves['amplgrid'][loc] = getattr(self, f'pw_amplgrid_{loc}').plot([], symbol='o', symbolSize=2,
                                                                                    symbolBrush=amplAllPlotColors[loc],
                                                                                    symbolPen=amplAllPlotColors[loc],
                                                                                    pen=amplAllPlotPens[loc])
            self.curves['configamplgrid'][loc] = getattr(self, f'config_amplgrid_{loc}').plot([], symbol='o', symbolSize=2,
                                                                                              symbolBrush=amplAllPlotColors[loc],
                                                                                              symbolPen=amplAllPlotColors[loc],
                                                                                              pen=amplAllPlotPens[loc])

            # A(f), all channels on single axes
            self.curves['amplgrid']['all'][loc] = getattr(
                self, f'pw_amplgrid_all').plot([], pen=amplAllPlotPens[loc])
            # A(f) plots (channel view)
            self.curves['amplchan'][loc] = getattr(self, f'pw_amplchan_{loc}').plot(
                [], symbol='o', symbolSize=2, symbolBrush='k', symbolPen='k', pen=amplPlotPen)
            # Fitting f0 to A(f) plots
            self.curves['resRawFit'][loc] = self.resonanceRawPlots[loc].plot(
                [], symbol='o', symbolSize=2, symbolBrush='k', symbolPen='k', pen=amplPlotPen)
            self.curves['resProcFit'][loc] = self.resonanceProcessedPlots[loc].plot(
                [], symbol='o', symbolSize=2, symbolBrush='k', symbolPen='k', pen=amplPlotPen)

        # add in the main window, too (large view of V(t) for a single channel)
        self.curvesFit['chan']['main'] = getattr(
            self, f'pw_chan_main').plot([], pen=fitPen)
        self.curves['chan']['main'] = getattr(self, f'pw_chan_main').plot(
            [], symbol='o', symbolSize=4, symbolBrush='k', symbolPen='k', pen=None)

        # add in the main window, too (large view of A(f) for a single channel)
        self.curves['amplchan']['main'] = getattr(self, f'pw_amplchan_main').plot(
            [], symbol='o', symbolSize=3, symbolBrush='k', symbolPen='k', pen=amplPlotPen)

        # Tension
        self.curves['tension']['tensionOfWireNumber'] = {}
        tensionSymbolBrush = pg.mkBrush('r')
        tensionSymbolPen = pg.mkPen(width=1, color=qtg.QColor('gray'))
        tensionSymbolSize = 5
        for layer in APA_LAYERS:
            self.curves['tension']['tensionOfWireNumber'][layer] = {}
            for side in APA_SIDES:
                self.curves['tension']['tensionOfWireNumber'][layer][side] = self.tensionPlots['tensionOfWireNumber'][layer][side].plot(
                    [], pen=None, symbolBrush=tensionSymbolBrush, symbolPen=tensionSymbolPen, symbolSize=tensionSymbolSize)
        # [layer+side] = pg.ScatterPlotItem(pen=tensionPen, symbol='o', size=1)

        # Tension information
        # self.curves['tension']['tensionOfWireNumber'] = self.tensionPlots['tensionOfWireNumber'].plot([], symbol='o', symbolSize=2, symbolBrush='k', symbolPen='k', pen=None)

        # Event Viewer plots
        for loc in range(N_DWA_CHANS):
            self.curvesFit['evtVwr']['V(t)'][loc] = self.evtVwrPlots[loc].plot(
                [], pen=amplAllPlotPens[loc])
            self.curves['evtVwr']['V(t)'][loc] = self.evtVwrPlots[loc].plot([], symbol='o', symbolSize=3, symbolBrush='k',
                                                                            symbolPen='k', pen=None)  # , pen=evtVwrPlotPenVolt)
        self.evtVwrPlots[6].setLabel("bottom", "Time [s]")
        self.evtVwrPlots[7].setLabel("bottom", "Time [s]")
        self.evtVwrPlots[8].setLabel("bottom", "Frequency [Hz]")
        # In the 9th plot, put all A(f) data
        for chan in range(N_DWA_CHANS):
            self.curves['evtVwr']['A(f)'][chan] = self.evtVwrPlots[-1].plot([], pen=amplAllPlotPens[chan], symbol='o',
                                                                            symbolSize=2, symbolBrush=amplAllPlotPens[chan].color(), symbolPen=amplAllPlotPens[chan].color())
        # Add a vertical line showing the current frequency
        f0Pen = pg.mkPen(color='#000000', width=2, style=qtc.Qt.DashLine)
        self.curves['evtVwr']['A(f)']['marker'] = self.evtVwrPlots[-1].addLine(
            x=0, movable=True, pen=f0Pen)
        self.curves['evtVwr']['A(f)']['marker'].sigPositionChangeFinished.connect(
            self._evtVwrF0LineMoved)

    def _plotDummyAmpl(self):
        # A(f), chan view, large plot
        self.curves['amplchan']['main'].setData(self.dummyDataAmpl[self.chanViewMainAmpl]['x'],
                                                self.dummyDataAmpl[self.chanViewMainAmpl]['y'])
        for ii in range(N_DWA_CHANS):
            # A(f) data, grid view
            self.curves['amplgrid'][ii].setData(self.dummyDataAmpl[ii]['x'],
                                                self.dummyDataAmpl[ii]['y'])
            # all curves on single axes (lower right plot in grid view)
            self.curves['amplgrid']['all'][ii].setData(self.dummyDataAmpl[ii]['x'],
                                                       self.dummyDataAmpl[ii]['y'])
            # A(f) data, grid view
            self.curves['configamplgrid'][ii].setData(self.dummyDataAmpl[ii]['x'],
                                                      self.dummyDataAmpl[ii]['y'])
            # A(f) data, chan view (small plots)
            self.curves['amplchan'][ii].setData(self.dummyDataAmpl[ii]['x'],
                                                self.dummyDataAmpl[ii]['y'])

    def _plotDummyTimeseries(self):
        ''' plot data in channel mode
        all 8 channels are plotted on the small graphs at top
        '''
        # V(t), chan view, large plot
        self.curves['chan']['main'].setData(self.dummyData[self.chanViewMain]['x'],
                                            self.dummyData[self.chanViewMain]['y'])

        # update the 8 small plots
        for ii in range(N_DWA_CHANS):
            self.curves['chan'][ii].setData(self.dummyData[ii]['x'],
                                            self.dummyData[ii]['y'])
            self.curves['grid'][ii].setData(self.dummyData[ii]['x'],
                                            self.dummyData[ii]['y'])

    def _plotDummyTension(self):
        pass
        # for layer in APA_LAYERS:
        #    for side in APA_SIDES:
        #        self.curves['tension']['tensionOfWireNumber'][layer][side].setData(self.dummyDataTension['x'],
        #                                                                           self.dummyDataTension['y'])

    def _keyboardShortcuts(self):
        print("Setting up keyboard shortcuts")
        # Stimulus Screen
        self.scStimulusView = qtw.QShortcut(
            qtg.QKeySequence(Shortcut.STIMULUS.value), self)
        self.scStimulusView.activated.connect(self.viewStimulus)

        # Results of resonant frequency fit
        self.scResFreqFitView = qtw.QShortcut(
            qtg.QKeySequence(Shortcut.RESULTS.value), self)
        self.scResFreqFitView.activated.connect(self.viewResults)

        # Tension data
        self.scTensionView = qtw.QShortcut(
            qtg.QKeySequence(Shortcut.TENSION.value), self)
        self.scTensionView.activated.connect(self.viewTensions)

        # Show log
        self.scLog = qtw.QShortcut(qtg.QKeySequence(Shortcut.LOG.value), self)
        self.scLog.activated.connect(self.viewLog)

        # Show event viewer
        self.scEvtVwr = qtw.QShortcut(
            qtg.QKeySequence(Shortcut.EVTVWR.value), self)
        self.scEvtVwr.activated.connect(self.viewEvtVwr)

        # Show configuration parameters
        self.scConfig = qtw.QShortcut(
            qtg.QKeySequence(Shortcut.CONFIG.value), self)
        self.scConfig.activated.connect(self.viewConfig)

        # V(t) data (grid view)
        self.scGridView = qtw.QShortcut(
            qtg.QKeySequence(Shortcut.V_GRID.value), self)
        self.scGridView.activated.connect(self.viewGrid)

        # A(f) data (grid view)
        self.scAmplGridView = qtw.QShortcut(
            qtg.QKeySequence(Shortcut.A_GRID.value), self)
        self.scAmplGridView.activated.connect(self.viewAmplGrid)

        # Show V(t) or A(f) (channel view)
        # FIXME: move these to "Shortucut" ENUM?
        chans = range(N_DWA_CHANS)
        # FIXME: no need to save these, just need to connect slot...
        self.chanViewShortcuts = []
        for chan in chans:
            # V(t)
            self.chanViewShortcuts.append(qtw.QShortcut(
                qtg.QKeySequence(f'Alt+{chan}'), self))
            self.chanViewShortcuts[-1].activated.connect(
                partial(self.viewChan, chan))
            # A(f)
            self.chanViewShortcuts.append(qtw.QShortcut(
                qtg.QKeySequence(f'Ctrl+{chan}'), self))
            self.chanViewShortcuts[-1].activated.connect(
                partial(self.viewAmplChan, chan))

        # Event Viewer shortcuts
        self.scEvtVwrNext = qtw.QShortcut(
            qtg.QKeySequence(Shortcut.EVT_NEXT.value), self)
        self.scEvtVwrNext.activated.connect(partial(self._evtVwrChange, 1))
        self.scEvtVwrPrev = qtw.QShortcut(
            qtg.QKeySequence(Shortcut.EVT_PREV.value), self)
        self.scEvtVwrPrev.activated.connect(partial(self._evtVwrChange, -1))
        self.scEvtVwrNext10 = qtw.QShortcut(
            qtg.QKeySequence(Shortcut.EVT_NEXT10.value), self)
        self.scEvtVwrNext10.activated.connect(partial(self._evtVwrChange, 10))
        self.scEvtVwrPrev10 = qtw.QShortcut(
            qtg.QKeySequence(Shortcut.EVT_PREV10.value), self)
        self.scEvtVwrPrev10.activated.connect(partial(self._evtVwrChange, -10))
        self.scEvtVwrLast = qtw.QShortcut(
            qtg.QKeySequence(Shortcut.EVT_LAST.value), self)
        self.scEvtVwrLast.activated.connect(
            partial(self._evtVwrChange, 100000000))
        self.scEvtVwrFirst = qtw.QShortcut(
            qtg.QKeySequence(Shortcut.EVT_FIRST.value), self)
        self.scEvtVwrFirst.activated.connect(
            partial(self._evtVwrChange, -100000000))

    @pyqtSlot()
    def _evtVwrChange(self, step=None):
        # print('\n\n\n')
        # print(f"step by {step}")

        if self.evtData is None:
            print("No EVENT VIEWER data yet available")
            return

        nfreq = len(self.evtData['freqUnion'])
        idx = self.evtData['freqIdx'] + step
        if idx < 0:
            idx = 0
        if idx >= nfreq:
            idx = nfreq-1
        self.evtData['freqIdx'] = idx
        self.evtData['freqCurrent'] = self.evtData['freqUnion'][self.evtData['freqIdx']]
        # print('\n\n\n')
        self._evtVwrUpdatePlots()

    def _evtVwrUpdatePlots(self, plotAmpl=False):
        # print("updating plots...")
        ifrq = self.evtData['freqIdx']
        for ichan in range(N_DWA_CHANS):
            plotTitle = (
                f"V(t) Chan {ichan} Freq: {self.evtData['freqCurrent']:.3f} Hz  Ampl: {self.evtData['A(f)'][ichan][ifrq]:.2f}")
            self.evtVwrPlots[ichan].setTitle(plotTitle)
            if self.evtData['V(t)'][ichan][ifrq] is not None:
                self.curves['evtVwr']['V(t)'][ichan].setData(self.evtData['V(t)_time'][ichan][ifrq],
                                                             self.evtData['V(t)'][ichan][ifrq])
                self.curvesFit['evtVwr']['V(t)'][ichan].setData(self.evtData['V(t)_fit_time'][ichan][ifrq],
                                                                self.evtData['V(t)_fit'][ichan][ifrq])
            else:
                self.curves['evtVwr']['V(t)'][ichan].setData([])
                self.curvesFit['evtVwr']['V(t)'][ichan].setData([])

        # update the amplitude plots in the 9th window
        self.curves['evtVwr']['A(f)']['marker'].setValue(
            self.evtData['freqUnion'][ifrq])
        # Kluge -- no need to redraw this... just redraw
        if plotAmpl:
            for ichan in range(N_DWA_CHANS):
                self.curves['evtVwr']['A(f)'][ichan].setData(
                    self.evtData['freqUnion'], self.evtData['A(f)'][ichan])

    def _udpListen(self):
        # Pass the function to execute
        worker = Worker(self._startUdpReceiver,
                        newdata_callback=self.signals.newUdpPayload)
        worker.signals.result.connect(self._printOutput)
        worker.signals.finished.connect(self._threadComplete)
        self.signals.newUdpPayload.connect(self._processUdpPayload)

        # execute
        self.threadPool.start(worker)

    def _loadDaqConfig(self):
        self.daqConfigFile = dcf.DwaConfigFile(
            DAQ_CONFIG_FILE)  # , sections=['DAQ'])
        self.daqConfig = self.daqConfigFile.getConfigDict(section='DAQ')

    @pyqtSlot()
    def _abortScan(self):
        print("User has requested a soft abort of this run...")
        print("... this is not yet tested")
        self.ampData[SCAN_END_MODE_KEYWORD] = ScanEnd.ABORTED
        self.uz.abort()

    def _setDwaStatusLabel(self, state):
        # state can be 'connected', 'configuring', 'notConnected'
        if state == 'connected':
            text = 'Connected'
            color = 'green'
        elif state == 'configuring':
            text = 'Configuring...'
            color = 'orange'
        elif state == 'notConnected':
            text = 'Not Connected'
            color = 'red'

        self.dwaConnected_label.setText(text)
        self.dwaConnected_label.setStyleSheet(f"color: {color}")

    ###############################################################
    # Auto Scan Thread
    def _startScanThreadStarting(self):
        self._scanButtonDisable()
        self.btnScanCtrl.setStyleSheet("background-color : orange")
        self.btnScanCtrl.setText("Configuring DWA...")
        self._setDwaStatusLabel('configuring')

    def _startScanThreadComplete(self):
        self._setDwaStatusLabel('connected')
        self._setScanButtonAction('ABORT')
        self._scanButtonEnable(force=True)
        print("startScanThread complete!")

    def _startNextScanIfRequested(self):
        print("Checking if next scan should start automatically...")
        runAllScans = self.scanCtrlRunAll.isChecked()
        if not runAllScans:
            print('"Run all scans" box is not checked... no more scans to run')
            return

        # If the selected row is already marked "Done" then stop
        # FIXME: May need better logic here, depending on desired behaviour...
        # currently, after last row is scanned, selection is set to the top row
        statusText = self.scanConfigTableModel.item(
            self.scanConfigRowToScan, Scans.STATUS).text()
        if statusText == 'Done':
            print("final scan has completed...")
            boombox.BoomBox('sounds/completed.wav').play()
        else:
            print("auto-starting next scan...")
            self._startScanThread()

    def _loadLastScanIfRequested(self):
        # Don't load next scan if unsaved tensions exist
        unsavedTensions = self.tensionSaveStatus in [TensionSaveStatus.SAVED, TensionSaveStatus.SAVING]
        if unsavedTensions:
            return

        autoLoad = self.checkAutoLoad.isChecked()
        if autoLoad:
            self.doubleClickedSegment = None
            self.loadResultsFile(self.scanId)
            # Switch focus to the plot tab
            self.currentViewResults = ResultsView.PROCESSED
            self.viewResults()

    @pyqtSlot()
    def _startScanThreadHandler(self):
        # Launch either one scan or all scans
        print('startScanThreadHandler')

        # Get the selected row of the scan config table. Start with that scan
        indices = self.scanConfigTable.selectedIndexes()
        # Only one row can be selected at a time, so get the row from the first cell
        self.scanConfigRowToScan = indices[0].row()
        print(f'row to scan: {self.scanConfigRowToScan}')

        # Check to see if status is "Done" for all rows
        self.autoScansRemain = False
        for row in range(self.scanConfigTableModel.rowCount()):
            statusText = self.scanConfigTableModel.item(
                row, Scans.STATUS).text()
            if statusText != 'Done':
                self.autoScansRemain = True
                break
        print(f"self.autoScansRemain = {self.autoScansRemain}")

        self._startScanThread()

    def _startScanThread(self):
        print("User has requested a new AUTO scan (DWA is IDLE)")
        self.scanType = ScanType.AUTO

        # Pass the function to execute
        worker = Worker(self._startScan)  # could pass args/kwargs too..
        # worker.signals.result.connect(self.printOutput)
        worker.signals.finished.connect(self._startScanThreadComplete)
        worker.signals.starting.connect(self._startScanThreadStarting)

        # execute
        self.threadPool.start(worker)

    ###############################################################
    # Advanced Scan Thread
    def startScanAdvThreadStarting(self):
        print("startScanAdvThread starting!")
        self._scanButtonDisable()
        self.btnScanCtrlAdv.setStyleSheet("background-color : orange")
        self.btnScanCtrlAdv.setText("Configuring DWA...")

    def startScanAdvThreadComplete(self):
        print("startScanAdvThread complete!")
        self._setScanButtonAction('ABORT')
        self._scanButtonEnable(force=True)

    @pyqtSlot()
    def _startScanAdvThread(self):

        print("User has requested a new CUSTOM scan (DWA is IDLE)")
        self.scanType = ScanType.CUSTOM

        # Pass the function to execute
        worker = Worker(self.startScanAdv)  # could pass args/kwargs too..
        # worker.signals.result.connect(self.printOutput)
        worker.signals.finished.connect(self.startScanAdvThreadComplete)
        worker.signals.starting.connect(self.startScanAdvThreadStarting)

        # execute
        self.threadPool.start(worker)

    @pyqtSlot()
    def saveTensionsThread(self):

        # Pass the function to execute
        worker = Worker(self.saveTensions)  # could pass args/kwargs too..
        # worker.signals.result.connect(self.printOutput)
        worker.signals.finished.connect(self._saveTensionsThreadComplete)

        # execute
        self.threadPool.start(worker)

    @pyqtSlot()
    def nominalTensionsThread(self):

        # Pass the function to execute
        worker = Worker(self.nominalTensions)  # could pass args/kwargs too..
        # worker.signals.result.connect(self.printOutput)
        worker.signals.finished.connect(self._nominalTensionsThreadComplete)

        # execute
        self.threadPool.start(worker)

    @pyqtSlot()
    def loadTensionsThread(self):

        # Pass the function to execute
        worker = Worker(self.loadTensions)  # could pass args/kwargs too..
        # worker.signals.result.connect(self.printOutput)
        worker.signals.finished.connect(self._loadTensionsThreadComplete)

        # execute
        self.threadPool.start(worker)

    @pyqtSlot()
    def saveTensionsThread(self, selectedDwaChan=None):

        # Pass the function to execute
        # could pass args/kwargs too..
        worker = Worker(self.saveTensions, selectedDwaChan)
        # worker.signals.result.connect(self.printOutput)
        worker.signals.finished.connect(self._saveTensionsThreadComplete)

        # execute
        self.threadPool.start(worker)

    @pyqtSlot()
    def nominalTensionsThread(self, selectedDwaChan=None):

        # Pass the function to execute
        # could pass args/kwargs too..
        worker = Worker(self.nominalTensions, selectedDwaChan)
        # worker.signals.result.connect(self.printOutput)
        worker.signals.finished.connect(self._nominalTensionsThreadComplete)

        # execute
        self.threadPool.start(worker)

    def loadNextUncomfirmed(self):
        for row in range(self.recentWiresFilterProxy.rowCount()):
            submitted = self.recentWiresFilterProxy.index(
                row, ResultsWires.SUBMITTED).data()
            scanId = self.recentWiresFilterProxy.index(
                row, ResultsWires.SCAN).data()
            if submitted != "Manual" and os.path.isdir(os.path.join(self.apaSubdir, scanId)):
                print("loading", os.path.join(self.apaSubdir, scanId))
                self.loadResultsWire(row)
                break

    def saveTensionsAndLoadNext(self):
        self.saveTensions()
        self.loadNextUncomfirmed()

    def disableRelaysThreadComplete(self):
        print("disableRelaysThreadComplete")
        self._setScanButtonAction('START')
        self._scanButtonEnable(force=True)
        self._startNextScanIfRequested()
        self._loadLastScanIfRequested()

    def setTensionSaveStatus(self, status):
        self.tensionSaveStatus = status
        if status == TensionSaveStatus.AUTO:
            self.labelTensionSaveStatus.setText("Tensions set by algorithm")
            self.labelTensionSaveStatus.setStyleSheet("color : teal")
        elif status == TensionSaveStatus.UNSAVED:
            self.labelTensionSaveStatus.setText("Tensions have not been saved")
            self.labelTensionSaveStatus.setStyleSheet("color : red")
        elif status == TensionSaveStatus.SAVING:
            self.labelTensionSaveStatus.setText("Saving tensions...")
        elif status == TensionSaveStatus.SAVED:
            self.labelTensionSaveStatus.setText("Tensions saved!")
            self.labelTensionSaveStatus.setStyleSheet("color : green")

    def disableRelaysThreadStarting(self):
        self.btnScanCtrl.setStyleSheet("background-color : orange")
        self.btnScanCtrl.setText("Disabling relays...")
        self.btnScanCtrlAdv.setStyleSheet("background-color : orange")
        self.btnScanCtrlAdv.setText("Disabling relays...")

    def disableRelays(self):
        # Break all relay connections to let charge bleed off of wires
        self.uz.disableAllRelays()

    def _disableRelaysThread(self):
        # Pass the function to execute
        worker = Worker(self.disableRelays)
        worker.signals.finished.connect(self.disableRelaysThreadComplete)
        worker.signals.starting.connect(self.disableRelaysThreadStarting)

        # execute
        self.threadPool.start(worker)

    def _startScan(self):
        # need to create dictionaries in this thread to actually update inputs and files

        # What kind of scan is this (resonance or continuity)?
        row = self.scanConfigRowToScan
        scanType = self.scanConfigTableModel.item(row, Scans.TYPE).text()
        # 'Res' or 'Cont'
        if scanType not in ['Tension', 'Continuity']:
            print(f"ERROR: unrecognized scan type: {scanType}")
            print(f"       expected 'Res' or 'Cont'")
            print(f"       returning...")
            return

        self.configMeasuredBy = self.measuredByLineEdit.text()
        self.configStage = self.configStageComboBox.currentText()
        self.configApaUuid = self.configApaUuidLineEdit.text().strip()
        self.configLayer = self.scanConfigTableModel.item(
            row,  Scans.LAYER).text()  # self.configLayerComboBox.currentText()
        self.configHeadboard = self.configHeadboardSpinBox.value()
        self.configApaSide = self.SideComboBox.currentText()
        self.flexDirection = self.configFlexComboBox.currentText()
        is_flex_direction_away_from_APA = True
        if self.flexDirection == "Toward APA":
            is_flex_direction_away_from_APA = False

        self.updateApaUuidListModel()

        useAdvParamsRes = not self.advDisableResParamCb.isChecked()
        useAdvParamsCont = not self.advDisableContParamCb.isChecked()
        useAdv = useAdvParamsRes or useAdvParamsCont

        # Get values from scan config table (may be overwritten by advanced parameters later)
        freqMin = float(self.scanConfigTableModel.item(
            row,  Scans.FREQ_MIN).text())
        freqMax = float(self.scanConfigTableModel.item(
            row,  Scans.FREQ_MAX).text())
        freqStep = float(self.scanConfigTableModel.item(
            row, Scans.FREQ_STEP).text())

        if scanType == 'Tension':
            advStimTime = self.advStimTimeLineEdit.text().strip()  # Stimulation time
            advInitDelay = self.advInitDelayLineEdit.text().strip()  # Init delay
            advStimAmplitude = self.advStimAmplitudeLineEdit.text().strip()  # Amplitude
            advDigipotAmplitude = self.advDigipotAmplitudeLineEdit.text().strip()  # Digipot amplitude
        elif scanType == 'Continuity':
            advStimTime = self.advStimTimeContLineEdit.text().strip()  # Stimulation time
            advInitDelay = self.advInitDelayContLineEdit.text().strip()  # Init delay
            advStimAmplitude = self.advStimAmplitudeContLineEdit.text().strip()  # Amplitude
            # Digipot amplitude
            advDigipotAmplitude = self.advDigipotAmplitudeContLineEdit.text().strip()

        # TODO: Make sure inputs can be safely converted to floats
        # TODO: Grab default values if undefined
        if advStimTime:
            advStimTime = float(advStimTime)
        if advInitDelay:
            advInitDelay = float(advInitDelay)
        # if advStimAmplitude: advStimAmplitude = '{int(advStimAmplitude):03X}'
        if advStimAmplitude:
            advStimAmplitude = int(advStimAmplitude)
        if advDigipotAmplitude:
            advDigipotAmplitude = int(advDigipotAmplitude)

        rd = self.range_data_list[row]
        # need to impliment list of all -1 for channels not being used
        # this makes it so for a single scan it just lists the one apa channel used, and then sorts all apa channels for an all wire scan

        self.wires = rd["wireSegments"]
        self.wires.sort(key=int)
        channels = rd["apaChannels"]
        # sorting apa channels list to follow increasing order of dwa channels
        dwaChannels = range(8)
        self.apaChannels = [None]*len(dwaChannels)
        for apaChannel in channels:
            dwaChannel = channel_map.apa_channel_to_dwa_channel(self.configLayer, apaChannel,
                                                                is_flex_direction_away_from_APA)
            self.apaChannels[dwaChannel] = apaChannel

        self.activeRegisters = [ii for ii in range(
            len(self.apaChannels)) if self.apaChannels[ii]]  # Which DWA channels have data?

        self.wires.sort(key=int)  # redundant?

        fpgaConfig = config_generator.configure_default()

        # print(f"self.configLayer, channels = {self.configLayer}, {channels}")
        # print(f"  type(channels) = {type(channels)}")

        # TODO: This chould change based on fixed freq or freq sweep
        fpgaConfig.update(config_generator.configure_run_type())
        fpgaConfig.update(config_generator.configure_fixed_frequency())

        if useAdv:
            if advInitDelay:
                if advStimTime:
                    fpgaConfig.update(config_generator.configure_wait_times(
                        advInitDelay, advStimTime))
                else:
                    fpgaConfig.update(
                        config_generator.configure_wait_times(advInitDelay))
            elif advStimTime:
                fpgaConfig.update(
                    config_generator.configure_wait_times(stim_time=advStimTime))

            if advStimAmplitude and advDigipotAmplitude:
                fpgaConfig.update(config_generator.configure_gains(
                    stim_freq_max=freqMax, stim_mag=advStimAmplitude, digipot=advDigipotAmplitude))
            elif advStimAmplitude:
                fpgaConfig.update(config_generator.configure_gains(
                    stim_freq_max=freqMax, stim_mag=advStimAmplitude))
            elif advDigipotAmplitude:
                fpgaConfig.update(config_generator.configure_gains(
                    stim_freq_max=freqMax, digipot=advDigipotAmplitude))

        # TODO: Should this be configurable?
        fpgaConfig.update(config_generator.configure_sampling())
        fpgaConfig.update(config_generator.configure_relays(
            self.configLayer, channels, is_flex_direction_away_from_APA, self.skipChannels))
        print(f'\n\nAfter Relays:\n  fpgaConfig: {fpgaConfig}')

        # FIXME: should these keys match DATABASE_FIELDS?
        dataConfig = {"apaChannels": self.apaChannels, "wireSegments": self.wires,
                      "measuredBy": self.configMeasuredBy, "stage": self.configStage,
                      "apaUuid": self.configApaUuid,
                      "layer": self.configLayer, "headboardNum": self.configHeadboard,
                      "side": self.configApaSide, "type": scanType
                      }

        self._loadDaqConfig()

        # self.combinedConfig = {"FPGA": fpgaConfig, "DATABASE": dataConfig, "DAQ": self.daqConfig}

        fpgaConfig.update(config_generator.configure_scan_frequencies(
            freqMin, freqMax, stim_freq_step=freqStep))
        fpgaConfig.update(
            config_generator.configure_noise_subtraction(freqMin, freqMax))

        self.combinedConfig = {"FPGA": fpgaConfig,
                               "DATABASE": dataConfig, "DAQ": self.daqConfig}

        print(self.combinedConfig)

        self.makeScanOutputDir(scanType)
        config_generator.write_config(
            self.combinedConfig, 'dwaConfig.ini', self.scanRunDataDir)  # self.configFileDir
        self.configFile = os.path.join(self.scanRunDataDir, "dwaConfig.ini")

        self._runScan()

    def makeScanOutputDir(self, scanType):
        scanRunSubDir = "APA_"+str(self.configApaUuid)
        dataDir = os.path.join(self.scanDataDir, scanRunSubDir)
        try:
            os.makedirs(dataDir)
            logging.info("  Directory did not exist...made {}".format(dataDir))
            print("  Directory did not exist...made {}".format(dataDir))
        except FileExistsError:
            logging.warning("  Directory already exists: [{}]".format(dataDir))

        self.timeString = datetime.datetime.now().strftime("%Y%m%dT%H%M%S")
        # above makes the scan directory for auto scans, below gives the final scan directory its name

        scanTypeLabel = ''
        if scanType == 'Tension':
            scanTypeLabel = 'T'
        if scanType == 'Continuity':
            scanTypeLabel = 'C'
        wires = "-".join([str(w) for w in self.wires])
        self.scanId = self.timeString + "_" + self.configLayer + "_" + self.configApaSide + \
            "_" + str(self.configHeadboard) + "_" + \
            str(wires) + "_" + scanTypeLabel
        self.scanRunDataDir = os.path.join(dataDir, self.scanId)
        os.makedirs(self.scanRunDataDir)

    def startScanAdv(self):
        self.configFile = self.configFileName.text()

        apaUuid = self.configApaUuidLineEdit.text().strip()
        timestamp = datetime.datetime.now().strftime("%Y%m%dT%H%M%S")
        subdirs = []

        # if there is text in the ApaUuid section then save scan data in:
        #    scanData/APA_[UUID]/[configname]_TIMESTAMP
        # otherwise save scan in:
        #    scanDataAdv/[configname]_TIMESTAMP
        if apaUuid != "":
            print(f"FOUND CONTENT IN APA UUID FIELD: {apaUuid}")
            subdirs.append(self.scanDataDir)  # scanData/
            subdirs.append(f"APA_{apaUuid}")
        else:
            print(f"NO CONTENT IN APA UUID FIELD -- making up a directory name")
            subdirs.append(self.scanDataDirAdv)  # scanDataAdv/

        configFileBase = os.path.splitext(os.path.basename(self.configFile))[0]
        print(f"CONFIG FILE BASE = {configFileBase}")
        subdirs.append(f"{configFileBase}_{timestamp}")

        self.scanRunDataDir = os.path.join(*subdirs)
        print(f"Making directory: {self.scanRunDataDir}")
        os.makedirs(self.scanRunDataDir, exist_ok=True)
        # copy the config file into the scan output directory
        shutil.copy(self.configFile, os.path.join(
            self.scanRunDataDir, 'dwaConfig.ini'))

        self._runScan()

    def _setScanMetadata(self):
        # FIXME: rename... really this is used to set metadata in the A(f) .json file
        # During the resonance analysis those values are used to determine if data should
        # be written to database.

        # apaUuid = self.configApaUuidLineEdit.text()
        # print(f"apaUuid: {apaUuid}")

        dbConfig = self.dwaConfigFile.getConfigDict(section='DATABASE')
        if dbConfig:
            print("[DATABASE] section present in config file")
            print(f"[DATABASE] SECTION: {dbConfig}")
        else:
            print("[DATABASE] section not present in config file")

        # If the config file has a valid [DATABASE] section, then user wants to write to the db
        # If you get this far, then the [DATABASE] section has already been validated, so
        # just need to check if [DATABASE] exists in the config...
        # FIXME: does the UUID need to be a "valid"/real DUNE UUID?

        # Pull info from the [DATABASE] section of the config file and pass that along to the A(f) .json file
        for field in DATABASE_FIELDS:
            self.ampData[field] = dbConfig[field] if dbConfig else None

        print(f'self.ampData = {self.ampData}')

    def _runScan(self):

        # Update text in table to indicate that scan is running
        self.scanConfigTableModel.item(
            self.scanConfigRowToScan, Scans.STATUS).setText('Running')

        # runScan() is in a thread...  need to get logger?
        logger = logging.getLogger(__name__)
        logger.info(self.configFile)
        logger.info(f"config file = {self.configFile}")
        #
        # FIXME: the textbox doesn't update right away...
        # need to force an update somehow....
        self._loadConfigFile(updateGui=False)

        print("\n\n =================== runScan()\n\n")
        print(f"self.configFile = {self.configFile}")
        # verify that config file can be opened (DEFUNCT: this is done in _loadConfigFile()
        # try:
        #    with open(self.configFile) as fh:
        #        pass
        # except:
        #    self.logger.error("Could not open config file -- cannot proceed")

        try:
            self.logger.info('======= dwaReset() ===========')
            if self.verbose > 0: print('======= dwaReset() ===========')
            self.uz.reset()
        except Exception:
            self.logger.error("DWA reset failed")

        try:
            self.logger.info('======= dwa disable HV ===========')
            if self.verbose > 0: print('======= dwa disable HV ===========')
            self.uz.hvDisable()
            time.sleep(0.5)  # sleep to let HV drain
        except Exception:
            self.logger.error("DWA hvDisable failed")

        try:
            self.logger.info('======= dwaConfig() ===========')
            if self.verbose > 0: print('======= dwaConfig() ===========')
            # single TCP/IP call -- many reg writes
            self.uz.scanConfigMulti(self.dwaConfigFile.config['FPGA'])
            # self.uz.scanConfig(self.dwaConfigFile.config['FPGA']) # many TCP/IP calls -- one reg write per call
        except Exception:
            self.logger.error("DWA run configuration failed")

        try:
            time.sleep(0.5)
            self.logger.info('======= dwa enable HV ===========')
            if self.verbose > 0: print('======= dwa enable HV ===========')
            self.uz.hvEnable()
            time.sleep(0.5)  # sleep to let HV ramp up
        except Exception:
            self.logger.error("DWA hvEnable failed")

        try:
            self.logger.info('======= dwaStart() ===========')
            if self.verbose > 0: print('======= dwaStart() ===========')
            self.uz.start()
            self.logger.info('======= DONE WITH dwaStart() ===========')
            # logger.info('\n\n======= dwaStat() ===========')
            # self.uz.stat()
        except Exception:
            self.logger.error("DWA run start failed")

    # @pyqtSlot()
    # def quitAll(self):

    @pyqtSlot()
    def tabChangedStage(self):
        self.currentViewStage = self.tabWidgetStages.currentIndex()
        if self.verbose > 0:
            print(
                f"tabWidgetStage changed... self.currentViewStage = {self.currentViewStage}")

    @pyqtSlot()
    def tabChangedStim(self):
        self.currentViewStim = self.tabWidgetStim.currentIndex()
        if self.verbose > 0:
            print(
                f"tabWidgetStim changed... self.currentViewStim = {self.currentViewStim}")

    @pyqtSlot()
    def apaUuidChanged(self):
        print("uuid enter pressed")
        # Save the user-entered UUID
        val = self.configApaUuidLineEdit.text().strip()
        if val == "":
            return

        self.configApaUuid = val
        self.apaSubdir = os.path.join(
            OUTPUT_DIR_SCAN_DATA, f'APA_{self.configApaUuid}')
        print(f"self.configApaUuid = [{self.configApaUuid}]")

        self.horizontalWidget.setVisible(True)
        self.widgetUuid.setEnabled(False)
        # Load the results table using the specified UUID
        self.resultsScansTableLoad()
        self.resultsWiresTableLoad()
        # Load tension tab
        self.loadTensions()

    @pyqtSlot()
    def configFileNameEnter(self):
        self.configFile = self.configFileName.text()
        self._loadConfigFile()

    def loadResultsScan(self, row=None):
        #
        if row == None:
            index = self.recentScansTableView.currentIndex()
            row = index.row()
        col = ResultsScans.SCAN
        # G_A_1_1-3-5-7-9-11-13-15_20211022T093618
        scanId = self.recentScansFilterProxy.index(row, col).data()
        self.doubleClickedSegment = int(self.recentWiresFilterProxy.index(
            row, ResultsWires.WIRE_SEGMENT).data())

        self.loadResultsFile(scanId)

    def loadResultsWire(self, row=None):
        #
        if row == None:
            index = self.recentWiresTableView.currentIndex()
            row = index.row()
        col = ResultsWires.SCAN
        # G_A_1_1-3-5-7-9-11-13-15_20211022T093618
        scanId = self.recentWiresFilterProxy.index(row, col).data()
        self.doubleClickedSegment = int(self.recentWiresFilterProxy.index(
            row, ResultsWires.WIRE_SEGMENT).data())
        self.loadResultsFile(scanId)

    def loadResultsFile(self, scanId):

        scanFile = os.path.join(self.apaSubdir, scanId, 'amplitudeData.json')
        self.loadSavedScanData(scanFile)

        # Switch focus to the plot tab
        self.currentViewResults = ResultsView.PROCESSED
        self.viewResults()

    def newResultsDict(self):
        return process_scan.new_results_dict(APA_STAGES_SCANS, APA_LAYERS,
                                             APA_SIDES, MAX_WIRE_SEGMENT)

    def getResultsDict(self):
        print('self.getResultsDict():')

        self.getApaUuid()
        result = None

        if self.resultsDictFileLocked:
            print("Results file is currently being loaded. Will try again.")
            time.sleep(1)
            return self.getResultsDict()

        if self.configApaUuid is None:
            print("\n\n\nERROR ERROR ERROR ERROR: apaUuid is None!!!!!\n\n\n")
            return None

        try:  # load the existing JSON file if it exists
            filename = os.path.join(
                OUTPUT_DIR_PROCESSED_DATA, f'{self.configApaUuid}.json')
            with open(filename, "r") as fh:
                self.resultsDictFileLocked = True
                result = json.load(fh)
        except Exception:  # otherwise, create one
            print(
                f"Could not find JSON results file for APA UUID: {self.configApaUuid}. Creating a new dict.")
            result = self.newResultsDict()

        self.resultsDictFileLocked = False
        return result

    def writeResultsDict(self, resultsDict):
        if self.resultsDictFileLocked:
            alert = qtw.QMessageBox()
            alert.setIcon(qtw.QMessageBox.Information)
            alert.setText(
                "Attempted to save tension data while file was in use!")
            alert.setWindowTitle("Alert")
            alert.setStandardButtons(qtw.QMessageBox.Ok)
            alert.exec_()

        if not self.configApaUuid:
            return

        # save scan analysis results to JSON file
        outfile = os.path.join(OUTPUT_DIR_PROCESSED_DATA,
                               f'{self.configApaUuid}.json')
        print(f'Writing processed scan results to {outfile}')
        with open(outfile, 'w') as f:
            self.resultsDictFileLocked = True
            json.dump(resultsDict, f, indent=4, sort_keys=True)

        self.resultsDictFileLocked = False

    def getApaUuid(self):
        print('self.getApaUuid()')
        val = self.configApaUuidLineEdit.text().strip()
        print(f'val = {val}')
        self.configApaUuid = val if val is not None else None
        print(f'self.configApaUuid = {self.configApaUuid}')

    def loadArbitraryScanData(self):
        # WARNING: only a single JSON file is written, with APA UUID as filename
        # so if user loads data from multiple APA UUIDs then data can be lost or mis-classified (wrong UUID)
        # also, there is no provision to keep track of stage that scan was taken...
        print('loadArbitraryScanData:')

        # open a file selection dialog for user to input a scan filename
        file_dialog = qtw.QFileDialog()
        file_dialog.setFileMode(qtw.QFileDialog.DirectoryOnly)
        file_dialog.setOption(qtw.QFileDialog.DontUseNativeDialog, True)
        file_view = file_dialog.findChild(qtw.QListView, 'listView')

        # to make it possible to select multiple directories:
        if file_view:
            file_view.setSelectionMode(qtw.QAbstractItemView.MultiSelection)
        f_tree_view = file_dialog.findChild(qtw.QTreeView)
        if f_tree_view:
            f_tree_view.setSelectionMode(qtw.QAbstractItemView.MultiSelection)

        scanDirectories = []
        if file_dialog.exec():
            paths = file_dialog.selectedFiles()
            print(paths)
            scanDirectories = paths

        # Figure out what APA UUID has been selected
        # If more than one, throw an error!
        apaUuids = []
        scansToProcess = []
        for sd in scanDirectories:
            if sd:  # validate the selected filename (require .json?)
                print(sd)
                toks = os.path.normpath(sd).split(os.path.sep)
                if (toks[-2][0:4] != 'APA_'):
                    continue
                uuid = toks[-2][4:]  # remove "APA_" from start
                apaUuids.append(uuid)
                scansToProcess.append(sd)

        uniqueApaUuids = set(apaUuids)
        if len(uniqueApaUuids) > 1:
            print(
                "ERROR: scans from more than one APA UUID have been chosen. Aborting analyis")
            print(uniqueApaUuids)
            return
        else:
            print("Proceeding with analysis of scans from APA UUID:")
            print(f"{uniqueApaUuids}")
            self.configApaUuid = list(uniqueApaUuids)[0]
            # Update the UUID text field in the GUI
            self.configApaUuidLineEdit.setText(self.configApaUuid)

        # Prepare dictionary to hold results of scan analysis
        resultsDict = self.getResultsDict()

        # process each scan
        for scan in scansToProcess:
            process_scan.process_scan(
                resultsDict, scan, MAX_FREQ, self._getAlgorithmVersion())

        # save scan analysis results to JSON file
        self.writeResultsDict(resultsDict)

        # update the results table
        self.resultsWiresTableLoad()

    def loadSavedScanData(self, filename):
        print("loadSavedScanData", filename)
        self._initSavedAmpDataPlots()
        self._clearResonanceFitLines()
        self._clearResonanceExpectedLines()
        self._loadSavedAmpData(filename)
        self._configureResonancePlots()
        self.runResonanceAnalysis()
        self._addResonanceExpectedLines()
        self.setTensionSaveStatus(TensionSaveStatus.AUTO)

    @pyqtSlot()
    def _resFreqUserInputText(self):

        # FIXME: add check for which channel's textbox this came from
        # and only update the f0 values and GUI display for that associated channel
        for reg in self.registers:
            if reg.value not in self.activeRegistersS:
                continue
            for seg in range(3):
                if seg < len(self.resonantFreqs[reg.value]):
                    try:
                        tensionInput = float(
                            getattr(self, f'le_resfreq_val_{reg}_{seg}').text())
                        currentFreqs = np.array(
                            self.expectedFreqs[reg.value][seg])
                        newFreqs = currentFreqs * \
                            np.sqrt(tensionInput/TENSION_SPEC)
                        self.resonantFreqs[reg.value][seg] = newFreqs.tolist()
                        self.currentTensions[reg.value][seg] = tensionInput
                    except Exception:
                        print(self.resonantFreqs[reg.value])
                        self.resonantFreqs[reg.value][seg] = []

        self.resFreqUpdateDisplay(chan=None)

    def NominalLineClicked(self, dwaChan, seg):
        print(f"Nominal Line Clicked {dwaChan} {seg}")
        getattr(self, f'le_resfreq_val_{dwaChan}_{seg}').setText(
            str(TENSION_SPEC))
        self._resFreqUserInputText()

    def _f0LineClicked(self, infLine, clickEvt):
        # evt is an InfiniteLine and an event (sigClicked sent by InfiniteLine)

        print("f0Line clicked")
        # print(f"pyqtgraph version {pg.__version__}")
        print(f"infLine   = {infLine}")
        print(f"clickEvt  = {clickEvt}")

        if clickEvt.modifiers() == qtc.Qt.ControlModifier:
            print("CTRL held down")
            self._f0LineRemove(infLine)

    def _f0LineRemove(self, infLine):
        print(f"removing InfiniteLine {infLine} at f={infLine.value()}")
        source = self._getInfLineSource(
            infLine, self.resFitLines)  # 'proc' or 'raw'
        # print(f"Before: {self.resFitLines['proc']}")
        keys = self.resFitLines[source].keys()
        for kk in keys:
            if infLine in self.resFitLines[source][kk]:
                # remove infline from the correct list
                self.resFitLines[source][kk].remove(infLine)
                break
        # print(f"After: {self.resFitLines['proc']}")
        # print(f"infLine was in register {kk}")
        if source == 'proc':
            print("removing from proc")
            self.resonanceProcessedPlots[kk].removeItem(infLine)
        elif source == 'raw':
            print("removing from raw")
            self.resonanceRawPlots[kk].removeItem(infLine)
        else:
            print("error: could not find the plot that owns {infLine}")
            print("cannot remove line from the plot...")
        del infLine

        self._updateResFreqsFromLineLocations(source)
        self.resFreqUpdateDisplay(chan=None)  # update GUI

    # @pyqtSlot()
    def _evtVwrF0LineMoved(self):
        print("\n\n\nevtVwr f0 Line moved")
        fDragged = self.curves['evtVwr']['A(f)']['marker'].value()
        # Get the current frequency
        # get index into freq that is closest to fDragged

        if self.evtData is None:
            print("Event Data not loaded yet")
            self.curves['evtVwr']['A(f)']['marker'].setValue(0)
            return

        # Find closest frequency
        diffs = np.abs(np.array(self.evtData['freqUnion'])-fDragged)
        dfMin = np.min(diffs)
        idx = np.where(diffs == dfMin)[0][0]
        # Update values
        f0 = self.evtData['freqUnion'][idx]
        self.evtData['freqIdx'] = idx
        self.evtData['freqCurrent'] = f0
        # Update plots
        self._evtVwrUpdatePlots(plotAmpl=False)

    # @pyqtSlot()
    def _expectedLineMoved(self, evt):
        # evt is an InfiniteLine instance (sigDragged event from InfiniteLine)

        print("Line moved")

        source, c, s, l = self._getInfLineSource(evt, self.resExpLines)

        movedLine = self.resExpLines[source][c][s][l]
        newValue = movedLine.value()
        oldValue = self.expectedFreqs[c][s][l]
        # self.resonantFreqs[c][s] + newValue - oldValue
        self.resonantFreqs[c][s] = [
            (newValue/oldValue)*x for x in self.expectedFreqs[c][s]]
        self._clearResonanceExpectedLines()
        self.resFreqUpdateDisplay(chan=None)
        self._addResonanceExpectedLines()

    def _f0LineMoved(self, evt):
        # evt is an InfiniteLine instance (sigDragged event from InfiniteLine)

        print("f0Line moved")
        source, c, s, l = self._getInfLineSource(evt, self.resFitLines)
        self._updateResFreqsFromLineLocations(source, c, s, l)
        self.resFreqUpdateDisplay(chan=None)  # update GUI

    def _getInfLineSource(self, infLine, resLines):
        # Figure out which plot the line drag was in
        # Flatten the list of InfiniteLines and match to source of signal
        for source in ['raw', 'proc']:
            for c in self.activeRegistersS:
                chanLines = resLines[source][c]
                for s, segLines in enumerate(chanLines):
                    for l, line in enumerate(segLines):
                        if line == infLine:
                            return source, c, s, l

        return None, None, None, None

    def _updateResFreqsFromLineLocations(self, source, c, s, l):
        # source is either 'proc' or 'raw'
        movedLine = self.resFitLines[source][c][s][l]
        newValue = movedLine.value()
        oldValue = self.resonantFreqs[c][s][l]
        # self.resonantFreqs[c][s] + newValue - oldValue
        self.resonantFreqs[c][s] = [
            (newValue/oldValue)*x for x in self.resonantFreqs[c][s]]
        self.resFreqUpdateDisplay(chan=None)

    @pyqtSlot()
    def viewStimulus(self):
        self.currentViewStage = MainView.STIMULUS
        self.updateTabView()
        self.logger.info("View Stimulus")

    @pyqtSlot()
    def viewResults(self):
        self.currentViewStage = MainView.RESULTS
        self.updateTabView()
        self.logger.info("View Resonant Frequencies")

    @pyqtSlot()
    def viewTensions(self):
        self.currentViewStage = MainView.TENSION
        self.updateTabView()
        self.logger.info("View Tensions")

    @pyqtSlot()
    def viewLog(self):
        self.currentViewStage = MainView.LOG
        self.updateTabView()
        self.logger.info("View LOG")

    @pyqtSlot()
    def viewEvtVwr(self):
        self.currentViewStage = MainView.EVTVWR
        self.updateTabView()
        self.logger.info("View EVENT VIEWER")

    @pyqtSlot()
    def viewConfig(self):
        self.currentViewStage = MainView.STIMULUS
        self.currentViewStim = StimView.CONFIG
        self.updateTabView()
        self.logger.info("View CONFIG")
        print("view config")

    def updateTabView(self):
        self.tabWidgetStages.setCurrentIndex(self.currentViewStage)
        if self.currentViewStage == MainView.STIMULUS:
            self.tabWidgetStim.setCurrentIndex(self.currentViewStim)
        elif self.currentViewStage == MainView.RESULTS:
            self.tabWidgetResults.setCurrentIndex(self.currentViewResults)

    @pyqtSlot()
    def viewGrid(self):
        self.currentViewStage = MainView.STIMULUS
        self.currentViewStim = StimView.V_GRID
        self.updateTabView()
        self.logger.info("View V(t) GRID")

    @pyqtSlot()
    def viewAmplGrid(self):
        self.currentViewStage = MainView.STIMULUS
        self.currentViewStim = StimView.A_GRID
        self.updateTabView()
        self.logger.info("View A(f) GRID")

    @pyqtSlot(int)
    def viewAmplChan(self, chan):
        self.currentViewStage = MainView.STIMULUS
        self.currentViewStim = StimView.A_CHAN
        self.updateTabView()
        self.logger.info("View A(f) A_CHAN.  Channel = {}".format(chan))

        if self.chanViewMainAmpl != chan:
            x, y = self.curves['amplchan'][chan].getData()
            self.curves['amplchan']['main'].setData(x, y)
            self.pw_amplchan_main.setTitle(chan)
            self.chanViewMainAmpl = chan

    @pyqtSlot(int)
    def viewChan(self, chan):
        self.currentViewStage = MainView.STIMULUS
        self.currentViewStim = StimView.V_CHAN
        self.updateTabView()
        self.logger.info("View V(t) A_CHAN.  Channel = {}".format(chan))

        if self.chanViewMain != chan:
            x, y = self.curves['chan'][chan].getData()
            self.curves['chan']['main'].setData(x, y)
            self.pw_chan_main.setTitle(chan)
            self.chanViewMain = chan

    @pyqtSlot()
    def _saveAmplitudeData(self):
        if ("fnOfAmpData" in self.__dict__):
            # add metadata to ampData before writing to file (this could also be done earlier)
            # FIXME: grab these values from user input
            print("\n\nsaveAmplitudeData()")
            # print(self.ampData)
            with open(self.fnOfAmpData, 'w') as outfile:
                json.dump(self.ampData, outfile)
            print(f"Saved as {self.fnOfAmpData}")
            self.logger.info(f"Saved as {self.fnOfAmpData}")
        else:
            self.logger.info(f"No run to save.")

    @pyqtSlot()
    def loadTensions(self):
        # Get results dict
        resultsDict = self.getResultsDict()
        # Get stage
        stage = self.tensionStageComboBox.currentText()
        print(f'Loading tesions for {stage}')
        # Build dictionary and table
        self.tensionData = {}
        for layer in APA_LAYERS:
            for side in APA_SIDES:
                self.tensionData[layer+side] = [-1]*MAX_WIRE_SEGMENT['U']
                # Label non-existant channels
                for i in range(MAX_WIRE_SEGMENT[layer], MAX_WIRE_SEGMENT['U']):
                    self.tensionData[layer +
                                     side][i] = TensionStatus.NOT_APPLICABLE

        self.tensionTableModel = TensionTableModel(self.tensionData)
        self.tensionTableView.setModel(self.tensionTableModel)
        # self.tensionTableView.resizeColumnsToContents()
        self.tensionTableView.resizeRowsToContents()
        # self._configureTensionPlots()
        for stage in APA_STAGES:
            for layer in APA_LAYERS:
                try:
                    layerData = resultsDict[stage][layer]
                except KeyError:
                    print(f'Data for stage {stage} and layer {layer} not found.')
                    continue
                for side in APA_SIDES:
                    wireSegmentStrs = layerData[side]
                    for wireSegmentStr in wireSegmentStrs:
                        if int(wireSegmentStr) <= 0:
                            continue
                        segmentLength = channel_frequencies.length_of_wire_segment(
                            layer, int(wireSegmentStr))
                        wireSegDict = wireSegmentStrs[wireSegmentStr]
                        tensionDict = wireSegDict["tension"]
                        tension = TensionStatus.NOT_MEASURED
                        if len(tensionDict.keys()) > 0:
                            scanIds = tensionDict.keys()
                            sortedScanIds = sorted(scanIds)
                            latestScanId = sortedScanIds[-1]
                            latestScan = tensionDict[latestScanId]
                            tension = latestScan["tension"]
                            if tension == 'Not Found':
                                tension = TensionStatus.NOT_FOUND
                        elif segmentLength != None and segmentLength < 500:
                            tension = TensionStatus.TOO_SHORT
                        physicalSide = channel_map.electrical_side_to_physical_side(
                            side, layer, int(wireSegmentStr))
                        self.tensionData[layer +
                                         physicalSide][int(wireSegmentStr)-1] = tension

                    # Create the scatter plot and add it to the view
                    scatter = pg.ScatterPlotItem(pen=pg.mkPen(
                        width=5, color='darkgreen'), symbol='o', size=1)
                    self.tensionPlots['tensionOfWireNumber'][layer][side].addItem(
                        scatter)
                    pos = [{'pos': [i, self.tensionData[layer+side][i]]}
                           for i in range(len(self.tensionData[layer+side]))]
                    scatter.setData(pos)

    def nominalTensions(self, selectedDwaChan=None):
        for seg in range(3):
            lineEdit = getattr(self, f'le_resfreq_val_{selectedDwaChan}_{seg}')
            if lineEdit.isEnabled():
                lineEdit.setText(str(TENSION_SPEC))
        self._resFreqUserInputText()

    def archiveScan(self, scanId):
        scanRunSubDir = "APA_"+str(self.configApaUuid)
        archiveDir = os.path.join(self.archivedDataDir, scanRunSubDir)
        try:
            os.makedirs(archiveDir)
            logging.info(
                "  Directory did not exist...made {}".format(archiveDir))
            print("  Directory did not exist...made {}".format(archiveDir))
        except FileExistsError:
            logging.warning(
                "  Directory already exists: [{}]".format(archiveDir))

        try:
            oldScan = os.path.join(OUTPUT_DIR_SCAN_DATA, scanRunSubDir, scanId)
            newScanDir = os.path.join(OUTPUT_DIR_ARCHIVED_DATA, scanRunSubDir)
            shutil.move(oldScan, newScanDir)
        except:
            logging.warning(
                "  Scan directory failed to move to archive {}".format(scanId))

    def removeAndArchive(self):
        apaUuid = self.configApaUuid
        stage = self.ampDataS['stage']
        layer = self.ampDataS['layer']
        side = self.ampDataS['side']
        scanId = self.loadedScanId
        fullResultsDict = self.getResultsDict()

        for dwaChan in range(N_DWA_CHANS):
            if dwaChan in self.activeRegistersS:
                apaChan = self.ampDataS['apaChannels'][dwaChan]
                f = self.ampDataS[dwaChan]['freq']
                maxFreq = np.min([np.max(f), MAX_FREQ])
                segments, _ = channel_frequencies.get_expected_resonances(
                    layer, apaChan, maxFreq)
                for seg in range(3):
                    if seg < len(segments):
                        wireSeg = segments[seg]
                        fullResultsDict[stage][layer][side][str(
                            wireSeg).zfill(5)]["tension"].pop(scanId, None)
        # save scan analysis results to JSON file
        self.writeResultsDict(fullResultsDict)

        self.archiveScan(scanId)
        self.resultsScansTableLoad()
        self.resultsWiresTableLoad()
        self.loadNextUncomfirmed()

    @pyqtSlot()
    def saveTensions(self, selectedDwaChan=None):
        # TODO: Fix this so that it writes to file in scanData/processed/ instead of database
        self.setTensionSaveStatus(TensionSaveStatus.SAVING)
        qtc.QCoreApplication.processEvents()
        # Load sietch credentials
        # sietch = SietchConnect("sietch.creds")
        apaUuid = self.configApaUuid
        stage = self.ampDataS['stage']
        layer = self.ampDataS['layer']
        side = self.ampDataS['side']
        note = self.submitResonanceNoteLineEdit.text()
        scanId = self.loadedScanId

        fullResultsDict = self.getResultsDict()
        scanResultsDict = self.newResultsDict()

        for dwaChan in range(N_DWA_CHANS):
            if selectedDwaChan != None and dwaChan != selectedDwaChan:
                continue
            if dwaChan in self.activeRegistersS:
                apaChan = self.ampDataS['apaChannels'][dwaChan]
                f = self.ampDataS[dwaChan]['freq']
                maxFreq = np.min([np.max(f), MAX_FREQ])
                segments, _ = channel_frequencies.get_expected_resonances(
                    layer, apaChan, maxFreq)
                for seg in range(3):
                    if seg < len(segments):
                        wireSeg = segments[seg]
                        print("writing seg", dwaChan, seg,
                              self.currentTensions[dwaChan][seg])
                        print(
                            f"stage, layer, side, wireSeg, scanId: {stage}, {layer}, {side}, {wireSeg}, {scanId}")
                        strWireSeg = str(wireSeg).zfill(5)
                        if strWireSeg not in fullResultsDict[stage][layer][side].keys():
                            fullResultsDict[stage][layer][side][strWireSeg] = {
                                "continuity": {}, "tension": {}}
                        if strWireSeg not in scanResultsDict[stage][layer][side].keys():
                            scanResultsDict[stage][layer][side][strWireSeg] = {
                                "continuity": {}, "tension": {}}
                        fullResultsDict[stage][layer][side][strWireSeg]["tension"][scanId] = {
                            'tension': self.currentTensions[dwaChan][seg], 'tension_confidence': 0., 'submitted': 'Manual'}
                        scanResultsDict[stage][layer][side][strWireSeg]["tension"][scanId] = {
                            'tension': self.currentTensions[dwaChan][seg], 'tension_confidence': 0., 'submitted': 'Manual'}

        # save scan analysis results to JSON file
        outfile = os.path.join(OUTPUT_DIR_PROCESSED_DATA, f'{apaUuid}.json')
        print(f'writing processed scan results to {outfile}')
        with open(outfile, 'w') as f:
            json.dump(fullResultsDict, f, indent=4, sort_keys=True)

        self.setTensionSaveStatus(TensionSaveStatus.SAVED)
        self.resultsWiresTableLoad()
        self.updateMissingChannels()

    def submitTensionsSelected(self):
        # Set up a connection to the database API and get the connection request headers
        # This must be done at the beginning of this main script function, but ONLY ONCE
        connection, headers = ConnectToAPI()
        ########################################

        # Performing a new action requires three pieces of information to be pre-defined:
        #   - the action's type form ID (a string, for which a corresponding type form must already exist in the DB)
        #   - the UUID of the component on which the action is being performed (which must already exist in the DB)
        #   - the action data (a Python dictionary, corresponding to the data to be entered into the type form)
        layer = self.tensionLayerSelectionComboBox.currentText()
        side = self.tensionSideSelectionComboBox.currentText()
        tensions = self.tensionData[layer+side]
        actionTypeFormID = 'APALayerTensionMeasurement'
        componentUUID = self.configApaUuid.split('_')[0]
        actionData = {
            'name': 'M2M Action',
            'actionPerformedAfterFormsCleanup': True,
            'wireLayer': layer,
            'apaSide': side.lower(),
            'tensionArray': tensions,
            'segmentIdArray': list(range(len(tensions)))
        }
        # Call the action performance function, which takes the action type form ID, component UUID and action data as its first three arguments
        # The last two arguments must ALWAYS be 'connection' and 'headers' respectively
        # If successful, the function returns the ID of the performed action (if not, an error message is automatically displayed)

        id = PerformAction(actionTypeFormID, componentUUID,
                           actionData, connection, headers)
        print(f"Database submission performed with response: {id}")
        if id:
            self.labelSubmitTensionsStatus.setText("Submission successful!")
            self.labelSubmitTensionsStatus.setStyleSheet("color : green")
        else:
            self.labelSubmitTensionsStatus.setText("Submission failed!")
            self.labelSubmitTensionsStatus.setStyleSheet("color : red")

        # Once all actions have been performed and submitted, close the connection to the database API
        connection.close()

    def submitTensionsFormChanged(self):
        self.labelSubmitTensionsStatus.setText("Unsubmitted")
        self.labelSubmitTensionsStatus.setStyleSheet("color : black")

    def _loadEventDataViaFileBrowser(self):
        # options = qtw.QFileDialog.Options()
        # options |= qtw.QFileDialog.DontUseNativeDialog
        # scanDir, _ = qtw.QFileDialog.getOpenFileName(self,"QFileDialog.getOpenFileName()",
        # "","All Files (*);;JSON Files (*.json)",
        #                                                  options=options)
        scanDir = qtw.QFileDialog.getExistingDirectory(
            self, "Select directory")
        print("scanDir = {scanDir}")

        validScanDir = True
        if not scanDir:  # fixme: better check for valid scan
            validScanDir = False
        if not validScanDir:
            print("invalid directory: ignoring request to load event data")
            print(scanDir)
            return

        wireDataFilenames = [
            f'rawData_{nn:02d}.txt' for nn in range(N_DWA_CHANS)]
        wireDataFilenames = [os.path.join(scanDir, ff)
                             for ff in wireDataFilenames]
        runHeaderFile = os.path.join(scanDir, f'rawData_FF.txt')

        print("Replaying data from the following files: ")
        print(f"  runHeaderFile = {runHeaderFile}")
        for ff in wireDataFilenames:
            print(f"                  {ff}")

        # Open/parse all files in memory
        udpData = {}
        udpData['FF'] = self._getAllLines(runHeaderFile)

        for chan in range(N_DWA_CHANS):
            # Read the full file into memory
            lines = self._getAllLines(wireDataFilenames[chan])
            # Find where the UDP packet boundaries are in the file (lines starting with 'AAAA0')
            # FIXME: replace with DwaDataParser static method findUdpPacketStartLines(lines)
            udpDelimIdxs = []
            for ii, line in enumerate(lines):
                if line.startswith('AAAA0'):
                    udpDelimIdxs.append(ii)
            # Make a list of lists. Outer level list is one entry per UDP packet
            # inner level of list is one entry per line of that UDP packet
            for ii in range(len(udpDelimIdxs)-1):
                udpData[chan] = [lines[udpDelimIdxs[ii]:udpDelimIdxs[ii+1]]
                                 for ii in range(len(udpDelimIdxs)-1)]
                udpData[chan].append(lines[udpDelimIdxs[-1]:])

        # In principle, all channels should have data at all frequencies. But in practice
        # some data could be lost. So need to have a list of frequencies for each channel
        # and keep track of current frequency for each channel separately
        self.evtData = {'freq': {}, 'periodInt': {},
                        'V(t)': {}, 'V(t)_time': {}, 'A(f)': {}, 'V(t)_fit': {}, 'V(t)_fit_time': {},
                        'freqCurrent': 0, 'freqIdx': 0,
                        }
        tmpData = {'freq': {},
                   'V(t)': {},
                   'stimPeriod_int': {},
                   'dt': {}
                   }

        for ii in range(N_DWA_CHANS):
            tmpData['dt'][ii] = []              # list for each channel
            tmpData['freq'][ii] = []            # list for each channel
            # list of lists for each channel
            tmpData['V(t)'][ii] = []
            tmpData['stimPeriod_int'][ii] = []  # list for each channel
            #
            # Y-axis data
            # list of lists for each channel
            self.evtData['V(t)'][ii] = []
            # list of lists for each channel
            self.evtData['V(t)_fit'][ii] = []
            self.evtData['A(f)'][ii] = []          # list for each channel
            #
            # X-axis data
            # single list (valid for all channels)
            self.evtData['freq'] = []
            self.evtData['V(t)_time'][ii] = []     # list for each frequency
            self.evtData['V(t)_fit_time'][ii] = []  # list for each frequency

        # First pass through the data -- gather V(t) and frequency information
        udpCounterList = []
        self.evtDataParser = ddp.DwaDataParser()

        for ichan in range(N_DWA_CHANS):
            nfreqs = len(udpData[ichan])
            for ifreq in range(nfreqs):
                self.evtDataParser.parse(udpData[ichan][ifreq])
                udpCounterList.append(
                    self.evtDataParser.dwaPayload[ddp.Frame.UDP]['UDP_Counter'])

                # extract the V(t) and stim period data for each channel
                tmpData['V(t)'][ichan].append(
                    self.evtDataParser.dwaPayload[ddp.Frame.ADC_DATA]['adcSamples'])
                tmpData['stimPeriod_int'][ichan].append(
                    self.evtDataParser.dwaPayload[ddp.Frame.FREQ]['stimPeriodActive'])
                tmpData['freq'][ichan].append(
                    self.evtDataParser.dwaPayload[ddp.Frame.FREQ]['stimFreqActive_Hz'])
                tmpData['dt'][ichan].append(
                    self.evtDataParser.dwaPayload[ddp.Frame.FREQ]['adcSamplingPeriod']*1e-8)

        # Come up with a master list of frequencies (if data is dropped, then not all channels will have all frequencies)
        self.evtData['stimPeriodUnion'] = np.array(list(set().union(tmpData['stimPeriod_int'][0],
                                                                    tmpData['stimPeriod_int'][1],
                                                                    tmpData['stimPeriod_int'][2],
                                                                    tmpData['stimPeriod_int'][3],
                                                                    tmpData['stimPeriod_int'][4],
                                                                    tmpData['stimPeriod_int'][5],
                                                                    tmpData['stimPeriod_int'][6],
                                                                    tmpData['stimPeriod_int'][7]
                                                                    )
                                                        )
                                                   )
        self.evtData['stimPeriodUnion'].sort()
        # reverse the sort
        self.evtData['stimPeriodUnion'] = self.evtData['stimPeriodUnion'][::-1]
        # print(self.evtData['periodUnion'])
        # self.evtData['freqUnion'] = CLOCK_PERIOD_SEC/self.evtData['stimPeriodUnion']
        # convert period in 78.125ps to freq in Hz
        self.evtData['freqUnion'] = (
            1e12/self.evtData['stimPeriodUnion'])/78.125
        # print(self.evtData['freqUnion'])

        # Second pass through the data -- align individual channel data with the master frequency list
        # indexed in a consistent way across channel (all channels share a single frequency array)
        # Missing data is represented by None instead of a list of data
        nptsInFit = 500
        for ifrq, period in enumerate(self.evtData['stimPeriodUnion']):
            for ichan in range(N_DWA_CHANS):
                if period in tmpData['stimPeriod_int'][ichan]:
                    idx = tmpData['stimPeriod_int'][ichan].index(period)
                    dt = tmpData['dt'][ichan][idx]
                    vt = tmpData['V(t)'][ichan][idx]
                    tt = np.arange(len(vt))*dt
                    # Fit the V(t) data
                    (B, C, D, freq_Hz) = dwa.fitSinusoidToTimeseries(
                        vt, dt, tmpData['freq'][ichan][idx])
                    amp = np.sqrt(B**2+C**2)
                    tfit = np.linspace(tt[0], tt[-1], nptsInFit)
                    yfit = B*np.sin(2*np.pi*freq_Hz*tfit) + C * \
                        np.cos(2*np.pi*freq_Hz*tfit) + D
                else:  # data from this frequency is absent for this channel
                    vt = None
                    tt = None
                    amp = np.nan
                    tfit = None
                    yfit = None

                self.evtData['V(t)'][ichan].append(vt)
                self.evtData['V(t)_time'][ichan].append(tt)
                self.evtData['A(f)'][ichan].append(amp)
                self.evtData['V(t)_fit_time'][ichan].append(tfit)
                self.evtData['V(t)_fit'][ichan].append(yfit)

        # Update the A(f) and V(t) plots
        # for ichan in range(N_DWA_CHANS):
        self.evtData['freqIdx'] = 0
        self.evtData['freqCurrent'] = self.evtData['freqUnion'][self.evtData['freqIdx']]
        self._evtVwrUpdatePlots(plotAmpl=True)

        # print("Payload -------------------")
        # print(self.evtDataParser.dwaPayload)
        # print(self.evtData['freq'])
        # print(self.evtData)
        self._findMissingUdpCounters(udpCounterList)

    def _findMissingUdpCounters(self, udpCtrs):
        udpCtrs.sort()
        missingVals = [x for x in range(0, udpCtrs[-1]+1) if x not in udpCtrs]
        print(f"Missing UDP packets: {missingVals}")
        print(
            f"(may also be missing a packet with value larger than {udpCtrs[-1]})")

    # FIXME: move this to DwaDataParser as a static method
    def _getAllLines(self, fname):
        f = open(fname, "r")
        # read all data into a list (without newlines)
        # https://stackoverflow.com/questions/12330522/how-to-read-a-file-without-newlines
        data = f.read().splitlines()
        f.close()
        return data

    def _initSavedAmpDataPlots(self):
        print("_initSavedAmpDataPlots()")
        # for reg in self.registers:
        for reg in range(N_DWA_CHANS):
            self.curves['resRawFit'][reg].setData([])
            self.curves['resProcFit'][reg].setData([])

    def _loadSavedAmpData(self, ampFilename):
        print(f"ampFilename = {ampFilename}")
        self.ampDataActiveLabel.setText(f'Current: {ampFilename}')
        # read in the json file
        # FIXME: add check that the filename exists...
        with open(ampFilename, "r") as fh:
            data = json.load(fh)

        toks = os.path.normpath(ampFilename).split(os.path.sep)
        self.loadedScanId = toks[-2]
        print('Setting scan id to.................. ', self.loadedScanId)

        self.activeRegistersS = []
        for reg in self.registers:
            if len(data[str(reg.value)]['freq']) > 0:
                self.activeRegistersS.append(reg.value)

        # print(f"Active registers for the saved data is: {self.activeRegistersS}")

        self.ampDataS = {}  # "S" = "Saved"
        # for reg in self.registers:
        for chan in self.activeRegistersS:
            # self.ampDataS[reg.value] = {'freq':data[str(reg.value)]['freq'],  # stim freq in Hz
            #                            'ampl':data[str(reg.value)]['ampl'] } # amplitude in ADC counts
            # self.curves['resRawFit'][reg].setData(self.ampDataS[reg.value]['freq'],
            #                                      self.ampDataS[reg.value]['ampl'])
            self.ampDataS[chan] = {'freq': data[str(chan)]['freq'],  # stim freq in Hz
                                   'ampl': data[str(chan)]['ampl']}  # amplitude in ADC counts
            self.curves['resRawFit'][chan].setData(self.ampDataS[chan]['freq'],
                                                   self.ampDataS[chan]['ampl'])

        # Get the Metadata
        for field in DATABASE_FIELDS:
            try:
                self.ampDataS[field] = data[field]
            except:
                self.ampDataS[field] = "Unknown"
        # KLUGE: may want a different test here
        okToLogToDb = False if self.ampDataS['apaUuid'] is None else True
        print(f'okToLogToDb = {okToLogToDb}')
        print(f"self.ampDataS['apaUuid'] = {self.ampDataS['apaUuid']}")
        if okToLogToDb:
            self._submitResonanceButtonEnable()
        else:
            self._submitResonanceButtonDisable()

    def _loadConfigFile(self, updateGui=True):
        # updateGui function no longer works with left column  and original textbox removed
        # try to read the requested file
        # if found, display contents
        # if not found, display error message

        print("=== _loadConfigFile ===")

        # FIXME: should probably pass scan type information to _loadConfigFile...
        if self.currentViewStim == StimView.ADVANCED:
            self.configFile = self.configFileName.text()
        elif self.currentViewStim == StimView.CONFIG:
            self.configFile = os.path.join(
                self.scanRunDataDir, "dwaConfig.ini")

        print(f"   self.configFile = {self.configFile}")
        validConfigFilename = False
        try:
            with open(self.configFile) as fh:
                pass
            validConfigFilename = True
        except:
            textToDisplay = "Could not open file"
            if updateGui:
                self.configFileContents.setPlainText(textToDisplay)
            else:
                print(textToDisplay)

        if not validConfigFilename:
            return

        # read/parse config file
        # self.dwaConfigFile = dcf.DwaConfigFile(self.configFile, sections=['FPGA'])
        self.dwaConfigFile = dcf.DwaConfigFile(self.configFile)

        # FIXME: need to find a way to update the GUI in a thread that is not main thread....
        # right now, updating the GUI in a thread causes a crash.
        # see: https://stackoverflow.com/questions/10905981/pyqt-qobject-cannot-create-children-for-a-parent-that-is-in-a-different-thread
        # https://stackoverflow.com/questions/3268073/qobject-cannot-create-children-for-a-parent-that-is-in-a-different-thread
        if updateGui:
            textToDisplay = self.dwaConfigFile.getRawText()
            if self.omitComments_cb.isChecked():
                self.logger.info(
                    "cutting out commented lines from config file")
                lines = textToDisplay.split('\n')
                lines = [line for line in lines if line.strip(
                ) != "" and not line.strip().startswith('#')]
                textToDisplay = '\n'.join(lines)
            self.configFileContents.setPlainText(textToDisplay)

    def _makeWordList(self, udpDataStr):
        '''
        Converts a UDP transmission (single string) into a python list

        Each entry in the list is a string representation of a 32-bit hex word 


        e.g.
       >>> udpDataStr  = 'AAAA0002100000F1110000FFAAAAAAAA'
        >>> dataStrings = self._makeWordList(udpDataStr)
           ['AAAA0002', '100000F1', '110000FF', 'AAAAAAAA']
        '''
        chunkLength = 8
        dataStrings = [udpDataStr[ii:ii+chunkLength]
                       for ii in range(0, len(udpDataStr), chunkLength)]
        self.logger.info(f"dataStrings = {dataStrings}")
        return dataStrings

    def _logRawUdpTransmissionToFile(self, dataStrings):
        self.logger.info("Data came from:")
        # FIXME: need to deal with this -- the file jsut gets bigger and bigger
        # consider using a rolling log file, or erasing at the start of each GUI launch?
        rawFH = open("udpstream.txt", 'a')
        for item in dataStrings:
            rawFH.write(f'{item}\n')
        rawFH.close()

    def _clearResonanceFitLines(self):

        for reg in self.registers:
            # print(f"self.resFitLines['proc'][{reg}] = ")
            # print(self.resFitLines['proc'][reg])
            for segments in self.resFitLines['raw'][reg]:
                for line in segments:
                    self.resonanceRawPlots[reg].removeItem(line)
            for segments in self.resFitLines['proc'][reg]:
                for line in segments:
                    self.resonanceProcessedPlots[reg].removeItem(line)

        self._initResonanceFitLines()

    def _clearResonanceExpectedLines(self):
        print("Clearing expected resonance lines from the resonance plots")
        for reg in self.registers:
            # if reg.value == selectedChan or reg == None:
            for segments in self.resExpLines['proc'][reg]:
                for line in segments:
                    self.resonanceProcessedPlots[reg].removeItem(line)
            for segments in self.resExpLines['raw'][reg]:
                for line in segments:
                    self.resonanceRawPlots[reg].removeItem(line)
            for segments in self.resExpLines['procDebug'][reg]:
                for line in segments:
                    self.resonanceProcessedPlots[reg].removeItem(line)
        self._initResonanceExpectedLines()

    def _clearTimeseriesData(self):
        plotTypes = ['grid', 'chan']
        for ptype in plotTypes:
            for reg in self.registers:
                regId = reg
                self.curves[ptype][regId].setData([])
                self.curvesFit[ptype][regId].setData([])
        self.curves['chan']['main'].setData([])
        self.curvesFit['chan']['main'].setData([])

    def _clearAmplitudeData(self):
        # self.resonantFreqs = {}  # FIXME: this should not go here... should happen when A(f) data is loaded...
        # FIXME: shouldn't really reset the dict like this...
        self.ampData = {}
        self.ampData[SCAN_END_MODE_KEYWORD] = ScanEnd.NORMAL
        for reg in self.registers:
            self.ampData[reg] = {'freq': [],  # stim freq in Hz
                                 'ampl': []}  # amplitude in ADC counts
            # self.resonantFreqs[reg.value] = None   # a list of f0 values for each wire
            # self.expectedFreqs[reg.value] = None

        # Clear amplitude plots
        plotTypes = ['amplchan', 'amplgrid', 'configamplgrid']
        for ptype in plotTypes:
            for reg in self.registers:
                regId = reg
                self.curves[ptype][regId].setData([])
                self.curves['amplgrid']['all'][reg].setData([])
        self.curves['amplchan']['main'].setData([])

    def _configureAmplitudePlots(self):
        # Set x-ranges for frequency plots so pyqtgraph does not have to autoscale
        # runFreqMin = self.dwaDataParser.dwaPayload[ddp.Frame.RUN]['stimFreqMin_Hz']
        # runFreqMax = self.dwaDataParser.dwaPayload[ddp.Frame.RUN]['stimFreqMax_Hz']
        plotTypes = ['pw_amplgrid', 'pw_amplchan', 'config_amplgrid']
        for ptype in plotTypes:
            for ii in range(N_DWA_CHANS):
                try:
                    apaChan = self.apaChannels[ii]
                except Exception:
                    continue
                # getattr(self, f'pw_{ptype}_{ii}').setXRange(runFreqMin, runFreqMax)
                getattr(self, f'{ptype}_{ii}').setXRange(
                    self.stimFreqMin, self.stimFreqMax)
                _, hw_map = channel_map.get_hardware_map(
                    self.flexDirection, self.ampData['layer'], apaChan)
                getattr(self, f'{ptype}_{ii}').setTitle("{}-{} {} ({})".format(
                    self.ampData['layer'], self.ampData['side'], apaChan, '-'.join(hw_map)))
        self.pw_amplgrid_all.setXRange(self.stimFreqMin, self.stimFreqMax)
        self.pw_amplchan_main.setXRange(self.stimFreqMin, self.stimFreqMax)
        # self.pw_amplgrid_all.setXRange(runFreqMin, runFreqMax)
        # self.pw_amplchan_main.setXRange(runFreqMin, runFreqMax)

        # self.registerOfVal = {}
        # for reg in ddp.Registers:
        #    self.registerOfVal[reg.value] = reg

    def _configureResonancePlots(self):
        for index in range(N_DWA_CHANS):
            self.resonanceRawPlots[index].setTitle(
                f'DWA Chan: {index} APA Chan: N/A')
            self.resonanceProcessedPlots[index].setTitle(
                f'DWA Chan: {index} APA Chan: N/A')
            # getattr(self, f'proccesedgrid_{index}').setTitle(f'DWA Chan: {index} APA Chan: N/A')
            for seg in range(3):
                getattr(self, f'lab_resfreq_{index}_{seg}').setText('None')
                getattr(self, f'le_resfreq_val_{index}_{seg}').setText('')
                getattr(self, f'le_resfreq_val_{index}_{seg}').setEnabled(
                    False)
                getattr(self, f'le_resfreq_val_{index}_{seg}').setStyleSheet(
                    "QLineEdit {background-color: white;}")
            if index in self.activeRegistersS:
                apaChan = self.ampDataS['apaChannels'][index]
                apaLayer = self.ampDataS['layer']
                apaSide = self.ampDataS['side']
                self.resonanceRawPlots[index].setTitle(
                    f'DWA Chan: {index} APA Chan: {apaLayer}{apaSide}{apaChan}')
                self.resonanceProcessedPlots[index].setTitle(
                    f'DWA Chan: {index} APA Chan: {apaLayer}{apaSide}{apaChan}')
                f = self.ampDataS[index]['freq']
                maxFreq = np.min([np.max(f), MAX_FREQ])
                segments, _ = channel_frequencies.get_expected_resonances(
                    apaLayer, apaChan, maxFreq)
                for seg in range(3):
                    if seg < len(segments):
                        wireSeg = segments[seg]
                        if (wireSeg == self.doubleClickedSegment):
                            getattr(self, f'le_resfreq_val_{index}_{seg}').setStyleSheet(
                                "QLineEdit {background-color: pink;}")
                        getattr(self, f'lab_resfreq_{index}_{seg}').setText(
                            f'{apaLayer}{apaSide}{wireSeg}')
                        getattr(self, f'le_resfreq_val_{index}_{seg}').setEnabled(
                            True)

    def _makeOutputFilenames(self):
        # Generate a unique filename for each register
        # Generate filehandles for each register
        # FIXME: move this to a higher level (only do it once...)
        froot = os.path.join(self.scanRunDataDir, "rawData")
        self.logger.info(f"fileroot = {froot}")
        # create new output filenames
        # file names for output. Keys are 2-digit hex string (e.g. '03' or 'FF'). values are filenames
        self.fnOfReg = {}
        # self.fnOfReg['FF'] = "{}_{:02X}.txt".format(froot, 'FF')
        for reg in self.registers_all:
            self.fnOfReg['{:02X}'.format(reg.value)] = "{}_{:02X}.txt".format(
                froot, reg.value)
        self.logger.info(f"self.fnOfReg = {self.fnOfReg}")
        self.fnOfAmpData = os.path.join(
            self.scanRunDataDir, "amplitudeData.json")
        # self.run = self.scanRunDataDir
        print(f"self.fnOfAmpData = {self.fnOfAmpData}")
        self.logger.info(f"self.fnOfAmpData = {self.fnOfAmpData}")

    def _startUdpReceiver(self, newdata_callback):
        # initiate a DWA acquisition
        # send configuration
        # start listening for UDP data
        # establish signal/slot for sending data from udp receiver to GUI
        # FIXME: this is run in a separate thread -- do we need to get logger?
        # logger = logging.getLogger()

        # This is in a separate thread... need to get logger
        logger = logging.getLogger()
        logger.setLevel(logging.INFO)
        logger.info("============= startUdpReceiver() ===============")
        if self.verbose > 0: print("\n\n ============= startUdpReceiver() ===============\n\n")

        if self.udpListening:
            return

        while True:
            try:
                self.udpListening = True
                data, _addr = self.sock.recvfrom(self.udpBufferSize)
                if self.verbose > 3:
                    logger.info("")
                    logger.info("bing! data received")
                # logger.info(data)
                udpDataStr = binascii.hexlify(data).decode(self.udpEnc).upper()
                if self.verbose > 3:
                    logger.info(udpDataStr)

                # Break up string into a list of 8-character chunks
                dataStrings = self._makeWordList(udpDataStr)

                # Write the raw udp payload to file
                self._logRawUdpTransmissionToFile(dataStrings)

                if self.verbose > 3:
                    print("dataStrings = ")
                    print(dataStrings)

                # Parse UDP transmission
                self.dwaDataParser.parse(dataStrings)
                if 'FFFFFFFF' in dataStrings:
                    if self.verbose > 3:
                        logger.info('\n\n')
                        logger.info(
                            f'self.dwaDataParser.dwaPayload = {self.dwaDataParser.dwaPayload}')

                # FIXME: this should go into processUdpPayload() !!!
                # Since this is happening in a separate thread from the GUI
                # you cannot edit/modify GUI elements here...
                # If there is a run frame with no '77' key, or if this is a run start frame
                # then this is a new run, so need to clear plots and create new filenames
                if ddp.Frame.RUN in self.dwaDataParser.dwaPayload:
                    self.oldDataFormat = False
                    if self.dwaDataParser.dwaPayload[ddp.Frame.RUN]['runStatus'] == None:
                        self.oldDataFormat = True
                    if self.dwaDataParser.dwaPayload[ddp.Frame.RUN]['runStatus'] == SCAN_START or \
                       self.oldDataFormat:
                        if self.verbose > 0: 
                            print("New run detected... creating new filenames")
                            print("runStatus = ")
                            print(self.dwaDataParser.dwaPayload[ddp.Frame.RUN]['runStatus'])
                            print(f'self.oldDataFormat = {self.oldDataFormat}')
                        if self.verbose > 3:
                            logger.info(
                                "New run detected... creating new filenames")
                        self._makeOutputFilenames()
                        # self._clearAmplitudeData()  # cannot go here (in non-GUI thread)
                        if self.verbose > 3:
                            logger.info(self.fnOfReg)

                # write data to file by register
                reg = self.dwaDataParser.dwaPayload[ddp.Frame.UDP]['Register_ID_hexStr']
                # Don't write status frames to disk
                statusFrameReg = '{:02X}'.format(ddp.Registers.STATUS)
                if reg != statusFrameReg:
                    if self.verbose > 3:
                        print(f"reg = {reg}")
                        # print(f"self.fnOfReg: {self.fnOfReg}")
                        # logger.info(f"self.fnOfReg: {self.fnOfReg}")
                    with open(self.fnOfReg[reg], 'a') as regFH:
                        for item in dataStrings:
                            regFH.write(f'{item}\n')
                        regFH.close()

                newdata_callback.emit(self.dwaDataParser.dwaPayload)

            except socket.timeout:
                if self.verbose > 3:
                    logger.info("  UDP Timeout")
                self.sock.close()
                self.udpListening = False
                break
            else:
                self.udpListening = False
            finally:
                self.udpListening = False

    def _processUdpPayload(self, udpDict):
        # new UDP payload has arrived from DWA.
        # Deal with it (update plots, or status, or ...)
        self.logger.info('\n\n')
        self.logger.info("processUdpPayload()")

        kk = udpDict.keys()
        self.logger.info(kk)

        self.outputText.appendPlainText("UDP Counter: {}".format(
            udpDict[ddp.Frame.UDP]['UDP_Counter']))

        # Look for run header frame
        if ddp.Frame.RUN in udpDict:   # Assumes this is start of a new scan
            self.outputText.appendPlainText("\nFOUND RUN HEADER")
            self.outputText.appendPlainText(str(udpDict))

            # if start of run, set up GUI scan parameters
            if udpDict[ddp.Frame.RUN]['runStatus'] == SCAN_START:
                # FIXME: TEMPORARY...
                self.logger.info("\n\n\n\nFOUND RUN HEADER")
                # update the frequency information (min, max, step)
                # FIXME: move this to a subroutine...
                self.stimFreqMin = udpDict[ddp.Frame.RUN]['stimFreqMin_Hz']
                self.stimFreqMax = udpDict[ddp.Frame.RUN]['stimFreqMax_Hz']
                self.stimFreqStep = udpDict[ddp.Frame.RUN]['stimFreqStep_Hz']
                self._formatRunStatusIndicators(state='fresh')
                self.globalFreqMin_val.setText(f"{self.stimFreqMin:.3f}")
                self.globalFreqMax_val.setText(f"{self.stimFreqMax:.3f}")
                self.globalFreqStep_val.setText(f"{self.stimFreqStep:.4f}")
                self.globalFreqActive_val.setText(f"--")

                self._clearTimeseriesData()
                self._clearAmplitudeData()
                self._setScanMetadata()    # must come after clearAmplitudeData
                self._configureAmplitudePlots()  # must come after setScanMetadata()

                print("\n\nSCAN START")

            # if end of scan...
            elif udpDict[ddp.Frame.RUN]['runStatus'] == SCAN_END:
                print("\nSCAN IS DONE")
                boombox.BoomBox('sounds/scanFinished.wav').play()

                self._saveAmplitudeData()  # do this first to avoid data loss

                self._formatRunStatusIndicators(state='stale')

                # FIXME: shouldn't really change button state or controller state via
                # RUN end frame. Should only do this from STATUS frame...
                self._scanButtonDisable()
                self._setScanButtonAction('START')

                self._disableRelaysThread()

                self._updatePlots(force_all=True)
                self._wrapUpStimulusScan()

                # if the scan is auto, then when it finishes and the scan is over this
                # finds what row was scanned and updates the status for that row
                # this also selects the next row
                if self.scanType == ScanType.AUTO:  # One scan of a set is done

                    row = self.scanConfigRowToScan
                    self.scanConfigTableModel.item(
                        row, Scans.STATUS).setText('Done')

                    if row == self.scanConfigTableModel.rowCount()-1:
                        self.scanConfigRowToScan = 0
                    else:
                        self.scanConfigRowToScan += 1
                    self.scanConfigTable.selectRow(self.scanConfigRowToScan)

                self.scanType = None

            else:
                print("ERROR: unknown value of runStatus:")
                print(udpDict[ddp.Frame.RUN])
                print(udpDict[ddp.Frame.RUN]['runStatus'])

        # Look for frequency header
        if ddp.Frame.FREQ in udpDict:
            self.logger.info("FOUND FREQUENCY HEADER")
            self.logger.info(udpDict)
            self.globalFreqActive_val.setText(
                f"{udpDict[ddp.Frame.FREQ]['stimFreqActive_Hz']:.4f}")

        # Check to see if this is an ADC data transfer:
        if ddp.Frame.ADC_DATA in udpDict:
            self.outputText.appendPlainText("\nFOUND ADC DATA\n")

            # update the relevant plot...
            regId = udpDict[ddp.Frame.FREQ]['Register_ID_Freq']
            self.logger.info(f'regId = {regId}')
            reg = self.registerOfVal[regId]

            # If this DWA channel does not correspond to an actual wire, then don't update plots in the GUI
            if (self.scanType == ScanType.AUTO) and (self.apaChannels[regId] is None):
                return

            # self.mycurves[reg].setData(udpDict[ddp.Frame.ADC_DATA]['adcSamples'])
            dt = udpDict[ddp.Frame.FREQ]['adcSamplingPeriod']*1e-8
            # FIXME: list copy issue?
            self.adcData[reg]['ADC'] = udpDict[ddp.Frame.ADC_DATA]['adcSamples']
            self.adcData[reg]['time'] = np.arange(
                len(self.adcData[reg]['ADC']))*dt
            self.adcData[reg]['freq'] = udpDict[ddp.Frame.FREQ]['stimFreqActive_Hz']

            # Update plots
            self.DATA_TO_PLOT = True

            # compute the best fit to V(t) and plot (in red)
            (B, C, D, freq_Hz) = dwa.processWaveform(udpDict)
            self.ampData[reg]['freq'].append(freq_Hz)
            self.ampData[reg]['ampl'].append(np.sqrt(B**2+C**2))
            nptsInFit = 500
            tmin, tmax = self.adcData[reg]['time'][0], self.adcData[reg]['time'][-1]
            self.adcData[reg]['tfit'] = np.linspace(tmin, tmax, nptsInFit)
            self.adcData[reg]['ADCfit'] = B*np.sin(2*np.pi*freq_Hz*self.adcData[reg]['tfit']) + C*np.cos(
                2*np.pi*freq_Hz*self.adcData[reg]['tfit']) + D

        # Look for STATUS frame
        if ddp.Frame.STATUS in udpDict:
            if self.verbose > 1:
                self.outputText.appendPlainText("\nFOUND STATUS FRAME:")
                self.outputText.appendPlainText(str(udpDict[ddp.Frame.STATUS]))
                print(f"\n FOUND STATUS FRAME {datetime.datetime.now()}")
                print(udpDict[ddp.Frame.STATUS])

            # some status frames should be logged...
            # see DwaDataParser.py for details
            # e.g. 'trgTimeout', 'trgStateChange', 'trgButtonChange', 'trgErrorChange'
            if udpDict[ddp.Frame.STATUS]['trgButtonChange']:
                self._logDwaButtonStatus(
                    ''.join(udpDict[ddp.Frame.STATUS]['buttonStatusList']))
            if udpDict[ddp.Frame.STATUS]['trgErrorChange']:
                self._logDwaErrorStatus(
                    udpDict[ddp.Frame.STATUS]['statusErrorBits'])

            self.updateErrorStatusInGui(
                udpDict[ddp.Frame.STATUS]['statusErrorBits'])

            # update heart logo
            self._updateHeartbeatLogo()

            self.dwaControllerState = udpDict[ddp.Frame.STATUS]['controllerState']

            if self.enableScanButtonTemp and (self.dwaControllerState == State.IDLE):
                self.enableScanButtonTemp = False
                self._scanButtonEnable()

            self.dwaControllerState_val.setText(
                f"{udpDict[ddp.Frame.STATUS]['controllerStateStr']}")
            # KLUGE: we may not get status frames for all states...
            self.idle = False
            if udpDict[ddp.Frame.STATUS]['controllerStateStr'] == "IDLE":
                self.idle = True
                # self._scanButtonEnable()

            else:
                pass

            self.statusErrors_val.setText(
                f"{udpDict[ddp.Frame.STATUS]['statusErrorBits']}")

            # Display the status of the push buttons
            self.buttonStatus_val.setText(
                f"{udpDict[ddp.Frame.STATUS]['buttonStatus']}")
            self._setPushButtonStatusAll(
                udpDict[ddp.Frame.STATUS]['buttonStatusList'])

    def updateErrorStatusInGui(self, errorBitsString):
        # print("updateErrorStatusInGui()")
        # print(f'errorBitsString = {errorBitsString}')
        # statusErrorBits looks like this: '000000000000000000000000'
        # not yet sure of the mapping...
        self._setDwaErrorStatus(errorBitsString)

    def _logDwaButtonStatus(self, msg):
        timestamp = datetime.datetime.now().strftime("%Y-%m-%dT%H:%M:%S")
        fout = self._getScanStatusFilename()
        with open(fout, 'a') as ff:
            ff.write(f'btn0 {timestamp} {msg}\n')
            # e.g. btn0 2019-01-14T20:01:46 0010

    def _logDwaErrorStatus(self, msg):
        timestamp = datetime.datetime.now().strftime("%Y-%m-%dT%H:%M:%S")
        fout = self._getScanStatusFilename()
        with open(fout, 'a') as ff:
            ff.write(f'err0 {timestamp} {msg}\n')
            # e.g. err0 2019-01-14T20:01:46 0010

    def _getScanStatusFilename(self):
        fname = datetime.datetime.now().strftime("%Y%m%d.status")
        fname = os.path.join(self.scanStatusDir, fname)
        return fname

    def _formatRunStatusIndicators(self, state=None):
        if state.upper() == 'STALE':
            color = 'gray'
        elif state.upper() == 'FRESH':
            color = 'black'

        self.globalFreqMin_val.setStyleSheet(f"color: {color}")
        self.globalFreqMax_val.setStyleSheet(f"color: {color}")
        self.globalFreqStep_val.setStyleSheet(f"color: {color}")
        self.globalFreqActive_val.setStyleSheet(f"color: {color}")

    def _updatePlotsVGrid(self):
        # for reg in self.registers:
        for reg in self.activeRegisters:
            self.curves['grid'][reg].setData(self.adcData[reg]['time'],
                                             self.adcData[reg]['ADC'])
            self.curvesFit['grid'][reg].setData(self.adcData[reg]['tfit'],
                                                self.adcData[reg]['ADCfit'])

    def _updatePlotsVChan(self):
        # for reg in self.registers:
        for reg in self.activeRegisters:
            self.curves['chan'][reg].setData(self.adcData[reg]['time'],
                                             self.adcData[reg]['ADC'])
            self.curvesFit['chan'][reg].setData(self.adcData[reg]['tfit'],
                                                self.adcData[reg]['ADCfit'])
        # Update the main window too
        self.curves['chan']['main'].setData(self.adcData[self.chanViewMain]['time'],
                                            self.adcData[self.chanViewMain]['ADC'])
        self.curvesFit['chan']['main'].setData(self.adcData[self.chanViewMain]['tfit'],
                                               self.adcData[self.chanViewMain]['ADCfit'])

    def _updatePlotsAmpGrid(self):
        for reg in self.activeRegisters:
            # for reg in self.registers:
            self.curves['amplgrid'][reg].setData(
                self.ampData[reg]['freq'], self.ampData[reg]['ampl'])
            self.curves['configamplgrid'][reg].setData(
                self.ampData[reg]['freq'], self.ampData[reg]['ampl'])

    def _updatePlotsAmpChan(self):
        for reg in self.activeRegisters:
            # for reg in self.registers:
            self.curves['amplchan'][reg].setData(
                self.ampData[reg]['freq'], self.ampData[reg]['ampl'])
        # Update the main window too
        self.curves['amplchan']['main'].setData(
            self.ampData[self.chanViewMainAmpl]['freq'], self.ampData[self.chanViewMainAmpl]['ampl'])

    def _updatePlots(self, force_all=False):

        if force_all:
            self._updatePlotsVGrid()
            self._updatePlotsVChan()
            self._updatePlotsAmpGrid()
            self._updatePlotsAmpChan()
            return

        if not self.DATA_TO_PLOT:
            return

        if self.currentViewStage == MainView.STIMULUS:
            if self.currentViewStim == StimView.V_GRID:
                self._updatePlotsVGrid()
            elif self.currentViewStim == StimView.V_CHAN:
                self._updatePlotsVChan()
            elif self.currentViewStim == StimView.A_GRID or self.currentViewStim == StimView.CONFIG:
                self._updatePlotsAmpGrid()
            elif self.currentViewStim == StimView.A_CHAN:
                self._updatePlotsAmpChan()

        self.DATA_TO_PLOT = False

    def _updateHeartbeatLogo(self):
        self.heartval = (self.heartval+1) % len(self.heartPixmaps)
        self.heartbeat_val.setPixmap(self.heartPixmaps[self.heartval])
        self.heartbeat_val.resize(self.heartPixmaps[self.heartval].width(),
                                  self.heartPixmaps[self.heartval].height())
        # self.heartbeat_val.setText(f"{self.heartval}")

    def _doContinuityChanged(self):
        # self.doContinuity = True if self.doContinuityCb.checkState() == qtc.Qt.Checked else False
        self.doContinuity = self.doContinuityCb.isChecked()
        # print(f"clicked check box: state = {self.doContinuityCb.checkState()}")
        # print(f"is unchecked:      {self.doContinuity == qtc.Qt.Unchecked}")
        # print(f"is   checked:      {self.doContinuity == qtc.Qt.Checked}")
        print(f"self.doContinuity: {self.doContinuity}")

    def _doTensionChanged(self):
        self.doTension = self.doTensionCb.isChecked()
        print(f"self.doTension: {self.doTension}")

    def _setScanButtonAction(self, state=None):
        ''' change the functionality of the scan buttons (start scan vs. abort scan) '''
        # state can be 'START' or 'ABORT'
        validStates = ['START', 'ABORT']
        state = state.upper()
        if state not in validStates:
            return

        if state == 'START':
            for scb in self.scanCtrlButtons:
                # this makes it so buton/row color are the same
                scb.setStyleSheet("background-color : rgb(3,205,0)")
                if scb == self.btnScanCtrl:
                    scb.setText("Start selected scan")
                else:
                    scb.setText("Start scan")
        elif state == 'ABORT':
            for scb in self.scanCtrlButtons:
                scb.setStyleSheet("background-color : red")
                scb.setText("Abort Scan")
        else:
            print("HUH? should never get here...")
            return

        for scb in self.scanCtrlButtons:
            scb.repaint()

        self._scanButtonConnect(state)

    def _scanButtonConnect(self, state):
        try:
            self.btnScanCtrl.clicked.disconnect()
            self.btnScanCtrlAdv.clicked.disconnect()
        except Exception:
            pass

        if state == 'START':
            # self.btnScanCtrl.clicked.connect(self.startScanThread)
            self.btnScanCtrl.clicked.connect(self._startScanThreadHandler)
            self.btnScanCtrlAdv.clicked.connect(self._startScanAdvThread)
        elif state == 'ABORT':
            self.btnScanCtrl.clicked.connect(self._abortScan)
            self.btnScanCtrlAdv.clicked.connect(self._abortScan)

    def _submitResonanceButtonDisable(self):
        self.btnSaveTensions.setEnabled(False)

    def _submitResonanceButtonEnable(self):
        self.btnSaveTensions.setEnabled(True)

    def _scanButtonDisable(self):
        # self._scanButtonEnable(state=False)
        self.btnScanCtrl.setEnabled(False)
        self.btnScanCtrlAdv.setEnabled(False)

    def _scanButtonEnable(self, force=False):
        if force or (self.connectedToUzed and self.idle and self.configure):
            print(
                f"number of table rows = {self.scanConfigTableModel.rowCount()}")
            if self.scanConfigTableModel.rowCount() > 0:
                self.btnScanCtrl.setEnabled(True)
        if force or (self.connectedToUzed and self.idle):
            self.btnScanCtrlAdv.setEnabled(True)

    def _wrapUpStimulusScan(self):
        # Set the active tab to be RESONANCE
        if AUTO_CHANGE_TAB:
            self.currentViewStage = MainView.RESULTS
            self.tabWidgetStages.setCurrentIndex(self.currentViewStage)

        # Process the scan and update the results table

        fullResultsDict = self.getResultsDict()
        scanResultsDict = self.newResultsDict()
        dirName = os.path.dirname(self.fnOfAmpData)
        process_scan.process_scan(fullResultsDict, dirName)
        scanType, apaChannels, results = process_scan.process_scan(
            scanResultsDict, os.path.dirname(self.fnOfAmpData), MAX_FREQ, self.verbose)
        for apaChannel, result in zip(apaChannels, results):
            if result == "bridged":
                if self.skipChannels:
                    self.skipChannels.append(apaChannel)
                else:
                    self.skipChannels = [apaChannel]

        # self.someTensionsNotFound = self.checkForMissingTensions(self.fnOfAmpData, fullResultsDict)
        # Compute number of bad channels
        numBadChannels = 0
        for segmentTensions in results:
            if not segmentTensions:
                continue
            for tension in segmentTensions:
                if tension == -1:
                    numBadChannels += 1
                    break

        # Color the results box of the scan on the config page
        self.scanConfigTableModel.item(self.scanConfigRowToScan, Scans.RESULT).setText(
            f"{numBadChannels} bad channel(s)")
        resultColor = qtg.QColor("green")  # green
        if numBadChannels >= 4:
            resultColor = qtg.QColor("red")
        elif numBadChannels >= 1:
            resultColor = qtg.QColor("yellow")
        self.scanConfigTableModel.item(
            self.scanConfigRowToScan, Scans.RESULT).setBackground(resultColor)

        # save scan analysis results to JSON file
        self.writeResultsDict(fullResultsDict)

        # Update the results table
        self.resultsWiresTableUpdate(scanResultsDict)

        # Update Missing Channels
        self.updateMissingChannels()

    def runResonanceAnalysis(self):
        # get A(f) data for each channel
        # run peakfinding -- assumes that peak finding parameters are already set
        # overlay f0 locations on A(f) plots
        # loop over each register

        # FIXME: this function should be farmed out to dwaTools, or somewhere else...
        #        need only pass the self.ampDataS and self.resFitParams dictionaries

        print("Running Resonance Analysis")
        self.resFreqRunFit()
        self.resFreqUpdateDisplay(chan=None)

    def resFreqRunFit(self):
        # Run proccess_channel on each channel and set the expectedFreqs and resonantFreqs variables
        for reg in self.registers:
            self.resonantFreqs[reg.value] = None
            if reg.value not in self.activeRegistersS:
                continue

            layer = self.ampDataS['layer']
            apa_channel = self.ampDataS['apaChannels'][reg]
            if not apa_channel:
                print(f"DWA Chan {reg.value}: No channel")
                continue

            freq_arr = np.array(self.ampDataS[reg]['freq'])
            ampl_arr = np.array(self.ampDataS[reg]['ampl'])
            max_freq = np.min([np.max(freq_arr), MAX_FREQ])
            segments, expected_resonances = channel_frequencies.get_expected_resonances(
                layer, apa_channel, max_freq)
            self.resonantFreqs[reg.value] = [[] for _ in segments]
            algo = process_scan.get_tension_algorithm(self._getAlgorithmVersion(), self.verbose)
            bsub = algo.cumsum_and_baseline_subtracted(freq_arr, ampl_arr)

            self.curves['resProcFit'][reg].setData(
                self.ampDataS[reg]['freq'], bsub)
<<<<<<< HEAD
            segments, opt_res_arr, *_ = algo.process_channel(
                layer, apa_channel, freq_arr, ampl_arr, MAX_FREQ, self.verbose)
=======
            segments, opt_res_arr, _, _ = algo.process_channel(
                layer, apa_channel, freq_arr, ampl_arr, MAX_FREQ)
>>>>>>> 5532381f
            self.expectedFreqs[reg.value] = expected_resonances
            self.resonantFreqs[reg.value] = list(opt_res_arr)
    
    def _getAlgorithmVersion(self):
        return self.algoVersionComboBox.currentText()

    def _addResonanceExpectedLines(self):
        # Place expected fit lines at nominal tension frequencies
        for chan in self.activeRegistersS:
            for seg, ff in enumerate(self.expectedFreqs[chan]):
                tempLinesProc = []
                for _, f in enumerate(ff):
                    # If there is a defined tension, then the expected tensions are not draggable
                    if self.currentTensions[chan][seg] and self.currentTensions[chan][seg] > 0:
                        tempLinesProc.append(self.resonanceProcessedPlots[chan].addLine(
                            x=f, movable=False, pen=self.fPenColorTemp[seg]))
                    else:
                        tempLinesProc.append(self.resonanceProcessedPlots[chan].addLine(
                            x=f, movable=True, pen=self.fPenColorTemp[seg], hoverPen=self.fPenColor[seg]))
                    tempLinesProc[-1].sigPositionChangeFinished.connect(
                        self._expectedLineMoved)
                    tempLinesProc[-1].sigClicked.connect(
                        functools.partial(self.NominalLineClicked, chan, seg))

                self.resExpLines['proc'][chan].append(tempLinesProc)

    def resFreqUpdateDisplay(self, chan=None):
        """ 
        FIXME: if chan=None, update all channels, otherwise, 
        only update the indicated channels...
        """

        # Remove any existing InfiniteLines from A(f) plots and reset dict
        self._clearResonanceFitLines()
        # self._clearResonanceExpectedLines()
        self.setTensionSaveStatus(TensionSaveStatus.UNSAVED)
        self.currentTensions = {}

        for chan in self.activeRegistersS:
            # chan = reg.value
            # print(f'in update: {chan}: {self.resonantFreqs[chan]}')
            self.currentTensions[chan] = [None for _ in range(3)]
            if self.resonantFreqs[chan] is None:
                continue
            for seg, measured in enumerate(self.resonantFreqs[chan]):
                if len(measured) == 0:
                    self.currentTensions[chan][seg] = -1
                else:
                    minMeasured = np.min(measured)
                    minExpected = np.min(self.expectedFreqs[chan][seg])
                    self.currentTensions[chan][seg] = TENSION_SPEC * \
                        (minMeasured/minExpected)**2
            for seg in range(3):
                if self.currentTensions[chan][seg] == None:
                    getattr(self, f'le_resfreq_val_{chan}_{seg}').setEnabled(
                        False)
                    getattr(self, f'le_resfreq_val_{chan}_{seg}').setText('')
                else:
                    getattr(self, f'le_resfreq_val_{chan}_{seg}').setEnabled(
                        True)

                    if self.currentTensions[chan][seg] == -1:
                        getattr(
                            self, f'le_resfreq_val_{chan}_{seg}').setText("")
                    else:
                        apaChan = self.ampDataS['apaChannels'][chan]
                        apaLayer = self.ampDataS['layer']
                        segments, _ = channel_frequencies.get_expected_resonances(
                            apaLayer, apaChan, MAX_FREQ)
                        wireSeg = segments[seg]
                        tension = round(self.currentTensions[chan][seg], 2)
                        getattr(self, f'le_resfreq_val_{chan}_{seg}').setText(
                            str(tension))
                        if wireSeg != self.doubleClickedSegment:
                            if (np.abs(tension - TENSION_SPEC) > 2*TENSION_SPEC_TOL):
                                getattr(self, f'le_resfreq_val_{chan}_{seg}').setStyleSheet(
                                    "QLineEdit {background-color: rgb(255, 227, 180);}")
                            elif (np.abs(tension - TENSION_SPEC) > TENSION_SPEC_TOL):
                                getattr(self, f'le_resfreq_val_{chan}_{seg}').setStyleSheet(
                                    "QLineEdit {background-color: rgb(255, 255, 240);}")
                            else:
                                getattr(self, f'le_resfreq_val_{chan}_{seg}').setStyleSheet(
                                    "QLineEdit {background-color: white;}")

            # Create/display new InfiniteLine instance for each resonant freq
            for ii, ff in enumerate(self.resonantFreqs[chan]):

                segmentLinesRaw = []
                segmentLinesProc = []
                for seg, f in enumerate(ff):

                    segmentLinesProc.append(self.resonanceProcessedPlots[chan].addLine(
                        x=f, movable=True, pen=self.fPenColor[ii], hoverPen=pg.mkPen(color='#d6d600', width=4, style=qtc.Qt.SolidLine)))
                    segmentLinesProc[-1].sigClicked.connect(
                        self._f0LineClicked)
                    segmentLinesProc[-1].sigPositionChangeFinished.connect(
                        self._f0LineMoved)
                    segmentLinesRaw.append(self.resonanceRawPlots[chan].addLine(
                        x=f, movable=True, pen=self.fPenColor[ii], hoverPen=pg.mkPen(color='#d6d600', width=4, style=qtc.Qt.SolidLine)))
                    segmentLinesRaw[-1].sigClicked.connect(self._f0LineClicked)
                    segmentLinesRaw[-1].sigPositionChangeFinished.connect(
                        self._f0LineMoved)

                self.resFitLines['proc'][chan].append(segmentLinesProc)
                self.resFitLines['raw'][chan].append(segmentLinesRaw)

    def cleanUp(self):
        self.logger.info("App quitting:")
        self.logger.info("   closing UDP connection")
        self.sock.close()


if __name__ == "__main__":
    app = qtw.QApplication(sys.argv)

    app.setWindowIcon(qtg.QIcon('icons/app.png'))
    if SYSTEM_PLATFORM == 'WINDOWS':
        myappid = u'org.dune.dwa.v3'  # arbitrary string
        ctypes.windll.shell32.SetCurrentProcessExplicitAppUserModelID(myappid)

    pg.setConfigOptions(antialias=False)

    win = MainWindow()
    win.setWindowTitle(f"DWA: Digital Wire Analyzer")
    app.aboutToQuit.connect(win.cleanUp)
    app.exec_()
    # sys.exit(app.exec_())  # diff btw this and prev. line???<|MERGE_RESOLUTION|>--- conflicted
+++ resolved
@@ -72,104 +72,7 @@
 import tension_algorithm
 from common import ConnectToAPI, PerformAction
 import boombox
-<<<<<<< HEAD
-
-DWA_CONFIG_FILE = "dwaConfigWC.ini"
-DAQ_CONFIG_FILE = 'dwaConfigDAQ.ini'
-DAQ_UI_FILE = 'dwaDaqUI.ui'
-OUTPUT_DIR_ROOT = '.'
-OUTPUT_DIR_SCAN_DATA = os.path.join(OUTPUT_DIR_ROOT, 'scanData', 'raw')
-OUTPUT_DIR_PROCESSED_DATA = os.path.join(
-    OUTPUT_DIR_ROOT, 'scanData', 'processed')
-OUTPUT_DIR_ARCHIVED_DATA = os.path.join(OUTPUT_DIR_ROOT, 'scanData', 'archive')
-OUTPUT_DIR_SCAN_DATA_ADVANCED = os.path.join(OUTPUT_DIR_ROOT, 'scanDataAdv')
-OUTPUT_DIR_SCAN_STATUS = os.path.join(OUTPUT_DIR_ROOT, 'scanStatus')
-SCAN_FREQUENCY_STEP_DEFAULT = 1/8  # Hz
-STIM_VIEW_OFFSET = 0
-MAX_FREQ = 300  # Hz
-UDP_RECV_BUF_SIZE = 1024*2**20  # Bytes (2**20 Bytes is ~1MB)
-SYSTEM_PLATFORM = platform.system().upper()
-if SYSTEM_PLATFORM == 'DARWIN':
-    UDP_RECV_BUF_SIZE = 7*2**20  # Bytes (2**20 Bytes is ~1MB)
-N_DWA_CHANS = 8
-PUSH_BUTTON_LIST = [1, 2]  # PB0 is deprecated
-
-# DEBUGGING FLAGS
-AUTO_CHANGE_TAB = False  # False for debugging
-GUI_Y_OFFSET = 0  # FIXME: remove this!
-
-# FIXME: these should go in DwaDataParser.py
-SCAN_START = 1
-SCAN_END = 0
-
-APA_STAGES_KEYS = ["Dev", "Winding", "PostWinding", "Installation", "Storage"]
-APA_STAGES = {}
-for stage in APA_STAGES_KEYS:
-    stage_short = stage
-    scans = [stage]
-    if stage == "Dev":
-        scans = ["DWA Development"]
-    if stage == "Installation":
-        scans = ['Installation (Top)', 'Installation (Bottom)']
-    APA_STAGES[stage] = {
-        'short': stage_short,  # used for referencing UI elements
-        # used for labeling scans (and for loading Results table)
-        'scan': scans,
-        'tension': scans     # used for tension table
-    }
-APA_STAGES_SHORT = []
-APA_STAGES_SCANS = []
-APA_STAGES_TENSIONS = []
-for key in APA_STAGES_KEYS:
-    APA_STAGES_SHORT.append(APA_STAGES[key]['short'])
-    for val in APA_STAGES[key]['scan']:
-        APA_STAGES_SCANS.append(val)
-    for val in APA_STAGES[key]['tension']:
-        APA_STAGES_TENSIONS.append(val)
-
-APA_LAYERS = ["G", "U", "V", "X"]
-APA_SIDES = ["A", "B"]
-MAX_WIRE_SEGMENT = {
-    "U": 1151,
-    "V": 1151,
-    "X": 480,
-    "G": 481
-}
-
-# FIXME: these should be read from somewhere else (DwaConfigFile)...
-DATABASE_FIELDS = ['wireSegments', 'apaChannels', 'measuredBy',
-                   'stage', 'apaUuid', 'layer', 'headboardNum', 'side', 'type']
-
-# Recent scan list
-SCAN_LIST_DATA_KEYS = ['submitted', 'scanName', 'side', 'layer',
-                       'headboardNum', 'measuredBy', 'apaUuid', 'stage']  # 'wireSegments'
-
-TENSION_SPEC = 6.5  # Newtons
-TENSION_SPEC_TOL = 1.0
-TENSION_SPEC_MIN = TENSION_SPEC-TENSION_SPEC_TOL
-TENSION_SPEC_MAX = TENSION_SPEC+TENSION_SPEC_TOL
-TENSION_LOW_COLOR = qtg.QColor(219, 120, 120)
-TENSION_HIGH_COLOR = qtg.QColor(219, 120, 120)
-TENSION_NOT_APPLICABLE_COLOR = qtg.QColor(128, 128, 128)
-TENSION_NOT_FOUND_COLOR = qtg.QColor(219, 219, 40)
-TENSION_GOOD_COLOR = qtg.QColor(178, 251, 165)
-
-PLOT_UPDATE_TIME_SEC = 0.5
-
-CONTINUITY_SCAN_PARAMS_DEFAULT = {
-    'stimFreqMin': 100.0,  # Hz
-    'stimFreqMax': 1000.0,  # Hz
-    'stimFreqStep': 50.0,  # Hz
-    'stimTime': 0.16777216,  # s
-    'stimMag': 512       # mV
-    #    'stimMag':200 # Hex
-}
-
-SCAN_CONFIG_TABLE_HDRS = ['Result', 'Type', 'Layer', 'Status',
-                          'Wires', 'Freq Min (Hz)', 'Freq Max (Hz)', 'Step Size (Hz)']
-=======
 from dwa_daq_constants import *
->>>>>>> 5532381f
 
 class Scans(IntEnum):
     # SCAN_NUM  = SCAN_CONFIG_TABLE_HDRS.index('Scan #')
@@ -4532,13 +4435,8 @@
 
             self.curves['resProcFit'][reg].setData(
                 self.ampDataS[reg]['freq'], bsub)
-<<<<<<< HEAD
-            segments, opt_res_arr, *_ = algo.process_channel(
-                layer, apa_channel, freq_arr, ampl_arr, MAX_FREQ, self.verbose)
-=======
             segments, opt_res_arr, _, _ = algo.process_channel(
                 layer, apa_channel, freq_arr, ampl_arr, MAX_FREQ)
->>>>>>> 5532381f
             self.expectedFreqs[reg.value] = expected_resonances
             self.resonantFreqs[reg.value] = list(opt_res_arr)
     
