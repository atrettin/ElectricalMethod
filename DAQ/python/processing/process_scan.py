--- conflicted
+++ resolved
@@ -125,14 +125,7 @@
 
         with open(amplitude_data_file, "r") as file_handle:
             data = json.load(file_handle)
-<<<<<<< HEAD
-            # Loading from JSON always turn int keys into strings
-            for dwa_channel in range(8):
-                data[dwa_channel] = data[str(dwa_channel)]
-                del data[str(dwa_channel)]
-=======
             data["dirName"] = dir_name
->>>>>>> 5532381f
         return data
     except Exception as e:
         if verbosity > 0:
