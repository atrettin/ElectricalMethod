# FIXME: when combining/splitting paths, use os.path tools (like join, basename, etc.)
# instead of string contatenation or splits... this protects against "\" vs "/" (among other things)
import numpy as np
import json
import sys
from scipy.signal import savgol_filter, find_peaks
sys.path.append("../mappings")
sys.path.append("../Continuity")
import capacitanceFile
import channel_frequencies
import resonance_fitting
import os
import subprocess


def getAnalysisVersion():
    #$ git rev-parse --short `git log -n 1 --pretty=format:%H -- processing/`
    #a4df205
    #print(f'********** Resonance algorithm version ***********')
    cmd = ['git', 'log', '-n 1', '--pretty=format:%H', '--', 'processing/']
    out = subprocess.check_output(cmd)
    #print(f'out = {out}')
    cmd = ['git', 'rev-parse', '--short', out]
    out = subprocess.check_output(cmd).strip()   # returns binary string b'a4df205'
    out = out.decode('ascii')  # converts to regular string
    #print(f'out = {out}')
    #print(f'**************************************************')
    return out

algo_version = getAnalysisVersion()
    
def slope_near_bin(freqs, amps, i, window):
    df = freqs[1]-freqs[0]
    startBin = i-int((window-1)/2)
    endBin = i+int((window-1)/2)
    if startBin < 0:
        endBin = endBin - startBin
        startBin = 0
    length = len(freqs)
    if endBin > length - 1:
        endBin = length - 1
        startBin = startBin - (endBin - (length - 1))
    return (amps[endBin]-amps[startBin])/df

def combine_results_dict(STAGES, APA_LAYERS, APA_SIDES, MAX_WIRE_SEGMENT, d1, d2):
    """Combine two results dictionaries"""
    resultsDict = new_results_dict(STAGES, APA_LAYERS, APA_SIDES, MAX_WIRE_SEGMENT)
    for stage in STAGES:
        for layer in APA_LAYERS:
            for side in APA_SIDES:
                for i in range(MAX_WIRE_SEGMENT[layer]):
                    segment = str(i).zfill(5)
                    resultsDict[stage][layer][side][segment] = {
                        "tension": {**d1[stage][layer][side][segment]["tension"], **d2[stage][layer][side][segment]["tension"]}, 
                        "continuity": {**d1[stage][layer][side][segment]["continuity"], **d2[stage][layer][side][segment]["continuity"]}
                    }
    return resultsDict

def new_results_dictOLD(APA_LAYERS, APA_SIDES, MAX_WIRE_SEGMENT):
    resultsDict = {}
    for l in APA_LAYERS:
        resultsDict[l] = {}
        for s in APA_SIDES:
            resultsDict[l][s] = {}
            for i in range(MAX_WIRE_SEGMENT[l]+1):
                resultsDict[l][s][str(i).zfill(5)] = {"tension": {}, "continuity": {}}
    return resultsDict

def blank_tension_result():
    return {"tension": {}, "continuity": {}}

def new_results_dict(STAGES, APA_LAYERS, APA_SIDES, MAX_WIRE_SEGMENT):
    resultsDict = {}
    for stage in STAGES:
        resultsDict[stage] = {}
        for layer in APA_LAYERS:
            resultsDict[stage][layer] = {}
            for side in APA_SIDES:
                resultsDict[stage][layer][side] = {}
                for i in range(MAX_WIRE_SEGMENT[layer]):
                    resultsDict[stage][layer][side][str(i).zfill(5)] = blank_tension_result()
    return resultsDict

def update_results_dict_tension(resultsDict, stage, layer, side, scanId, wireSegments, tensions, tension_confidences):
    for i, wireSegment in enumerate(wireSegments):
        tension = tensions[i]
        tension_confidence = tension_confidences[i]
        wireSegmentStr = str(wireSegment).zfill(5)
        if wireSegmentStr not in resultsDict[stage][layer][side].keys(): resultsDict[stage][layer][side][wireSegmentStr] = blank_tension_result()
        if not tension: continue
        elif tension == -1:
            resultsDict[stage][layer][side][wireSegmentStr]["tension"][scanId] = {'tension': 'Not Found'}
        elif tension > 0:
<<<<<<< HEAD
            resultsDict[stage][layer][side][str(wireSegment).zfill(5)]["tension"][scanId] = {'tension': tension, 'tension_confidence': tension_confidence, 'submitted': 'Auto'}
=======
            resultsDict[stage][layer][side][str(wireSegment).zfill(5)]["tension"][scanId] = {'tension': tension, 'tension_std': tension_std, 'submitted': 'Auto', 'algo_ver':algo_version}
>>>>>>> 0087dfed

def update_results_dict_continuity(resultsDict, stage, layer, side, scanId, wireSegments, continuous, capacitanceCal, capacitanceUnCal):
    for wireSegment in wireSegments:
        print("Writing ",stage,layer,side,scanId,wireSegment,continuous,capacitanceCal, capacitanceUnCal)
        resultsDict[stage][layer][side][str(wireSegment).zfill(5)]["continuity"][scanId] = {'continuous': continuous, 'capacitance_cal': capacitanceCal, "capacitance_un_cal": capacitanceUnCal}

def refine_peak_position(f, a, fpk, radius):
    selected = (f > fpk - radius) & (f < fpk + radius)
    selected_f = f[selected]
    selected_a = a[selected]
    if len(selected_a) == 0: return fpk
    pks, props = find_peaks(selected_a,height=0.2*np.max(selected_a),width=4)
    if len(pks) == 0: return fpk
    fpks = np.array([selected_f[pk] for pk in pks])
    return fpks[0]

def lowest_max_in_surrounding(f, a, start, stop, step, width):
    lowest_max = np.max(a)
    if start < np.min(f): start = np.min(f)
    if stop > np.max(f): stop = np.max(f)
    for fi in range(int(start), int(stop-width), step):
        #print("lowest max RANGE ",fi,fi + width)
        selected = (f > fi) & (f < fi + width)
        #print("f", f)
        selected_a = a[selected]
        max_a = np.max(selected_a)
        if max_a < lowest_max: lowest_max = max_a
    return lowest_max

def min_peak_height(layer, a):
    length = len(a)
    trimmed = a[int(length/20):] # cut out first 5% of scan to avoid having transients affect the min peak height
    if layer in ['X','G']: return 0.1*np.max(trimmed)
    else: return max(5., 0.05*np.max(trimmed))
            
def process_channel_v1(layer, apaCh, f, a, maxFreq=250.): 
    stepSize = f[1]-f[0]
    segments,expected_resonances = channel_frequencies.get_expected_resonances(layer,apaCh,maxFreq)
    roundex = []
    for seg in expected_resonances:
        roundex.append([round(x,2) for x in seg])
    expected_resonances = roundex
    
    bsub = resonance_fitting.baseline_subtracted(f,np.cumsum(a))
    bsubabs = np.abs(bsub)
    smooth = savgol_filter(bsubabs, resonance_fitting.get_num_savgol_bins(f), 3)

    #if plot: ax.plot(f,bsub)
    if not resonance_fitting.contains_resonances(f,bsub,layer):
        print(f"DWA Chan {apaCh}: No resonances found")
        return segments, [[] for s in segments], [-1 for s in segments], [-1 for s in segments]

 
    if layer in ['X','G']:
        peak_thresh = min_peak_height(layer, bsub)
        pks = f
        while len(pks) > 10:
            pks, _ = find_peaks(bsub,height=peak_thresh,width=int(0.5/stepSize))
            fpks = np.array([f[pk] for pk in pks])
            fcut = np.min(f)+0.1*(np.max(f)-np.min(f)) # Freq value 10% of the way into the trace
            fpks = fpks[fpks>fcut] # Cut peaks occuring in the first 5% to avoid transient effects being confused as peaks
            peak_thresh = peak_thresh*1.2
          
        print("PEAKS", apaCh, fpks)
        wire_segment_res = np.array(expected_resonances[0])
        opt_res_arr = [wire_segment_res - np.min(wire_segment_res) + fpks[0]]
        minMeasured = np.min(opt_res_arr[0])
        minExpected = np.min(expected_resonances[0])
        tension = 6.5*(minMeasured/minExpected)**2
        return segments, opt_res_arr, [tension], [0]
    else:
        peak_thresh = min_peak_height(layer, smooth)
        pks = f
        while len(pks) > 10:
            pks, props = find_peaks(smooth,height=peak_thresh,width=int(0.5/stepSize),prominence=5.)
            peak_thresh = peak_thresh*1.2
        fpks = np.array([f[pk] for pk in pks])   
        print("PEAKS", apaCh, fpks)
        placements, costs, diffs, tensions = resonance_fitting.analyze_res_placement(f,smooth,expected_resonances,fpks)
        if len(placements) < 1: 
            print(f"DWA Chan {apaCh}: No valid placements found")
            return segments, [[] for s in segments], [-1 for s in segments], [-1 for s in segments]
        # lowest_cost = np.min(costs)
        # select_best = (costs < 1.2*lowest_cost)
        # best_placements = placements[select_best]
        # best_diffs = diffs[select_best]
        # best_costs = costs[select_best]
        # best_tensions = tensions[select_best]
        # min_index = np.argmin(best_diffs)

        
        lowest_diff = np.min(diffs)
        select_best = (diffs < 5*lowest_diff)
        best_placements = placements[select_best]
        best_tensions = tensions[select_best]
        best_costs = costs[select_best]
        best_diffs = diffs[select_best]
        min_index = np.argmin(best_costs)        
        # for i,placement in enumerate(best_placements):
        #     print('PLACEMENT', placement, best_diffs[i], best_costs[i])

        return segments, best_placements[min_index], best_tensions[min_index], np.std(best_tensions,0)

def process_channel(layer, apaCh, f, a, maxFreq=250., verbosity=0):
    if maxFreq > np.max(f): maxFreq = np.max(f) 
    segments,expected_resonances = channel_frequencies.get_expected_resonances(layer,apaCh,maxFreq)
    # Get baseline subtracted trace
    bsub = resonance_fitting.baseline_subtracted(f,np.cumsum(a))
    # Scale trace to counter the effect that resonances at higher frequencies are smaller
    bsubf = bsub*f**(1.5)
    # Normalize
    bsubf /= np.max(bsubf)
    # Get the derivative/slope of the trace
    m = np.array([slope_near_bin(f, bsubf, i, 5) for i in range(len(f))])
    m /= np.max(m)
    # The ringing resonances appear to be sin-like. So we add the square of the trace to the square of the derivative, which results in peaks where the trace is sin-like due to sin^2 + cos^2 being maximized.
    t = bsubf**2+m**2
    # Smooth out the processed trace
    t_smooth = savgol_filter(t, resonance_fitting.get_num_savgol_bins(f), 3)
    # Normalize the ptocessed trace
    t_smooth /= np.max(t_smooth)
    # Find the peaks in the trace that are at leas 5% of the largest peak.
    stepSize = f[1]-f[0]
    pks, props = find_peaks(t_smooth,height=0.05,width=int(0.5/stepSize))
    fpks = np.array([f[pk] for pk in pks])
    peak_heights = props['peak_heights']
    clean_fpks = []
    clean_heights = []
    for i,fpk in enumerate(fpks):
        lm = lowest_max_in_surrounding(f, t_smooth, fpk-30, fpk+30, 1, 5)
        #print("lowest max", peak_heights[i], lm)
        if peak_heights[i] > 10*lm: 
            clean_fpks.append(fpk)
            clean_heights.append(peak_heights[i])
    fpks = np.array(clean_fpks)
    peak_heights = np.array(clean_heights)
    # If there are too many peaks, it is likely noisy data
    # if len(fpks) > 20 or (layer in ['X','G'] and len(fpks) > 10): 
    #     print(f"DWA Chan {apaCh}: Too noisy")
    #     return segments, [[] for s in segments], [-1 for s in segments], [-1 for s in segments], fpks
    if verbosity > 1: print("PEAKS", apaCh, fpks)
    # Analyze all the possible placements for the resonances
    placements, costs, diffs, tensions, reductions = resonance_fitting.analyze_res_placement(f,t_smooth,expected_resonances,fpks, peak_heights)
    
    # If no valid placements were found, abort
    if len(placements) < 1: 
        print(f"DWA Chan {apaCh}: No valid placements found")
        return segments, [[] for s in segments], [-1 for s in segments], [-1 for s in segments], fpks
    
    # Gathe the placements that require moving the least away from the nominal tensions
    lowest_diff = np.min(diffs)
    select_low_diffs = (diffs < lowest_diff+20)
    # Of those, choose the ones that minimize the "cost", which is a complex calculation but essentially means minimizing the number of peaks that don't have assigned resonances 
    lowest_cost = np.min(costs[select_low_diffs])
    select_best = select_low_diffs & (costs < 1.1*lowest_cost)
    best_placements = placements[select_best]
    best_tensions = tensions[select_best]
    best_costs = costs[select_best]
    best_diffs = diffs[select_best]
    best_reductions = reductions[select_best]
    # Select the best placement
    min_index = np.argmin(best_diffs)        
    for i,placement in enumerate(placements):
        if verbosity > 1: print('Placement/diff/cost', placement, diffs[i], costs[i])
    best_placement = best_placements[min_index]
    best_tension = best_tensions[min_index]
    dts = np.abs(best_tensions-best_tension)
    refined_placement = []
    refined_tension = []
    for i,res_seg in enumerate(best_placement):
        old_res = np.min(res_seg)
        if np.max(res_seg) > 90: old_res = np.max(res_seg)
        new_res = refine_peak_position(f,bsubf,old_res,radius=3)
        new_res_seg = resonance_fitting.shift_res_seg_to_f0(res_seg, old_res, new_res)
        refined_placement.append(new_res_seg)
        refined_tension.append(best_tension[i]*new_res**2/old_res**2)
    best_tension = refined_tension
    best_placement = refined_placement
    return segments, best_placement, best_tension, np.max(np.abs(dts),0), fpks

def process_scan_v1(resultsDict, dirName, maxFreq=250.):
    '''Process a scan with a given directory name and update the given results dictionary.'''
    try: # Ensure that there is an amplitudeData.json file present!
        with open(dirName+'/amplitudeData.json', "r") as fh:
            data = json.load(fh)

    except:
        print(f"Could not find scan (bad json file?) {dirName}...")
        return None
    
    stage = data['stage']
    layer = data['layer']
    side = data['side']
    scanId = os.path.basename(dirName)
    scanType = data['type']
    print("Processing ",stage,layer,side,scanId,scanType)
    results = []
    apaChannels = data['apaChannels']

    if scanType == 'Continuity':
        for reg, apaCh in enumerate(apaChannels):
            dwaCh = str(reg)
            print(f"Processing {reg}")
            #print(data[dwaCh].keys())
            apaCh = data['apaChannels'][reg]
            if not apaCh:
                results.append("no channel")
            a = np.array(data[dwaCh]['ampl'])
            # If 80% of the values are above 30000, it's probably a bridged channel
            if len(a) > 0 and len(a[a>30000])/len(a) > 0.8:
                results.append("bridged")
            else:
                results.append("ok")

        # channelNameArr, booleanArr, uncalibratedCapArr, calibratedCapArr = capacitanceFile.connectivityTest(dirName)
        # print("Continuity results")
        # print(booleanArr)
        # for i, chanName in enumerate(channelNameArr):
        #     apaChan = int(chanName[1:]) # Converts "U1" to 1
        #     segments, _ = channel_frequencies.get_expected_resonances(layer,apaChan)
        #     continuous = booleanArr[i]
        #     capacitanceCal = calibratedCapArr[i]
        #     capacitanceUnCal = uncalibratedCapArr[i]
        #     if resultsDict:
        #         update_results_dict_continuity(resultsDict, stage, layer, side, scanId, segments, continuous, capacitanceCal, capacitanceUnCal)
    else:
        for reg in range(8):
            dwaCh = str(reg)
            print(f"Processing {reg}")
            #print(data[dwaCh].keys())
            apaCh = data['apaChannels'][reg]
            if not apaCh:
                print(f"DWA Chan {reg}: No channel")
                continue
                
            f = np.array(data[dwaCh]['freq'])
            a = np.array(data[dwaCh]['ampl'])
            if len(f) == 0 or len(f) < 50:
                print(f"DWA Chan {reg}: Not a valid scan")
                continue

            segments, opt_res_arr, best_tensions, best_tension_stds = process_channel(layer, apaCh, f, a, maxFreq)
            results.append(best_tensions)
            if resultsDict:
                update_results_dict_tension(resultsDict, stage, layer, side, scanId, segments, best_tensions, best_tension_stds)
    return apaChannels, results


def process_scan(resultsDict, dirName, maxFreq=250., verbosity=0):
    '''Process a scan with a given directory name and update the given results dictionary.'''
    try: # Ensure that there is an amplitudeData.json file present!
        if verbosity > 0: print(dirName+'/amplitudeData.json')
        with open(dirName+'/amplitudeData.json', "r") as fh:
            data = json.load(fh)

    except:
        #print(f"Could not find scan (bad json file?) {dirName}...")
        return None, None, None
    
    stage = data['stage']
    layer = data['layer']
    side = data['side']
    scanId = os.path.basename(dirName)
    scanType = data['type']
    if verbosity > 0: 
        print("Processing ",stage,layer,side,scanId,scanType)
    results = []
    apaChannels = data['apaChannels']

    if scanType == 'Continuity':
        for reg, apaCh in enumerate(apaChannels):
            dwaCh = str(reg)
            if verbosity > 0: print(f"Processing {reg}")
            #print(data[dwaCh].keys())
            apaCh = data['apaChannels'][reg]
            if not apaCh:
                results.append("no channel")
            a = np.array(data[dwaCh]['ampl'])
            # If 80% of the values are above 30000, it's probably a bridged channel
            if len(a) > 0 and len(a[a>30000])/len(a) > 0.8:
                results.append("bridged")
            else:
                results.append("ok")

        # channelNameArr, booleanArr, uncalibratedCapArr, calibratedCapArr = capacitanceFile.connectivityTest(dirName)
        # print("Continuity results")
        # print(booleanArr)
        # for i, chanName in enumerate(channelNameArr):
        #     apaChan = int(chanName[1:]) # Converts "U1" to 1
        #     segments, _ = channel_frequencies.get_expected_resonances(layer,apaChan)
        #     continuous = booleanArr[i]
        #     capacitanceCal = calibratedCapArr[i]
        #     capacitanceUnCal = uncalibratedCapArr[i]
        #     if resultsDict:
        #         update_results_dict_continuity(resultsDict, stage, layer, side, scanId, segments, continuous, capacitanceCal, capacitanceUnCal)
    else:
        for reg in range(8):
            dwaCh = str(reg)
            #print(data[dwaCh].keys())
            apaCh = data['apaChannels'][reg]
            if verbosity > 0: print(f"Processing {reg}: APA {apaCh}")
            if not apaCh:
                if verbosity > 0: print(f"DWA Chan {reg}: No channel")
                results.append(None)
                continue
                
            f = np.array(data[dwaCh]['freq'])
            a = np.array(data[dwaCh]['ampl'])
            if len(f) == 0 or len(f) < 50:
                if verbosity > 0: print(f"DWA Chan {reg}: Not a valid scan")
                results.append(None)
                continue

            segments, opt_res_arr, best_tensions, best_tension_confidences, fpks = process_channel(layer, apaCh, f, a, maxFreq, verbosity)
            #print('best',best_tensions)
            results.append(best_tensions)
            if resultsDict:
                update_results_dict_tension(resultsDict, stage, layer, side, scanId, segments, best_tensions, best_tension_confidences)
        
    return scanType, apaChannels, results<|MERGE_RESOLUTION|>--- conflicted
+++ resolved
@@ -91,11 +91,7 @@
         elif tension == -1:
             resultsDict[stage][layer][side][wireSegmentStr]["tension"][scanId] = {'tension': 'Not Found'}
         elif tension > 0:
-<<<<<<< HEAD
-            resultsDict[stage][layer][side][str(wireSegment).zfill(5)]["tension"][scanId] = {'tension': tension, 'tension_confidence': tension_confidence, 'submitted': 'Auto'}
-=======
-            resultsDict[stage][layer][side][str(wireSegment).zfill(5)]["tension"][scanId] = {'tension': tension, 'tension_std': tension_std, 'submitted': 'Auto', 'algo_ver':algo_version}
->>>>>>> 0087dfed
+            resultsDict[stage][layer][side][str(wireSegment).zfill(5)]["tension"][scanId] = {'tension': tension, 'tension_confidence': tension_confidence, 'submitted': 'Auto', 'algo_ver':algo_version}
 
 def update_results_dict_continuity(resultsDict, stage, layer, side, scanId, wireSegments, continuous, capacitanceCal, capacitanceUnCal):
     for wireSegment in wireSegments:
