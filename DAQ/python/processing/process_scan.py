--- conflicted
+++ resolved
@@ -73,11 +73,7 @@
         elif tension == -1:
             resultsDict[stage][layer][side][wireSegmentStr]["tension"][scanId] = {'tension': 'Not Found'}
         elif tension > 0:
-<<<<<<< HEAD
             resultsDict[stage][layer][side][str(wireNum).zfill(5)]["tension"][scanId] = {'tension': tension, 'tension_std': tension_std, 'submitted': 'Auto'}
-=======
-            resultsDict[stage][layer][side][wireSegmentStr]["tension"][scanId] = {'tension': tension, 'tension_std': tension_std}
->>>>>>> 1ab279d6
 
 def update_results_dict_continuity(resultsDict, stage, layer, side, scanId, wireSegments, continuous, capacitanceCal, capacitanceUnCal):
     for wireNum in wireSegments:
