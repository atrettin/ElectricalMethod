--- conflicted
+++ resolved
@@ -1,11 +1,6 @@
-<<<<<<< HEAD
-from channel_frequencies import check_valid_wire_layer
-
-=======
 
 from channel_frequencies import check_valid_wire_layer
 import numpy as np
->>>>>>> 0db5fb2b
 
 def wire_to_apa_channel(wire_layer: str, wire_number: int):
     '''Return the APA channel associated to the given wire layer and wire number.'''
