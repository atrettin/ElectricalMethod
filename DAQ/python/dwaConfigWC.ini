[FPGA]
# all values are treated as strings...  do not use quotes
#
auto               = 00000001 
#
stimFreqReq        = 00000100  # [1/16 Hz] Fixed frequency:
stimFreqMin        = 00000100  # [1/16 Hz] (16Hz)
stimFreqMax        = 00000400  # [1/16 Hz] (64Hz)
stimFreqStep       = 00000100  # [1/16 Hz] (16Hz)
<<<<<<< HEAD
#stimTime           = 00000AA0  # [units = 2.56us]
stimTime           = 000F0000  # [units = 2.56us]
=======
stimTime           = 00000AA0  # [units = 2.56us]
stimTimeInitial    = 00000000  #
>>>>>>> 0db5fb2b
stimMag            = 00000E40  # 12-bit DAC:
#stimMag            = 00000023  # 12-bit DAC:
#
cyclesPerFreq      = 00000008  # 
adcSamplesPerCycle = 00000008  # 
#
# Send UDP data to this client IP address 
client_IP = 100.0.192.20  # James's home 7 Rockwood
#client_IP = 173.48.253.139  # James's home 7 Rockwood
#client_IP = 71.184.207.138  # James's home 7 Rockwood [defunct]
#client_IP = 173.48.211.117 # James's home 7 Rockwood [defunct]
#client_IP = 95828854 # noether: 149.130.136.84
#client_IP = 806764FB # Nathan's computer
#client_IP = 0AFA8519 # Nathan's laptop via phone... 10.250.133.25

#digipot = 0001020304050607 # digipot settings, two per digipot
#digipot = 0706050403020100 # digipot settings, two nibbles per digipot
digipot = 0707070707070707 # digipot settings, two nibbles per digipot

# v3 relays
relayWireTop = 0000000000000000 # 64-bit  top3top2top1top0
relayWireBot = 0000000000000000 # 64-bit  bot3bot2bot1bot0
relayBusTop  = 00000000         # 32-bit  top1top0
relayBusBot  = 00000000         # 32-bit  bot1bot0

# Noise calibration parameters
noiseFreqMin           = 00000370  # [1/16Hz]  55 Hz
noiseFreqMax           = 00000410  # [1/16Hz]  65 Hz
noiseFreqStep          = 00000010  # [1/16Hz]   1 Hz
noiseSettlingTime      = 00001000  # [2.56 us]  "00001000" ~ 10ms
noiseAdcSamplesPerFreq = 00000100  # [unitless] (256 samples) limited to 256
noiseSamplingPeriod    = 0000CB73  # [10ns]   32 samp/cycle @ 60 Hz

# DEFUNCT parameters
#dwaCtrl           = 00000005 # dwaCtrl => (auto mainsMinus_enable m_axis_tready)
#adcAutoDc_chSel   = 00000000
#ctrl_adc_nSamples = 00000080 # 128 samples
#ctrl_adc_nSamples = 00003000 # 12,288 samples
#adcHScale         = 00000000 # full sample rate?
#adcHScale         = 0000000E # not full sample rate
# v2 only
#relayMask          = 00000000 # this one was never used
#coilDrive          = 00000000 # set relays in v2<|MERGE_RESOLUTION|>--- conflicted
+++ resolved
@@ -7,13 +7,8 @@
 stimFreqMin        = 00000100  # [1/16 Hz] (16Hz)
 stimFreqMax        = 00000400  # [1/16 Hz] (64Hz)
 stimFreqStep       = 00000100  # [1/16 Hz] (16Hz)
-<<<<<<< HEAD
-#stimTime           = 00000AA0  # [units = 2.56us]
-stimTime           = 000F0000  # [units = 2.56us]
-=======
 stimTime           = 00000AA0  # [units = 2.56us]
 stimTimeInitial    = 00000000  #
->>>>>>> 0db5fb2b
 stimMag            = 00000E40  # 12-bit DAC:
 #stimMag            = 00000023  # 12-bit DAC:
 #
