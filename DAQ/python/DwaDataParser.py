--- conflicted
+++ resolved
@@ -134,10 +134,7 @@
         # ADC Data Frame entries
         # N/A
         #
-<<<<<<< HEAD
-=======
         self.frameKeys[Frame.STATUS]["61"] = "unknown"
->>>>>>> 0db5fb2b
         self.frameKeys[Frame.STATUS]["62"] = "controllerState"
         self.frameKeys[Frame.STATUS]["63"] = "statusErrorBits"
         self.frameKeys[Frame.STATUS]["64"] = "buttonStatus"
@@ -230,10 +227,7 @@
             #"UNHANDLED_LINES": self._parseUnknownInfoLine  # do this if a key is not recognized...
             #
             # STATUS frame keys
-<<<<<<< HEAD
-=======
             "unknown":self._parseInfoLineAsInt,
->>>>>>> 0db5fb2b
             "controllerState":self._parseInfoLineAsInt,
             "statusErrorBits":self._parseInfoLineAsBits,
             "buttonStatus":self._parseInfoLineAsBits,
